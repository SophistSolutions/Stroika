﻿/*
* Copyright(c) Sophist Solutions, Inc. 1990-2022.  All rights reserved
*/
//  TEST    Foundation::DataExchangeFormat::ObjectVariantMapper
#include "Stroika/Foundation/StroikaPreComp.h"

#include "Stroika/Foundation/Configuration/Enumeration.h"
#include "Stroika/Foundation/Configuration/Locale.h"
#include "Stroika/Foundation/Containers/Bijection.h"
#include "Stroika/Foundation/DataExchange/BadFormatException.h"
#include "Stroika/Foundation/DataExchange/InternetMediaType.h"
#include "Stroika/Foundation/DataExchange/InternetMediaTypeRegistry.h"
#include "Stroika/Foundation/DataExchange/ObjectVariantMapper.h"
#include "Stroika/Foundation/DataExchange/Variant/JSON/Reader.h"
#include "Stroika/Foundation/DataExchange/Variant/JSON/Writer.h"
#include "Stroika/Foundation/Debug/Assertions.h"
#include "Stroika/Foundation/IO/FileSystem/FileInputStream.h"
#include "Stroika/Foundation/IO/FileSystem/FileOutputStream.h"
#include "Stroika/Foundation/IO/FileSystem/WellKnownLocations.h"
#include "Stroika/Foundation/IO/Network/CIDR.h"
#include "Stroika/Foundation/IO/Network/URI.h"
#include "Stroika/Foundation/Math/Common.h"
#include "Stroika/Foundation/Streams/MemoryStream.h"
#include "Stroika/Foundation/Time/DateTime.h"
#include "Stroika/Foundation/Time/Duration.h"
#include "Stroika/Foundation/Traversal/Range.h"

#include "../TestHarness/TestHarness.h"

using std::byte;

using namespace Stroika::Foundation;
using namespace Stroika::Foundation::Containers;
using namespace Stroika::Foundation::DataExchange;

using Time::Date;
using Time::DateTime;
using Time::Duration;
using Time::TimeOfDay;

namespace {
    namespace DoRegressionTests_BasicDataRoundtrips_1_ {
        template <typename T>
        void RoundTripTest_ (T v)
        {
            VariantValue mv = v;
            VerifyTestResult (mv.As<T> () == v);
        }
        template <typename T>
        void RoundTripMinMax_ ()
        {
            RoundTripTest_ (numeric_limits<T>::lowest ());
            RoundTripTest_ (numeric_limits<T>::max ());
        }
        void DoAll ()
        {
            Debug::TraceContextBumper ctx{L"{}::DoRegressionTests_BasicDataRoundtrips_1_"};
            RoundTripMinMax_<int> ();
            RoundTripMinMax_<unsigned int> ();
            RoundTripMinMax_<long> ();
            RoundTripMinMax_<unsigned long> ();
            RoundTripMinMax_<long long> ();
            RoundTripMinMax_<unsigned long long> ();
            RoundTripMinMax_<int8_t> ();
            RoundTripMinMax_<uint8_t> ();
            RoundTripMinMax_<int16_t> ();
            RoundTripMinMax_<uint16_t> ();
            RoundTripMinMax_<int32_t> ();
            RoundTripMinMax_<uint32_t> ();
            RoundTripMinMax_<int64_t> ();
            RoundTripMinMax_<uint64_t> ();
            RoundTripMinMax_<float> ();
            RoundTripMinMax_<float> ();
            RoundTripMinMax_<double> ();
            RoundTripMinMax_<double> ();
            //enum class Fred { Barny };
            //RoundTripMinMax_<Fred> ();
            RoundTripTest_<int> (3);
        }
    }
}

namespace {
    void DoRegressionTests_SimpleMapToFromJSON_2_ ()
    {
        Debug::TraceContextBumper ctx{L"{}::DoRegressionTests_SimpleMapToFromJSON_2_"};
        const bool                kWrite2FileAsWell_ = true; // just for debugging

        struct SharedContactsConfig_ {
            bool                      fEnabled{false};
            optional<DateTime>        fLastSynchronizedAt;
            Mapping<String, String>   fThisPHRsIDToSharedContactID;
            Bijection<String, String> fThisPHRsIDToSharedContactID2;

            SharedContactsConfig_ () = default;

            bool operator== (const SharedContactsConfig_& rhs) const
            {
                return fEnabled == rhs.fEnabled and
                       fLastSynchronizedAt == rhs.fLastSynchronizedAt and
                       fThisPHRsIDToSharedContactID == rhs.fThisPHRsIDToSharedContactID and
                       fThisPHRsIDToSharedContactID2 == rhs.fThisPHRsIDToSharedContactID2;
            }
        };

        ObjectVariantMapper mapper;

        mapper.AddCommonType<Bijection<String, String>> ();

        // register each of your mappable (even private) types
        mapper.AddClass<SharedContactsConfig_> (initializer_list<ObjectVariantMapper::StructFieldInfo>{
            {L"Enabled", StructFieldMetaInfo{&SharedContactsConfig_::fEnabled}},
            {L"Last-Synchronized-At", StructFieldMetaInfo{&SharedContactsConfig_::fLastSynchronizedAt}},
            {L"This-HR-ContactID-To-SharedContactID-Map", StructFieldMetaInfo{&SharedContactsConfig_::fThisPHRsIDToSharedContactID}},
            {L"This-HR-ContactID-To-SharedContactID-Bijection", StructFieldMetaInfo{&SharedContactsConfig_::fThisPHRsIDToSharedContactID2}},
        });

        bool                  newEnabled = true;
        SharedContactsConfig_ tmp;
        tmp.fEnabled = newEnabled;
        tmp.fThisPHRsIDToSharedContactID.Add (L"A", L"B");
        tmp.fThisPHRsIDToSharedContactID2.Add (L"A", L"B");
        tmp.fLastSynchronizedAt = DateTime{Time::Date{Time::Year{1998}, Time::MonthOfYear::eApril, Time::DayOfMonth::e11}, Time::TimeOfDay::Parse (L"3pm", locale::classic ())};

        VariantValue v = mapper.FromObject (tmp);

        // at this point - we should have VariantValue object with "Enabled" field.
        // This can then be serialized using

        Streams::MemoryStream<byte>::Ptr tmpStream = Streams::MemoryStream<byte>::New ();
        Variant::JSON::Writer{}.Write (v, tmpStream);

        if (kWrite2FileAsWell_) {
            IO::FileSystem::FileOutputStream::Ptr tmpFileStream = IO::FileSystem::FileOutputStream::New (IO::FileSystem::WellKnownLocations::GetTemporary () / "t.txt");
            Variant::JSON::Writer{}.Write (v, tmpFileStream);
        }

        if (kWrite2FileAsWell_) {
            IO::FileSystem::FileInputStream::Ptr tmpFileStream = IO::FileSystem::FileInputStream::New (IO::FileSystem::WellKnownLocations::GetTemporary () / "t.txt");
            SharedContactsConfig_                tmp2          = mapper.ToObject<SharedContactsConfig_> (Variant::JSON::Reader{}.Read (tmpFileStream));
        }

        // THEN deserialized, and mapped back to C++ object form
        SharedContactsConfig_ tmp2 = mapper.ToObject<SharedContactsConfig_> (Variant::JSON::Reader{}.Read (tmpStream));
        VerifyTestResult (tmp2 == tmp);
    }
}

namespace {
    void DoRegressionTests_SimpleMapToFromJSON_3_ ()
    {
        Debug::TraceContextBumper ctx{L"{}::DoRegressionTests_SimpleMapToFromJSON_3_"};
        const bool                kWrite2FileAsWell_ = true; // just for debugging

        struct SharedContactsConfig_ {
            int                fInt1;
            unsigned long long fInt2;
            long long          fInt3;
            int32_t            fInt4;

            SharedContactsConfig_ ()
                : fInt1 (0)
                , fInt2 (0)
                , fInt3 (0)
                , fInt4 (0)
            {
            }

            bool operator== (const SharedContactsConfig_& rhs) const
            {
                return fInt1 == rhs.fInt1 and
                       fInt2 == rhs.fInt2 and
                       fInt3 == rhs.fInt3 and
                       fInt4 == rhs.fInt4;
            }
        };

        ObjectVariantMapper mapper;

        // register each of your mappable (even private) types
        mapper.AddClass<SharedContactsConfig_> (initializer_list<ObjectVariantMapper::StructFieldInfo>{
            {L"Int1", StructFieldMetaInfo{&SharedContactsConfig_::fInt1}},
            {L"Int2", StructFieldMetaInfo{&SharedContactsConfig_::fInt2}},
            {L"Int3", StructFieldMetaInfo{&SharedContactsConfig_::fInt3}},
            {L"Int4", StructFieldMetaInfo{&SharedContactsConfig_::fInt4}},
        });

        SharedContactsConfig_ tmp;
        tmp.fInt1 = 2;
        tmp.fInt2 = numeric_limits<decltype (tmp.fInt2)>::max ();
        tmp.fInt3 = numeric_limits<decltype (tmp.fInt3)>::max ();
        tmp.fInt4 = numeric_limits<decltype (tmp.fInt4)>::min ();

        VariantValue v = mapper.FromObject (tmp);

        // at this point - we should have VariantValue object with "Enabled" field.
        // This can then be serialized using

        Streams::MemoryStream<byte>::Ptr tmpStream = Streams::MemoryStream<byte>::New ();
        Variant::JSON::Writer{}.Write (v, tmpStream);

        if (kWrite2FileAsWell_) {
            filesystem::path fileName = IO::FileSystem::WellKnownLocations::GetTemporary () / "t.txt"sv;
            Variant::JSON::Writer{}.Write (v, IO::FileSystem::FileOutputStream::New (fileName));
            [[maybe_unused]] SharedContactsConfig_ tmp2 = mapper.ToObject<SharedContactsConfig_> (Variant::JSON::Reader{}.Read (IO::FileSystem::FileInputStream::New (fileName)));
        }

        // THEN deserialized, and mapped back to C++ object form
        SharedContactsConfig_ tmp2 = mapper.ToObject<SharedContactsConfig_> (Variant::JSON::Reader{}.Read (tmpStream));
        VerifyTestResult (tmp2 == tmp);
    }
}

namespace {
    void DoRegressionTests_SimpleMapRangeTypes_4_ ()
    {
        Debug::TraceContextBumper ctx{L"{}::DoRegressionTests_SimpleMapRangeTypes_4_"};
        using namespace Traversal;
        const bool kWrite2FileAsWell_ = true; // just for debugging

        struct SharedContactsConfig_ {
            Range<int>         fIntRange;
            DiscreteRange<int> fDiscIntRange2;

            SharedContactsConfig_ ()
                : fIntRange (-3, 99)
                , fDiscIntRange2 (4, 19)
            {
            }

            bool operator== (const SharedContactsConfig_& rhs) const
            {
                return fIntRange == rhs.fIntRange and fDiscIntRange2 == rhs.fDiscIntRange2;
            }
        };

        ObjectVariantMapper mapper;

        mapper.AddCommonType<Range<int>> ();
        mapper.AddCommonType<DiscreteRange<int>> ();

        mapper.AddClass<SharedContactsConfig_> (initializer_list<ObjectVariantMapper::StructFieldInfo>{
            {L"fIntRange", StructFieldMetaInfo{&SharedContactsConfig_::fIntRange}},
            {L"fDiscIntRange2", StructFieldMetaInfo{&SharedContactsConfig_::fDiscIntRange2}},
        });

        SharedContactsConfig_ tmp;
        tmp.fIntRange      = Range<int> (1, 10);
        tmp.fDiscIntRange2 = DiscreteRange<int> (38, 39);
        VariantValue v     = mapper.FromObject (tmp);

        // at this point - we should have VariantValue object with "Enabled" field.
        // This can then be serialized using

        Streams::MemoryStream<byte>::Ptr tmpStream = Streams::MemoryStream<byte>::New ();
        Variant::JSON::Writer{}.Write (v, tmpStream);

        if (kWrite2FileAsWell_) {
            filesystem::path fileName = IO::FileSystem::WellKnownLocations::GetTemporary () / "4.txt"sv;
            Variant::JSON::Writer{}.Write (v, IO::FileSystem::FileOutputStream::New (fileName));
            [[maybe_unused]] SharedContactsConfig_ tmp2 = mapper.ToObject<SharedContactsConfig_> (Variant::JSON::Reader{}.Read (IO::FileSystem::FileInputStream::New (fileName)));
        }

        // THEN deserialized, and mapped back to C++ object form
        SharedContactsConfig_ tmp2 = mapper.ToObject<SharedContactsConfig_> (Variant::JSON::Reader{}.Read (tmpStream));
        VerifyTestResult (tmp2 == tmp);
    }
}

namespace {
    void DoRegressionTests_SimpleEnumTypes_5_ ()
    {
        Debug::TraceContextBumper ctx{L"{}::DoRegressionTests_SimpleEnumTypes_5_"};
        using namespace Traversal;
        const bool kWrite2FileAsWell_ = true; // just for debugging

        enum class Fred {
            a = -3,
            b,
            c,
            d,
            e,
            f,
            g,
            h,

            Stroika_Define_Enum_Bounds (a, h)
        };
        const Configuration::EnumNames<Fred> Fred_NAMES = {
            {Fred::a, L"a"},
            {Fred::b, L"b"},
            {Fred::c, L"c"},
            {Fred::d, L"d"},
            {Fred::e, L"e"},
            {Fred::f, L"f"},
            {Fred::g, L"g"},
            {Fred::h, L"h"},
        };
        struct SharedContactsConfig_ {
            Fred fEnum1;

            SharedContactsConfig_ ()
                : fEnum1 (Fred::a)
            {
            }

            bool operator== (const SharedContactsConfig_& rhs) const
            {
                return fEnum1 == rhs.fEnum1;
            }
        };

        {
            ObjectVariantMapper mapper;

            mapper.Add (ObjectVariantMapper::MakeCommonSerializer_NamedEnumerations<Fred> (Fred_NAMES));
            mapper.AddClass<SharedContactsConfig_> (initializer_list<ObjectVariantMapper::StructFieldInfo>{
                {L"fEnum1", StructFieldMetaInfo{&SharedContactsConfig_::fEnum1}},
            });

            SharedContactsConfig_ tmp;
            tmp.fEnum1     = Fred::b;
            VariantValue v = mapper.FromObject (tmp);

            // at this point - we should have VariantValue object with "Enabled" field.
            // This can then be serialized using

            Streams::MemoryStream<byte>::Ptr tmpStream = Streams::MemoryStream<byte>::New ();
            Variant::JSON::Writer{}.Write (v, tmpStream);

            if (kWrite2FileAsWell_) {
                filesystem::path fileName = IO::FileSystem::WellKnownLocations::GetTemporary () / "5.txt"sv;
                Variant::JSON::Writer{}.Write (v, IO::FileSystem::FileOutputStream::New (fileName));
                [[maybe_unused]] SharedContactsConfig_ tmp2 = mapper.ToObject<SharedContactsConfig_> (Variant::JSON::Reader{}.Read (IO::FileSystem::FileInputStream::New (fileName)));
            }

            // THEN deserialized, and mapped back to C++ object form
            SharedContactsConfig_ tmp2 = mapper.ToObject<SharedContactsConfig_> (Variant::JSON::Reader{}.Read (tmpStream));
            VerifyTestResult (tmp2 == tmp);
        }

        {
            ObjectVariantMapper mapper;

            mapper.Add (mapper.MakeCommonSerializer_NamedEnumerations<Fred> (Bijection<Fred, String> (Fred_NAMES)));
            mapper.AddClass<SharedContactsConfig_> (initializer_list<ObjectVariantMapper::StructFieldInfo>{
                {L"fEnum1", StructFieldMetaInfo{&SharedContactsConfig_::fEnum1}},
            });

            SharedContactsConfig_ tmp;
            tmp.fEnum1     = Fred::b;
            VariantValue v = mapper.FromObject (tmp);

            // at this point - we should have VariantValue object with "Enabled" field.
            // This can then be serialized using

            Streams::MemoryStream<byte>::Ptr tmpStream = Streams::MemoryStream<byte>::New ();
            Variant::JSON::Writer{}.Write (v, tmpStream);

            if (kWrite2FileAsWell_) {
                filesystem::path fileName = IO::FileSystem::WellKnownLocations::GetTemporary () / "5.txt"sv;
                Variant::JSON::Writer{}.Write (v, IO::FileSystem::FileOutputStream::New (fileName));
                [[maybe_unused]] SharedContactsConfig_ tmp2 = mapper.ToObject<SharedContactsConfig_> (Variant::JSON::Reader{}.Read (IO::FileSystem::FileInputStream::New (fileName)));
            }

            // THEN deserialized, and mapped back to C++ object form
            SharedContactsConfig_ tmp2 = mapper.ToObject<SharedContactsConfig_> (Variant::JSON::Reader{}.Read (tmpStream));
            VerifyTestResult (tmp2 == tmp);
        }
    }
}

namespace {
    void DoRegressionTests_DurationsDateTime_6_ ()
    {
        Debug::TraceContextBumper ctx{L"{}::DoRegressionTests_DurationsDateTime_6_"};
        using namespace Traversal;
        const bool kWrite2FileAsWell_ = true; // just for debugging

        struct SharedContactsConfig_ {
            Duration            fDuration1;
            optional<DateTime>  fDateTime1;
            optional<DateTime>  fDate1;
            optional<TimeOfDay> fTimeOfDay1;

            SharedContactsConfig_ ()
                : fDuration1 (chrono::milliseconds (200))
            {
            }

            bool operator== (const SharedContactsConfig_& rhs) const
            {
                return fDuration1 == rhs.fDuration1 and fDateTime1 == rhs.fDateTime1 and fDate1 == rhs.fDate1 and fTimeOfDay1 == rhs.fTimeOfDay1;
            }
        };

        ObjectVariantMapper mapper;
        mapper.AddClass<SharedContactsConfig_> (initializer_list<ObjectVariantMapper::StructFieldInfo>{
            {L"fDuration1", StructFieldMetaInfo{&SharedContactsConfig_::fDuration1}},
            {L"fDateTime1", StructFieldMetaInfo{&SharedContactsConfig_::fDateTime1}},
            {L"fDate1", StructFieldMetaInfo{&SharedContactsConfig_::fDate1}},
            {L"fTimeOfDay1", StructFieldMetaInfo{&SharedContactsConfig_::fTimeOfDay1}},
        });

        SharedContactsConfig_ tmp;
        tmp.fDate1      = Date{Time::Year{2001}, Time::MonthOfYear::eFebruary, Time::DayOfMonth::e12};
        tmp.fDateTime1  = DateTime{Date{Time::Year{2001}, Time::MonthOfYear::eFebruary, Time::DayOfMonth::e12}, Time::TimeOfDay::Parse (L"3pm", locale::classic ())};
        tmp.fTimeOfDay1 = tmp.fDateTime1->GetTimeOfDay ();
        Assert (tmp.fTimeOfDay1.has_value ());
        tmp.fTimeOfDay1 = TimeOfDay{tmp.fTimeOfDay1->GetAsSecondsCount () + 60};
        VariantValue v  = mapper.FromObject (tmp);

        // at this point - we should have VariantValue object with "Enabled" field.
        // This can then be serialized using

        Streams::MemoryStream<byte>::Ptr tmpStream = Streams::MemoryStream<byte>::New ();
        Variant::JSON::Writer{}.Write (v, tmpStream);

        if (kWrite2FileAsWell_) {
            filesystem::path fileName = IO::FileSystem::WellKnownLocations::GetTemporary () / "6.txt"sv;
            Variant::JSON::Writer{}.Write (v, IO::FileSystem::FileOutputStream::New (fileName));
            [[maybe_unused]] SharedContactsConfig_ tmp2 = mapper.ToObject<SharedContactsConfig_> (Variant::JSON::Reader{}.Read (IO::FileSystem::FileInputStream::New (fileName)));
        }

        // THEN deserialized, and mapped back to C++ object form
        SharedContactsConfig_ tmp2 = mapper.ToObject<SharedContactsConfig_> (Variant::JSON::Reader{}.Read (tmpStream));
        VerifyTestResult (tmp2 == tmp);
    }
}

namespace {
    void DoRegressionTests_VariantValue_7_ ()
    {
        Debug::TraceContextBumper ctx{L"{}::DoRegressionTests_VariantValue_7_"};
        using namespace Traversal;
        const bool kWrite2FileAsWell_ = true; // just for debugging

        struct SharedContactsConfig_ {
            VariantValue fVV1;

            SharedContactsConfig_ ()
                : fVV1 ()
            {
            }

            bool operator== (const SharedContactsConfig_& rhs) const
            {
                return fVV1 == rhs.fVV1;
            }
        };

        ObjectVariantMapper mapper;
        mapper.AddClass<SharedContactsConfig_> (initializer_list<ObjectVariantMapper::StructFieldInfo>{
            {L"fVV1", StructFieldMetaInfo{&SharedContactsConfig_::fVV1}},
        });

        SharedContactsConfig_ tmp;
        tmp.fVV1       = Date{Time::Year{2001}, Time::MonthOfYear::eFebruary, Time::DayOfMonth::e12};
        VariantValue v = mapper.FromObject (tmp);

        // at this point - we should have VariantValue object with "Enabled" field.
        // This can then be serialized using

        Streams::MemoryStream<byte>::Ptr tmpStream = Streams::MemoryStream<byte>::New ();
        Variant::JSON::Writer{}.Write (v, tmpStream);

        if (kWrite2FileAsWell_) {
            filesystem::path fileName = IO::FileSystem::WellKnownLocations::GetTemporary () / "7.txt"sv;
            Variant::JSON::Writer{}.Write (v, IO::FileSystem::FileOutputStream::New (fileName));
            [[maybe_unused]] SharedContactsConfig_ tmp2 = mapper.ToObject<SharedContactsConfig_> (Variant::JSON::Reader{}.Read (IO::FileSystem::FileInputStream::New (fileName)));
        }

        // THEN deserialized, and mapped back to C++ object form
        SharedContactsConfig_ tmp2 = mapper.ToObject<SharedContactsConfig_> (Variant::JSON::Reader{}.Read (tmpStream));
        VerifyTestResult (tmp2 == tmp);
    }
}

namespace {
    void DoRegressionTests_MakeCommonSerializer_8_ ()
    {
        Debug::TraceContextBumper ctx{L"{}::DoRegressionTests_MakeCommonSerializer_8_"};
        using namespace Traversal;
        const bool kWrite2FileAsWell_ = true; // just for debugging

        struct SharedContactsConfig_ {
            int                fInt1;
            optional<int>      fInt2;
            Mapping<int, int>  fMapping1;
            Sequence<int>      fSequence1;
            int                fBasicArray1[5];
            Set<int>           fSet1_;
            vector<int>        fVector1_;
            pair<int, String>  fPair1_;
            tuple<int, String> fTuple2_;

            SharedContactsConfig_ ()
                : fInt1 (3)
            {
                memset (&fBasicArray1, 0, sizeof (fBasicArray1));
            }

            bool operator== (const SharedContactsConfig_& rhs) const
            {
                if (memcmp (fBasicArray1, rhs.fBasicArray1, sizeof (fBasicArray1)) != 0) {
                    return false;
                }
                return fInt1 == rhs.fInt1 and
                       fInt2 == rhs.fInt2 and
                       fMapping1 == rhs.fMapping1 and
                       fSequence1 == rhs.fSequence1 and
                       fSet1_ == rhs.fSet1_ and
                       fVector1_ == rhs.fVector1_ and
                       fPair1_ == rhs.fPair1_ and
                       fTuple2_ == rhs.fTuple2_;
            }
        };

        ObjectVariantMapper mapper;

        mapper.AddCommonType<optional<int>> ();
        mapper.Add (ObjectVariantMapper::MakeCommonSerializer<Mapping<int, int>> ());
        mapper.Add (ObjectVariantMapper::MakeCommonSerializer<Sequence<int>> ());
        mapper.Add (ObjectVariantMapper::MakeCommonSerializer<vector<int>> ());
        mapper.Add (ObjectVariantMapper::MakeCommonSerializer<Set<int>> ());
        mapper.Add (ObjectVariantMapper::MakeCommonSerializer<int[5]> ());
        mapper.Add (ObjectVariantMapper::MakeCommonSerializer<pair<int, String>> ());
        mapper.Add (ObjectVariantMapper::MakeCommonSerializer<tuple<int, String>> ());

        mapper.AddClass<SharedContactsConfig_> (initializer_list<ObjectVariantMapper::StructFieldInfo>{
            {L"fInt1", StructFieldMetaInfo{&SharedContactsConfig_::fInt1}},
            {L"fInt2", StructFieldMetaInfo{&SharedContactsConfig_::fInt2}},
            {L"fMapping1", StructFieldMetaInfo{&SharedContactsConfig_::fMapping1}},
            {L"fSequence1", StructFieldMetaInfo{&SharedContactsConfig_::fSequence1}},
            {L"fBasicArray1", StructFieldMetaInfo{&SharedContactsConfig_::fBasicArray1}},
            {L"fSet1_", StructFieldMetaInfo{&SharedContactsConfig_::fSet1_}},
            {L"fVector1_", StructFieldMetaInfo{&SharedContactsConfig_::fVector1_}},
            {L"fPair1_", StructFieldMetaInfo{&SharedContactsConfig_::fPair1_}},
            {L"fTuple2", StructFieldMetaInfo{&SharedContactsConfig_::fTuple2_}},
        });

        SharedContactsConfig_ tmp;
        tmp.fInt1 = 4;
        tmp.fInt2 = 6;
        tmp.fSequence1.Append (19);
        tmp.fMapping1.Add (3, 5);
        tmp.fBasicArray1[3] = 5;
        tmp.fSet1_.Add (193);
        tmp.fVector1_.push_back (3);
        tmp.fVector1_.push_back (-91);
        tmp.fPair1_    = pair<int, String>{3, L"test"};
        tmp.fTuple2_   = tuple<int, String>{4, L"test4"};
        VariantValue v = mapper.FromObject (tmp);

        Streams::MemoryStream<byte>::Ptr tmpStream = Streams::MemoryStream<byte>::New ();
        Variant::JSON::Writer{}.Write (v, tmpStream);

        if (kWrite2FileAsWell_) {
            filesystem::path fileName = IO::FileSystem::WellKnownLocations::GetTemporary () / "8.txt"sv;
            Variant::JSON::Writer{}.Write (v, IO::FileSystem::FileOutputStream::New (fileName));
            [[maybe_unused]] SharedContactsConfig_ tmp2 = mapper.ToObject<SharedContactsConfig_> (Variant::JSON::Reader{}.Read (IO::FileSystem::FileInputStream::New (fileName)));
        }

        // THEN deserialized, and mapped back to C++ object form
        SharedContactsConfig_ tmp2 = mapper.ToObject<SharedContactsConfig_> (Variant::JSON::Reader{}.Read (tmpStream));
        VerifyTestResult (tmp2 == tmp);
    }
}

namespace {
    void DoRegressionTests_Subclass_9_ ()
    {
        Debug::TraceContextBumper ctx{L"{}::DoRegressionTests_Subclass_9_"};
        using namespace Traversal;

        struct BaseObj_ {
            int  fVV1{};
            bool operator== (const BaseObj_& rhs) const
            {
                return fVV1 == rhs.fVV1;
            }
        };

        struct Derived_ : BaseObj_ {
            int  fVV2{};
            bool operator== (const Derived_& rhs) const
            {
                return BaseObj_::operator== (rhs) and fVV2 == rhs.fVV2;
            }
        };

        ObjectVariantMapper mapper;
        mapper.AddClass<BaseObj_> (initializer_list<ObjectVariantMapper::StructFieldInfo>{
            {L"fVV1", StructFieldMetaInfo{&BaseObj_::fVV1}},
        });
        mapper.AddSubClass<Derived_, BaseObj_> (initializer_list<ObjectVariantMapper::StructFieldInfo>{
            {L"fVV2", StructFieldMetaInfo{&Derived_::fVV2}},
        });

        Derived_ tmp;
        tmp.fVV1       = 55;
        tmp.fVV2       = 345;
        VariantValue v = mapper.FromObject (tmp);

        Streams::MemoryStream<byte>::Ptr tmpStream = Streams::MemoryStream<byte>::New ();
        Variant::JSON::Writer{}.Write (v, tmpStream);

        // THEN deserialized, and mapped back to C++ object form
        Derived_ tmp2 = mapper.ToObject<Derived_> (Variant::JSON::Reader{}.Read (tmpStream));
        VerifyTestResult (tmp2 == tmp);
    }
}

namespace {
    void DoRegressionTests_FileTypeConverterOverride_10_ ()
    {
        Debug::TraceContextBumper ctx{L"{}::DoRegressionTests_FileTypeConverterOverride_10_"};
        using namespace Traversal;
        const bool kWrite2FileAsWell_ = true; // just for debugging

        struct SharedContactsConfig_ {
            int               fInt1;
            optional<int>     fInt2;
            Mapping<int, int> fMapping1;
            Sequence<int>     fSequence1;
            int               fBasicArray1[5];
            Set<int>          fSet1_;
            vector<int>       fVector1_;
            IO::Network::URI  fURL1_;
            IO::Network::URI  fURL2_;

            SharedContactsConfig_ ()
                : fInt1 (3)
            {
                memset (&fBasicArray1, 0, sizeof (fBasicArray1));
            }

            bool operator== (const SharedContactsConfig_& rhs) const
            {
                if (memcmp (fBasicArray1, rhs.fBasicArray1, sizeof (fBasicArray1)) != 0) {
                    return false;
                }
                return fInt1 == rhs.fInt1 and
                       fInt2 == rhs.fInt2 and
                       fMapping1 == rhs.fMapping1 and
                       fSequence1 == rhs.fSequence1 and
                       fSet1_ == rhs.fSet1_ and
                       fVector1_ == rhs.fVector1_ and
                       fURL1_ == rhs.fURL1_ and
                       fURL2_ == rhs.fURL2_;
            }
        };

        ObjectVariantMapper mapper;

        mapper.AddCommonType<optional<int>> ();
        mapper.AddCommonType<Mapping<int, int>> ();
        mapper.AddCommonType<Sequence<int>> ();
        mapper.AddCommonType<vector<int>> ();

        mapper.AddClass<SharedContactsConfig_> (initializer_list<ObjectVariantMapper::StructFieldInfo>{
            {L"fInt1", StructFieldMetaInfo{&SharedContactsConfig_::fInt1}},
            {L"fInt2", StructFieldMetaInfo{&SharedContactsConfig_::fInt2}, ObjectVariantMapper::StructFieldInfo::eOmitNullFields},
            {L"fMapping1", StructFieldMetaInfo{&SharedContactsConfig_::fMapping1}},
            {L"fSequence1", StructFieldMetaInfo{&SharedContactsConfig_::fSequence1}},
            {L"fBasicArray1", StructFieldMetaInfo{&SharedContactsConfig_::fBasicArray1}, ObjectVariantMapper::MakeCommonSerializer<int[5]> ()},
            {L"fSet1_", StructFieldMetaInfo{&SharedContactsConfig_::fSet1_}, ObjectVariantMapper::MakeCommonSerializer<Set<int>> ()},
            {L"fVector1_", StructFieldMetaInfo{&SharedContactsConfig_::fVector1_}},
            {L"fURL1_", StructFieldMetaInfo{&SharedContactsConfig_::fURL1_}, ObjectVariantMapper::MakeCommonSerializer<IO::Network::URI> ()},
            {L"fURL2_", StructFieldMetaInfo{&SharedContactsConfig_::fURL2_}, ObjectVariantMapper::MakeCommonSerializer<IO::Network::URI> ()},
        });

        SharedContactsConfig_ tmp;
        tmp.fInt1 = 4;
        tmp.fInt2 = 6;
        tmp.fSequence1.Append (19);
        tmp.fMapping1.Add (3, 5);
        tmp.fBasicArray1[3] = 5;
        tmp.fSet1_.Add (193);
        tmp.fVector1_.push_back (3);
        tmp.fVector1_.push_back (-91);
        tmp.fURL1_ = IO::Network::URI (L"http://localhost:3344/fred");
        tmp.fURL2_ = IO::Network::URI (L"http://localhost:1234");

        VariantValue v = mapper.FromObject (tmp);

        Streams::MemoryStream<byte>::Ptr tmpStream = Streams::MemoryStream<byte>::New ();
        Variant::JSON::Writer{}.Write (v, tmpStream);

        if (kWrite2FileAsWell_) {
            filesystem::path fileName = IO::FileSystem::WellKnownLocations::GetTemporary () / "10.txt"sv;
            Variant::JSON::Writer{}.Write (v, IO::FileSystem::FileOutputStream::New (fileName));
            [[maybe_unused]] SharedContactsConfig_ tmp2 = mapper.ToObject<SharedContactsConfig_> (Variant::JSON::Reader{}.Read (IO::FileSystem::FileInputStream::New (fileName)));
        }

        // THEN deserialized, and mapped back to C++ object form
        SharedContactsConfig_ tmp2 = mapper.ToObject<SharedContactsConfig_> (Variant::JSON::Reader{}.Read (tmpStream));
        VerifyTestResult (tmp2 == tmp);
    }
}

namespace {

    void DoRegressionTests_CustomMapper_11_ ()
    {
        Debug::TraceContextBumper ctx{L"{}::DoRegressionTests_CustomMapper_11_"};
        {
            struct RGBColor {
                uint8_t red;
                uint8_t green;
                uint8_t blue;
                bool    operator== (const RGBColor& rhs) const { return red == rhs.red and green == rhs.green and blue == rhs.blue; }
            };

            ObjectVariantMapper mapper;

            mapper.Add<RGBColor> (
                [] ([[maybe_unused]] const ObjectVariantMapper& mapper, const RGBColor* obj) -> VariantValue {
                    return L"#" + Characters::Format (L"%2x%2x%2x", obj->red, obj->green, obj->blue);
                },
                [] ([[maybe_unused]] const ObjectVariantMapper& mapper, const VariantValue& d, RGBColor* intoObj) -> void {
                    String tmpInBuf = d.As<String> ();
                    if (tmpInBuf.length () != 7) {
                        Execution::Throw (DataExchange::BadFormatException{L"RGBColor sb length 7"});
                    }
                    if (tmpInBuf[0] != '#') {
                        Execution::Throw (DataExchange::BadFormatException{L"RGBColor must start with #"});
                    }
                    auto readColorComponent = [] (const wchar_t* start, const wchar_t* end) -> uint8_t {
                        wchar_t buf[1024];
                        Require (end - start < static_cast<ptrdiff_t> (Memory::NEltsOf (buf)));
                        memcpy (buf, start, (end - start) * sizeof (wchar_t));
                        buf[(end - start)] = '\0';
                        wchar_t* e         = nullptr;
                        auto     result    = std::wcstoul (buf, &e, 16);
                        if (e != buf + 2) {
                            Execution::Throw (DataExchange::BadFormatException (L"expected 6 hex bytes"));
                        }
                        Assert (result <= 255);
                        return static_cast<uint8_t> (result);
                    };
                    intoObj->red   = readColorComponent (tmpInBuf.c_str () + 1, tmpInBuf.c_str () + 3);
                    intoObj->green = readColorComponent (tmpInBuf.c_str () + 3, tmpInBuf.c_str () + 5);
                    intoObj->blue  = readColorComponent (tmpInBuf.c_str () + 5, tmpInBuf.c_str () + 7);
                });

            RGBColor     tmp = RGBColor{255, 255, 255};
            VariantValue v   = mapper.FromObject (tmp);

            Streams::MemoryStream<byte>::Ptr tmpStream = Streams::MemoryStream<byte>::New ();
            Variant::JSON::Writer{}.Write (v, tmpStream);

            // THEN deserialized, and mapped back to C++ object form
            RGBColor tmp2 = mapper.ToObject<RGBColor> (Variant::JSON::Reader{}.Read (tmpStream));
            VerifyTestResult (tmp2 == tmp);
        }
    }
}

<<<<<<< HEAD
namespace {
    namespace aaa {
        struct dev {
            static const ObjectVariantMapper kMapper_;
        };
    }
    using namespace aaa;
    const ObjectVariantMapper dev::kMapper_ = [] () {
        ObjectVariantMapper mapper;
        using IO::Network::CIDR;
        mapper.Add<CIDR> ([] ([[maybe_unused]] const ObjectVariantMapper& mapper, const CIDR* obj) -> VariantValue { return obj->ToString (); },
                          [] ([[maybe_unused]] const ObjectVariantMapper& mapper, const VariantValue& d, CIDR* intoObj) -> void { *intoObj = CIDR{d.As<String> ()}; });
        return mapper;
    }();
}

=======
>>>>>>> 83351fa1
namespace {
    void DoRegressionTests_MakeCommonSerializer_EnumAsInt_12_ ()
    {
        Debug::TraceContextBumper ctx{L"{}::DoRegressionTests_MakeCommonSerializer_EnumAsInt_12_"};
        using namespace Traversal;
        const bool kWrite2FileAsWell_ = true; // just for debugging

        enum class Fred {
            a = -3,
            b,
            c,
            d,
            e,
            f,
            g,
            h,

            Stroika_Define_Enum_Bounds (a, h)
        };

        struct SharedContactsConfig_ {
            Fred fEnum1;

            SharedContactsConfig_ ()
                : fEnum1{Fred::a}
            {
            }

            bool operator== (const SharedContactsConfig_& rhs) const
            {
                return fEnum1 == rhs.fEnum1;
            }
        };

        {
            ObjectVariantMapper mapper;

            mapper.Add (ObjectVariantMapper::MakeCommonSerializer_EnumAsInt<Fred> ());
            mapper.AddClass<SharedContactsConfig_> (initializer_list<ObjectVariantMapper::StructFieldInfo>{
                {L"fEnum1", StructFieldMetaInfo{&SharedContactsConfig_::fEnum1}},
            });

            SharedContactsConfig_ tmp;
            tmp.fEnum1     = Fred::b;
            VariantValue v = mapper.FromObject (tmp);

            // at this point - we should have VariantValue object with "Enabled" field.
            // This can then be serialized using

            Streams::MemoryStream<byte>::Ptr tmpStream = Streams::MemoryStream<byte>::New ();
            Variant::JSON::Writer{}.Write (v, tmpStream);

            if (kWrite2FileAsWell_) {
                filesystem::path fileName = IO::FileSystem::WellKnownLocations::GetTemporary () / "12.txt"sv;
                Variant::JSON::Writer{}.Write (v, IO::FileSystem::FileOutputStream::New (fileName));
                [[maybe_unused]] SharedContactsConfig_ tmp2 = mapper.ToObject<SharedContactsConfig_> (Variant::JSON::Reader{}.Read (IO::FileSystem::FileInputStream::New (fileName)));
            }

            // THEN deserialized, and mapped back to C++ object form
            SharedContactsConfig_ tmp2 = mapper.ToObject<SharedContactsConfig_> (Variant::JSON::Reader{}.Read (tmpStream));
            VerifyTestResult (tmp2 == tmp);
        }
    }
}

namespace {
    namespace Test13_ObjVarMapperAndGUID_ {
        void DoIt ()
        {
            ObjectVariantMapper m;
            Common::GUID        g = Common::GUID::GenerateNew ();
            VerifyTestResult (m.ToObject<Common::GUID> (m.FromObject (g)) == g);
        }
    }
}

namespace {
    // https://stroika.atlassian.net/browse/STK-909
    namespace Test14_ObjVarMapperAsStringVsToString_STK_909_ {
        void DoIt ()
        {
            ObjectVariantMapper mapper;
            struct T {
                IO::Network::InternetAddress    ia;
                optional<IO::Network::CIDR>     cidr;
                DataExchange::InternetMediaType mediaType;
                bool                            operator== (const T& rhs) const
                {
                    return ia == rhs.ia and cidr == rhs.cidr and mediaType == rhs.mediaType;
                }
            };
            mapper.AddCommonType<IO::Network::CIDR> ();
            mapper.AddCommonType<optional<IO::Network::CIDR>> ();
            mapper.AddClass<T> ({
                {L"ia", StructFieldMetaInfo{&T::ia}},
                {L"cidr", StructFieldMetaInfo{&T::cidr}},
                {L"mediaType", StructFieldMetaInfo{&T::mediaType}},
            });
            T g1{IO::Network::V4::kLocalhost, IO::Network::CIDR{IO::Network::V6::kAddrAny, 64}, DataExchange::InternetMediaTypes::kJPEG};
            VerifyTestResult (mapper.ToObject<T> (mapper.FromObject (g1)) == g1);
            T g2{IO::Network::V4::kLocalhost, IO::Network::CIDR{IO::Network::V4::kLocalhost, 16}, DataExchange::InternetMediaTypes::kGIF};
            VerifyTestResult (mapper.ToObject<T> (mapper.FromObject (g2)) == g2);
            T g3{IO::Network::V4::kLocalhost, IO::Network::CIDR{IO::Network::InternetAddress{"192.22.4.4"}, 9}, DataExchange::InternetMediaTypes::kGIF};
            VerifyTestResult (mapper.ToObject<T> (mapper.FromObject (g3)) == g3);
        }
    }
}

namespace {
    void DoRegressionTests_ ()
    {
        DoRegressionTests_BasicDataRoundtrips_1_::DoAll ();
        DoRegressionTests_SimpleMapToFromJSON_2_ ();
        DoRegressionTests_SimpleMapToFromJSON_3_ ();
        DoRegressionTests_SimpleMapRangeTypes_4_ ();
        DoRegressionTests_SimpleEnumTypes_5_ ();
        DoRegressionTests_DurationsDateTime_6_ ();
        DoRegressionTests_VariantValue_7_ ();
        DoRegressionTests_MakeCommonSerializer_8_ ();
        DoRegressionTests_Subclass_9_ ();
        DoRegressionTests_FileTypeConverterOverride_10_ ();
        DoRegressionTests_CustomMapper_11_ ();
        DoRegressionTests_MakeCommonSerializer_EnumAsInt_12_ ();
        Test13_ObjVarMapperAndGUID_::DoIt ();
        Test14_ObjVarMapperAsStringVsToString_STK_909_::DoIt ();
    }
}

int main ([[maybe_unused]] int argc, [[maybe_unused]] const char* argv[])
{
    Stroika::TestHarness::Setup ();
    return Stroika::TestHarness::PrintPassOrFail (DoRegressionTests_);
}<|MERGE_RESOLUTION|>--- conflicted
+++ resolved
@@ -757,25 +757,6 @@
     }
 }
 
-<<<<<<< HEAD
-namespace {
-    namespace aaa {
-        struct dev {
-            static const ObjectVariantMapper kMapper_;
-        };
-    }
-    using namespace aaa;
-    const ObjectVariantMapper dev::kMapper_ = [] () {
-        ObjectVariantMapper mapper;
-        using IO::Network::CIDR;
-        mapper.Add<CIDR> ([] ([[maybe_unused]] const ObjectVariantMapper& mapper, const CIDR* obj) -> VariantValue { return obj->ToString (); },
-                          [] ([[maybe_unused]] const ObjectVariantMapper& mapper, const VariantValue& d, CIDR* intoObj) -> void { *intoObj = CIDR{d.As<String> ()}; });
-        return mapper;
-    }();
-}
-
-=======
->>>>>>> 83351fa1
 namespace {
     void DoRegressionTests_MakeCommonSerializer_EnumAsInt_12_ ()
     {

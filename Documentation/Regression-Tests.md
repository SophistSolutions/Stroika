# **_Regression Tests_**

## Background

This is the test script I use to test each release. It assumes appropriately setup machines on
my local network.

To simply run the regression tests on your system, use (on that sysmtem)

```bash
./ScriptsLib/RegressionTests
```

## File Output (for each \$TEST_TARGET)

- PerformanceDump-$TEST_TARGET-$VER.txt
- REGRESSION-TESTS-$TEST_TARGET-$VER-OUT.txt

## Tests run for each release (currently used \$TEST_TARGET values)

These can all be run at the same time (each in a separate bash shell window). Most of them
do work remotely on other machines (MACHINE=ARG), and then copy back results to this machine where I can
checkin from one spot.

- \$TEST_TARGET=MacOS_XCode13

  (takes about 2 HRs)

  ```bash
  MACHINE=lewis-Mac USE_TEST_BASENAME=MacOS_XCode13 PARALELLMAKEFLAG=-j5 \
      ./ScriptsLib/RunRemoteRegressionTests
  ```

- \$TEST_TARGET=MacOS_XCode14_m1

  (takes about 1 HR)

  ```bash
  MACHINE=lewis-Mac2 USE_TEST_BASENAME=MacOS_XCode14_m1 PARALELLMAKEFLAG=-j5 \
      ./ScriptsLib/RunRemoteRegressionTests
  ```

- \$TEST_TARGET=Windows_VS2k19

  (on windows bash shell run; takes about 4 HRs)

  ```bash
  USE_TEST_BASENAME=Windows_`./ScriptsLib/DetectedHostOS`_VS2k19 PLATFORM=VisualStudio.Net-2019 \
      ./ScriptsLib/RegressionTests
  ```

- \$TEST_TARGET=Windows_VS2k22

  (on windows bash shell run; takes about 4 HRs)
  (note this done on my laptop, not windows-dev-vm)

  ```bash
  USE_TEST_BASENAME=Windows_`./ScriptsLib/DetectedHostOS`_VS2k22 PLATFORM=VisualStudio.Net-2022 \
      ./ScriptsLib/RegressionTests
  ```

- \$TEST_TARGET=Ubuntu2004_x86_64

  (remote execute on machine hercules using docker and copy back results; takes about 10 HRs)

  ```bash
  RUN_IN_DOCKER=1 \
      USE_TEST_BASENAME=Ubuntu2004_x86_64 \
      BUILD_CONFIGURATIONS_MAKEFILE_TARGET=basic-unix-test-configurations \
      CONTAINER_IMAGE=sophistsolutionsinc/stroika-buildvm-ubuntu2004-regression-tests \
      MACHINE=Hercules \
      ./ScriptsLib/RunRemoteRegressionTests
  ```

- \$TEST_TARGET=Ubuntu2204_x86_64

  (remote execute on machine hercules using docker and copy back results; takes about 10 HRs)

  ```bash
  RUN_IN_DOCKER=1 \
      USE_TEST_BASENAME=Ubuntu2204_x86_64 \
      BUILD_CONFIGURATIONS_MAKEFILE_TARGET=basic-unix-test-configurations \
      CONTAINER_IMAGE=sophistsolutionsinc/stroika-buildvm-ubuntu2204-regression-tests \
      MACHINE=Hercules \
      ./ScriptsLib/RunRemoteRegressionTests
  ```

<<<<<<< HEAD
=======
- \$TEST_TARGET=Ubuntu1804-Cross-Compile2RaspberryPi

  (remote execute on machine hercules (and then that will test on raspberrypi) - using docker and copy back results; takes about 3 HRs)

  ```bash
  RUN_IN_DOCKER=1 \
      USE_TEST_BASENAME=Ubuntu1804-Cross-Compile2RaspberryPi \
      RASPBERRYPI_REMOTE_MACHINE=192.168.244.30 \
      BUILD_CONFIGURATIONS_MAKEFILE_TARGET=raspberrypi-cross-compile-test-configurations \
      CONTAINER_IMAGE=sophistsolutionsinc/stroika-buildvm-ubuntu1804-regression-tests \
      MACHINE=Hercules \
      ./ScriptsLib/RunRemoteRegressionTests
  ```

>>>>>>> 79db96ef
- \$TEST_TARGET=Ubuntu2004-Cross-Compile2RaspberryPi

  (remote execute on machine hercules (and then that will test on raspberrypi) - using docker and copy back results; takes about 3 HRs) - note - many of these tests fail as of 2019-04-22, because its hard to get the latest version of libc on a raspberrypi. Ignore those failures.

  ```bash
  RUN_IN_DOCKER=1 \
      USE_TEST_BASENAME=Ubuntu2004-Cross-Compile2RaspberryPi \
      RASPBERRYPI_REMOTE_MACHINE=192.168.244.30 \
      BUILD_CONFIGURATIONS_MAKEFILE_TARGET=raspberrypi-cross-compile-test-configurations \
      CONTAINER_IMAGE=sophistsolutionsinc/stroika-buildvm-ubuntu2004-regression-tests \
      MACHINE=Hercules \
      ./ScriptsLib/RunRemoteRegressionTests
  ```

- \$TEST_TARGET=Ubuntu2204-Cross-Compile2RaspberryPi

  (remote execute on machine hercules (and then that will test on raspberrypi) - using docker and copy back results; takes about 3 HRs) - note - many of these tests fail as of 2019-04-22, because its hard to get the latest version of libc on a raspberrypi. Ignore those failures.

  ```bash
  RUN_IN_DOCKER=1 \
      USE_TEST_BASENAME=Ubuntu2204-Cross-Compile2RaspberryPi \
      RASPBERRYPI_REMOTE_MACHINE=192.168.244.30 \
      BUILD_CONFIGURATIONS_MAKEFILE_TARGET=raspberrypi-cross-compile-test-configurations \
      CONTAINER_IMAGE=sophistsolutionsinc/stroika-buildvm-ubuntu2204-regression-tests \
      MACHINE=Hercules \
      ./ScriptsLib/RunRemoteRegressionTests
  ```


- Docker windows tests


Must be done on Windows machine (currently doesnt work on - even windows - vm)

  ```bash
  for var in "Cygwin-VS2k19" "Cygwin-VS2k22" "MSYS-VS2k19" "MSYS-VS2k22" ; do LCV=`echo "${var}" | tr '[:upper:]' '[:lower:]'` CONTAINER_IMAGE=sophistsolutionsinc/stroika-buildvm-windows-${LCV} USE_TEST_BASENAME=Windows_${var}-In-Docker ./ScriptsLib/RunLocalWindowsDockerRegressionTests ; done
  ```

  OR alternatively

  ```sh
   CONTAINER_IMAGE=sophistsolutionsinc/stroika-buildvm-windows-cygwin-vs2k19 USE_TEST_BASENAME=Windows_Cygwin_VS2k19-In-Docker ./ScriptsLib/RunLocalWindowsDockerRegressionTests
   CONTAINER_IMAGE=sophistsolutionsinc/stroika-buildvm-windows-cygwin-vs2k22 USE_TEST_BASENAME=Windows_Cygwin_VS2k22-In-Docker ./ScriptsLib/RunLocalWindowsDockerRegressionTests
   CONTAINER_IMAGE=sophistsolutionsinc/stroika-buildvm-windows-msys-vs2k19 USE_TEST_BASENAME=Windows_MSYS_VS2k19-In-Docker ./ScriptsLib/RunLocalWindowsDockerRegressionTests
   CONTAINER_IMAGE=sophistsolutionsinc/stroika-buildvm-windows-msys-vs2k22 USE_TEST_BASENAME=Windows_MSYS_VS2k22-In-Docker ./ScriptsLib/RunLocalWindowsDockerRegressionTests
  ```

- WSL (tested on Ubuntu 20.04) test
  (inside WSL2 bash prompt)
  (may work on WSL1, but very slow, and not worth it - just test WSL2 from now on)

  ```bash
  ScriptsLib/RunLocalWSLRegressionTests
  ```<|MERGE_RESOLUTION|>--- conflicted
+++ resolved
@@ -85,23 +85,6 @@
       ./ScriptsLib/RunRemoteRegressionTests
   ```
 
-<<<<<<< HEAD
-=======
-- \$TEST_TARGET=Ubuntu1804-Cross-Compile2RaspberryPi
-
-  (remote execute on machine hercules (and then that will test on raspberrypi) - using docker and copy back results; takes about 3 HRs)
-
-  ```bash
-  RUN_IN_DOCKER=1 \
-      USE_TEST_BASENAME=Ubuntu1804-Cross-Compile2RaspberryPi \
-      RASPBERRYPI_REMOTE_MACHINE=192.168.244.30 \
-      BUILD_CONFIGURATIONS_MAKEFILE_TARGET=raspberrypi-cross-compile-test-configurations \
-      CONTAINER_IMAGE=sophistsolutionsinc/stroika-buildvm-ubuntu1804-regression-tests \
-      MACHINE=Hercules \
-      ./ScriptsLib/RunRemoteRegressionTests
-  ```
-
->>>>>>> 79db96ef
 - \$TEST_TARGET=Ubuntu2004-Cross-Compile2RaspberryPi
 
   (remote execute on machine hercules (and then that will test on raspberrypi) - using docker and copy back results; takes about 3 HRs) - note - many of these tests fail as of 2019-04-22, because its hard to get the latest version of libc on a raspberrypi. Ignore those failures.

--- conflicted
+++ resolved
@@ -27,10 +27,6 @@
 TRGDIR=CURRENT
 
 BUILDS_DIR=	$(shell pwd)/Builds/
-<<<<<<< HEAD
-=======
-
->>>>>>> 1314a0f4
 
 
 #TODO - fix to take into account DEBUG versus RELEASE! Must build all combos!

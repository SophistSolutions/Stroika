#!/usr/bin/perl

#
# TODO
#
#		@todo	Consider adding output variables CFLAGS_ADDITIONS, CXXFLAGS_ADDITIONS, CFLAGS_REMOVEALS, CXXFLAGS_REMOVEALS
#		@todo	Consider adding support for ASFLAGS (like CFLAGS)
#

use strict;
use warnings;
no if $] >= 5.017011, warnings => 'experimental::smartmatch';

BEGIN{ @INC = ( "./", @INC ); }

use constant false => 0;
use constant true  => 1;
use constant DEFAULT_BOOL_OPTIONS => -1;

my $configurationFiles	=	"ConfigurationFiles/";

my $configurationName	=	undef;

my $MAKE_INDENT_LEVEL = $ENV{'MAKE_INDENT_LEVEL'};
if (!defined $MAKE_INDENT_LEVEL) {
	$MAKE_INDENT_LEVEL = 0;
}


sub	GetThisScriptDir {
	use File::Basename;
	use Cwd 'abs_path';
	my $p = __FILE__;
	my $A = abs_path ($p);
	my $dirname = dirname($A);
	return $dirname;
}
my	$thisScriptDir	=	GetThisScriptDir ();

sub trim($)
{
	my $string = shift;
	if (not defined($string)) {
		return $string;
	}
	$string =~ s/^\s+//;
	$string =~ s/\s+$//;
	return $string;
}

sub indexOf
{
	my @arr = shift;
	my $v = shift;
	for (my $ii = 0; $ii <= $#arr; $ii++) {
	   if ($arr[$ii] eq $v) {
			return $ii;
	   }
	}
	return -1;
}


my $PATH_SEPERATOR=":";
if ("$^O" eq "cygwin" or "$^O" eq "msys") {
	$PATH_SEPERATOR=";";
}


my @EXTRA_ARGS = ();


########### CONFIG_Variables ###############
my $ARCH='';
my $BUILD_TOOLS_ROOT=undef;
my $PROJECTPLATFORMSUBDIR='';
my $TARGET_PLATFORMS='';

my @useExtraCDefines;
my @useExtraMakeDefines;
my @packageConfigLinkLines;

my @CPPFLAGS = qw ();
my @CPPFLAGS2Remove = qw ();
my $CPPFLAGS_Overridden = false;
my @CFLAGS = qw ();
my @CFLAGS2Remove = qw ();
my $CFLAGS_Overridden = false;
my @CXXFLAGS = qw ();
my @CXXFLAGS2Remove = qw ();
my $CXXFLAGS_Overridden = false;


#
# BUILD iff LIBFEATUREFLAG_BuildOnly OR LIBFEATUREFLAG_UseStaticTPP
# HAS_FEATURE iff LIBFEATUREFLAG_UseStaticTPP OR LIBFEATUREFLAG_UseSystem
#
my $LIBFEATUREFLAG_BuildOnly = "build-only";
my $LIBFEATUREFLAG_UseStaticTPP = "use";
my $LIBFEATUREFLAG_UseSystem = "use-system";
my $LIBFEATUREFLAG_No = "no";


my $ENABLE_LTO = DEFAULT_BOOL_OPTIONS;
my $ENABLE_ASSERTIONS = DEFAULT_BOOL_OPTIONS;
my $ENABLE_GLIBCXX_DEBUG = DEFAULT_BOOL_OPTIONS;
my $MACOSX_DEPLOYMENT_TARGET = undef;
my $CPPSTD_VERSION_FLAG = '';
my $CWARNING_FLAGS = undef;
my $SharedSymbolVisibility = undef;	# gcc visibility flag - -fvisible=hidden

my $runtimeStackProtectorFlag = DEFAULT_BOOL_OPTIONS;
my $sanitizerFlagsIsDefined = false;		#sadly perl arrays cannot be 'undefined'
my $sanitizerFlagsNoneSet = false;
my @sanitizerFlags = ();
my @noSanitizerFlags = ();
my $autoIncludeTSAN_OPTIONSIfAppropriate = true;

my $HasMakefileBugWorkaround_lto_skipping_undefined_incompatible = DEFAULT_BOOL_OPTIONS;


my $ApplyDebugFlags = DEFAULT_BOOL_OPTIONS;
my $ApplyReleaseFlags = DEFAULT_BOOL_OPTIONS;


## /Zi or /Zl (as opposed to using /Z7 for debug info)
## Z7 may use more disk space but less confusing for library to
## not have symbol information written into .pdb file
my $WinFlag_DebugProgramDatabase = false;	# ignored except for visual studio


### @todo finish review of what warnings we still want - disable a few more... --LGP 2019-08-29
### FOR COMMON ONES - SEE IF THEY SHOULD REALLY BE GCC SPECIFIC
my $DEFAULT_CWARNING_FLAGS_SAFE_COMMON_ = '-Wall ';
$DEFAULT_CWARNING_FLAGS_SAFE_COMMON_	= $DEFAULT_CWARNING_FLAGS_SAFE_COMMON_ . '-Wno-switch ';			# This warning needed because of pattern with eEnd being injected into enums but not looked for in switch
$DEFAULT_CWARNING_FLAGS_SAFE_COMMON_	= $DEFAULT_CWARNING_FLAGS_SAFE_COMMON_ . '-Wno-sign-compare ';		# someday tackle this, but I'm not sure its helpful
$DEFAULT_CWARNING_FLAGS_SAFE_COMMON_	= $DEFAULT_CWARNING_FLAGS_SAFE_COMMON_ . '-Wno-unused-function ';	# we have many of these - review if makes sense warning?

my $DEFAULT_CWARNING_FLAGS_GCC		= $DEFAULT_CWARNING_FLAGS_SAFE_COMMON_;

my $DEFAULT_CWARNING_FLAGS_CLANG	= $DEFAULT_CWARNING_FLAGS_SAFE_COMMON_;
$DEFAULT_CWARNING_FLAGS_CLANG		= $DEFAULT_CWARNING_FLAGS_CLANG . '-Wno-unused-local-typedef '; 		### really needed - get alot of them - e.g. using inherited = ... - (maybe can use [[maybe_unused]])
$DEFAULT_CWARNING_FLAGS_CLANG		= $DEFAULT_CWARNING_FLAGS_CLANG . '-Wno-future-compat ';

my $Config_Tag = undef;   #see 	https://stroika.atlassian.net/browse/STK-667 to support plural

my $BuildByDefault = "always";	# for now default to always...

my $FEATUREFLAG_ActivePerl = undef;
my $FEATUREFLAG_LIBCURL = $LIBFEATUREFLAG_No;		#$LIBFEATUREFLAG_UseStaticTPP; tricky some places because of dependencies - resolve that first
my $FEATUREFLAG_boost = $LIBFEATUREFLAG_UseStaticTPP;
my $FEATUREFLAG_boost_userspecified = 0;
my $FEATUREFLAG_OpenSSL = "";
my $FEATUREFLAG_OpenSSLExtraArgs = "";
my $FEATUREFLAG_WinHTTP = $LIBFEATUREFLAG_No;
my $FEATUREFLAG_ATLMFC = $LIBFEATUREFLAG_No;
my $FEATUREFLAG_Xerces = undef;
my $FEATUREFLAG_ZLib = $LIBFEATUREFLAG_UseStaticTPP;
my $FEATUREFLAG_sqlite = $LIBFEATUREFLAG_UseStaticTPP;
my $FEATUREFLAG_LZMA = $LIBFEATUREFLAG_UseStaticTPP;
my $FEATUREFLAG_librt = undef;
my $FEATUREFLAG_WIX = undef;
my $TargettingValgrind = undef;
my $qCompiler_SanitizerDoubleLockWithConditionVariables_Buggy = undef;
my $qCompiler_ValgrindLTO_Buggy = undef;
my $qCompiler_ValgrindDirectSignalHandler_Buggy = undef;
my $qCompiler_HasNoMisleadingIndentation_Flag = undef;
my $ENABLE_TRACE2FILE = DEFAULT_BOOL_OPTIONS;
my $INCLUDE_SYMBOLS_LIB = true;
my $INCLUDE_SYMBOLS_EXE = DEFAULT_BOOL_OPTIONS;
my $MALLOC_GUARD = DEFAULT_BOOL_OPTIONS;
my $COPTIMIZE_FLAGS = "";
my $STATIC_LINK_GCCRUNTIME = DEFAULT_BOOL_OPTIONS;
my $STATIC_LINK_SANITIZERS = DEFAULT_BOOL_OPTIONS;
my $COMPILER_DRIVER = "";
my $COMPILER_DRIVER_C = "";				# @todo allow cmdline option to set _C or _CPlusPlus version
my $COMPILER_DRIVER_CPlusPlus = "";
my $AS = undef;
my $AR = undef;
my $LIBTOOL = undef; # Windows format LIB tool
my $RANLIB = undef;
my $Linker = undef;
my $MIDL = undef;
my $RC = undef;
my $STRIP = undef;
my $EXTRA_PREFIX_LINKER_ARGS = "";
my $EXTRA_SUFFIX_LINKER_ARGS = "";
my $RUN_PREFIX = "";			# for now just used as prefix for stuff like LD_PRELOAD=/usr/lib/arm-linux-gnueabihf/libasan.so.3, esp for running tests
my $CrossCompiling = "false";
my $onlyGenerateIfCompilerExists = false;		## Looks for BOTH compiler and assocaited stdlib if std=libc++
my @INCLUDES_PATH = qw();
my $INCLUDES_PATH_SET = false;
my @INCLUDES_PATH_ADD  = qw();
my @LIBS_PATH = qw();
my $LIBS_PATH_SET = false;
my @LIBS_PATH_ADD  = qw();
my $LIB_DEPENDENCIES  = undef;	# space separated list
my @LIB_DEPENDENCIES_ADD  = qw();
my $STDCXXLIB = undef;
my $TOOLS_PATH_ADDITIONS = undef;
my $lsb_release = trim (`lsb_release -rs 2>/dev/null`);


#
# Workaround MSYS compatabilty issues with microsoft visual C++ tools.
#		Note: MSYS2_ENV_CONV_EXCL doesn't appear necessary (as of 2022-01-25)
#
if ("$^O" eq "msys") {
	$ENV{'MSYS2_ARG_CONV_EXCL'} = '*';
}



# More standard to have false, true is the value used in VS2k project files (through 2.1a2)
# for a while in Stroika based apps /EHa versus /EHsc - https://docs.microsoft.com/en-us/cpp/build/reference/eh-exception-handling-model?view=vs-2019
# So in Stroika 2.1a2 switch default to more standard (and recommended by MSFT docs above) no structured exceptions
my $Windows_Exceptions_SupportStructuredExceptions = false;

sub	DoHelp_
{
	my $x = shift(@_);
	print("Usage:\n");
		print("  configure CONFIGURATION-NAME [OPTIONS]* where options can be:\n");
		print("	    --arch {ARCH}                                   /* for high level architecture - first section of gcc -machine - e.g. x86, x86_64, arm - usually auto-detected */\n");
		print("	    [--config-tag {TAG-NAME}]*                      /* Add TAG-NAME to the list of tags associated with this configuration (for now limit one). Maybe repeated */\n");
		print("	    --build-by-default never|always|{uname}         /* Mark configuration to be built by default always (DEFAULT), never, or only if host uname/uname -o equals ARGUMENT */\n");
		print("	    --platform {PLATFORM}                           /* Specifies the ProjectPlatformSubdir (Unix, VisualStudio.Net-2017, VisualStudio.Net-2019, VisualStudio.Net-2022) - usually auto-detected */\n");
		print("	    --target-platforms {TARGET_PLATFORMS}           /* Specifies the target-platforms- system compiling Stroika for - (set of ENUM where ENUM=(Windows, POSIX, Linux, MacOS)) - usually auto-detected */\n");
		print("	    --build-tools-root {BUILD_TOOLS_ROOT}           /* Specifies the BUILD_TOOLS_ROOT - initially just for visual studio - usually auto-detected */\n");
		print("	    --assertions { enable|disable|default }         /* Enables/disable assertion feature (setting qDebug) */\n");
		print("	    --block-allocation { enable|disable|default }   /* Enables/disable block-allocation (a feature that improves performance, but messes up valgrind) */\n");
		print("	    --valgrind { enable|disable|default }           /* Enables/disable valgrind-specific runtime code (so far only needed for clean helgrind use) */\n");
		print("	    --GLIBCXX_DEBUG { enable|disable|default }      /* Enables/Disables GLIBCXX_DEBUG (G++-specific) */\n");
		print("	    --MACOSX_DEPLOYMENT_TARGET { #|default|none }   /* set MACOSX_DEPLOYMENT_TARGET (mac os min version) (macosx target specific) */\n");
		print("	    --cppstd-version {FLAG}                         /* Sets can be c++17, or c++2a */\n");
		print("	    --stdlib {LIB}                                  /* libc++ (clang lib), libstdc++ (gcc and often clang) */\n");
		print("	    --ActivePerl {use|no}                           /* Enables/disables use of ActivePerl (Windows Only) - JUST USED TO BUILD OPENSSL for Windows*/\n");
		print("	    --LibCurl {build-only|use|use-system|no}        /* Enables/disables use of LibCurl for this configuration [default TBD]*/\n");
		print("	    --boost {build-only|use|use-system|no}          /* Enables/disables use of boost for this configuration [default use] */\n");
		print("	    --OpenSSL {build-only|use|use-system|no}        /* Enables/disables use of OpenSSL for this configuration [default use] */\n");
		print("	    --OpenSSL-ExtraArgs { purify? }                 /* Optionally configure extra OpenSSL features (see Stroika/OpenSSL makefile) */\n");
		print("	    --WinHTTP {use-system|no}                       /* Enables/disables use of WinHTTP for this configuration [default use-system on windows, and no otherwise] */\n");
		print("	    --ATLMFC {use-system|no}                        /* Enables/disables use of ATLMFC for this configuration [default use-system on windows, and no otherwise] */\n");
		print("	    --Xerces {build-only|use|use-system|no}         /* Enables/disables use of Xerces for this configuration [default use] */\n");
		print("	    --sqlite {build-only|use|use-system|no}         /* Enables/disables use of sqlite for this configuration [default use] */\n");
		print("	    --ZLib {build-only|use|use-system|no}           /* Enables/disables use of ZLib for this configuration [default use] */\n");
		print("	    --WIX {use|use-system|no}                       /* Enables/disables use of WIX (Windows Only) - to build windows installers*/\n");
		print("	    --lzma {build-only|use|use-system|no}           /* Enables/disables use of LZMA SDK for this configuration [default use] */\n");
		print("	    --no-third-party-components           			/* equivilent to --ActivePerl no --LibCurl no --boost no --OpenSSL no --WinHTTP no --ATLMFC no --Xerces no --sqlite no --ZLib no --WIX no --lzma no  */\n");
		print("	    --trace2file { enable|disable|default }         /* Enables/disable trace2file feature */\n");
		print("	    --static-link-gccruntime { enable|disable }     /* Enables/disable gcc runtime static link (only applies if gcc family compiler) */\n");
		print("	    --make-define {ARG}                             /* Define makefile define for the given configuration: text of arg appears as line in Configuration.mk */\n");
		print("	    --compiler-driver {ARG}                         /* default is gcc */\n");
		print("	    --ar {ARG}                                      /* default is undefined, but if compiler-driver is gcc or g++, this is gcc-ar */\n");
		print("	    --as {ARG}                                      /* default is 'as' on unix, and retrieved from visual studio on visual studio */\n");
		print("	    --ranlib {ARG}                                  /* default is undefined, but if compiler-driver is gcc or g++, this is gcc-ranlib */\n");
		print("	    --strip {ARG}                                   /* sets program to do stripping; default is undefined, but for POSIX, defaults to strip */\n");
		print("	    --append-CFLAGS {ARG}                           /* Appends ARG to CFLAGS */\n");
		print("	    --remove-CFLAGS {ARG}                           /* Remove ARG from CFLAGS (including default added args; processed after all adds applied) */\n");
		print("	    --replace-all-CFLAGS {ARG}                      /* OVERRIDES DEFAULTS- and sets CFLAGS to just these values */\n");
		print("	    --append-CPPFLAGS {ARG}                         /* Appends ARG to CPPFLAGS; alias for append-CFLAGS AND append-CXXFLAGS, elg --append-CPPFLAGS -DA=B */\n");
		print("	    --remove-CPPFLAGS {ARG}                         /* Remove ARG from CPPFLAGS (including default added args; processed after all adds applied) */\n");
		print("	    --replace-all-CPPFLAGS {ARG}                    /* OVERRIDES DEFAULTS- and sets CPPFLAGS to just these values */\n");
		print("	    --append-CXXFLAGS {ARG}                         /* Appends ARG to CXXFLAGS */\n");
		print("	    --remove-CXXFLAGS {ARG}                         /* Remove ARG from CXXFLAGS (including default added args; processed after all adds applied) */\n");
		print("	    --replace-all-CXXFLAGS {ARG}                    /* OVERRIDES DEFAULTS- and sets CXXFLAGS to just these values */\n");
		print("	    --SharedSymbolVisibility {ARG}                  /* alias for append-CFLAGS AND append-CXXFLAGS with -fvisibility=XXX (defaults to hidden on gcc/clang/unix compilers) */\n");
		print("	    --append-extra-prefix-linker-args {ARG}         /* Appends ARG to 'extra prefix linker args */\n");
		print("	    --append-extra-suffix-linker-args {ARG}         /* Appends ARG to 'extra suffix linker args */\n");
		print("	    --append-extra-compiler-and-linker-args {ARG}   /* Appends ARG to 'extra compiler' and 'extra linker' args */\n");
		print("	    --includes-path {ARG}                           /* Sets INCLUDES_PATH variable (: separated, since unix standard and allows spaces, ; separated on windows hosts) */\n");
		print("	    --append-includes-path {ARG}                    /* Appends ARG to 'INCLUDES_PATH */\n");
		print("	    --libs-path {ARG}                               /* Sets LIBS_PATH variable (':' separated, since unix standard and allows spaces; separated on windows hosts) */\n");
		print("	    --append-libs-path {ARG}                        /* Appends ARG to 'LIBS_PATH */\n");
		print("	    --lib-dependencies {ARG}                        /* Sets LIB_DEPENDENCIES variable (space separated) */\n");
		print("	    --append-lib-dependencies {ARG}                 /* Appends ARG to 'LIB_DEPENDENCIES */\n");
		print("	    --run-prefix {ARG}                              /* Sets variable RUN_PREFIX with stuff injected before run for built executables,\n");
		print("	                                                       such as LD_PRELOAD=/usr/lib/arm-linux-gnueabihf/libasan.so.3 */\n");
		print("	    --append-run-prefix {ARG}                       /* Appends ARG RUN_PREFIX: with stuff injected before run for built executables */\n");
		print("	    --include-default-TSAN_OPTIONS {true/false}     /* if true, and tsan enabled, add TSAN_OPTIONS= guess to RUN_PREFIX */\n");
		print("	    --pg {ARG}                                      /* Turn on -pg option (profile for UNIX/gcc platform) on linker/compiler */\n");
		print("	    --lto { enable|disable }                        /* Turn on link time code gen on linker/compiler (for now only gcc/unix stack) */\n");
		print("	    --cross-compiling {true|false}                  /* Defaults generally to false, but set explicitly to control if certain tests will be run */\n");
		print("	    --apply-default-debug-flags                     /*  */\n");
		print("	    --apply-default-release-flags                   /*  */\n");
		print("	    --only-if-has-compiler                          /* Only generate this configuration if the compiler appears to exist (test run)*/\n");
		print("	    --debug-symbols {true|false}                    /* --debug-symbols-lib AND --debug-symbols-exe at the same time */\n");
		print("	    --debug-symbols-lib {true|false}                /* defaults to true, but can be disabled if makes compile/link/etc too big/slow */\n");
		print("	    --debug-symbols-exe {true|false}                /* defaults to true, but can be disabled if makes compile/link/etc too big/slow */\n");
		print("	    --malloc-guard {true|false}                     /* defaults to false (for now experimental and only works with GCC) */\n");
		print("	    --runtime-stack-check {true|false}              /* gcc -fstack-protector-all */\n");
		print("	    --sanitize {none|thread|address|undefined|leak} /* if arg none, reset to none, else adds arg to sanitized feature (gcc/clang only) -\n");
		print("	                                                       any arg you can pass to -fsanitize=XXXX */\n");
		print("	                                                    /* see https://gcc.gnu.org/onlinedocs/gcc-6.1.0/gcc.pdf (search -fsanitize=; eg. --sanitize address,undefined */\n");
		print("	    --no-sanitize {thread|vptr|etc...}              /* any from --sanitize or all; option maybe used to remove a sub-category of tests (like vptr) from larger category like address */\n");
		print("\n");
		print("Configure's behavior is also influenced by the following environment variables:\n");
		print("	    CC, CXX, PLATFORM, TARGET_PLATFORMS, ARCH, AS, AR, RANLIB, STRIP; these just simpulate adding the obvoius associated argument to configure\n");
		print("	    EXTRA_CONFIGURE_ARGS= a space separated list of arguments added to the beginning of the configure command\n");
		
	exit ($x);
}





sub     ToBool_
{
	my $x = shift(@_);
	if ($x eq "true") {
		return true;
	}
	if ($x eq "false") {
		return false;
	}
	die ("expected bool argument to be true/false");
}


sub     IsGCCOrGPlusPlus_
{
	my $x = shift(@_);
	return ($x =~ /gcc[!\/]*/) || (($x =~ /g\+\+[!\/]*/) && !($x =~ /clang\+\+/));
}

sub     IsClangOrClangPlusPlus_
{
	my $x = shift(@_);
	return ($x =~ /clang[!\/]*/);
}

sub     IsClangPlusPlus_
{
	my $x = shift(@_);
	return ($x =~ /clang\+\+[!\/]*/);
}

#return number
sub     GetGCCVersion_
{
	no warnings;	#@todo sometimes gives warning about use of  uninitialized variable - not sure why - debug later
	my $x = shift(@_);
	return trim (`($x --version 2>/dev/null) | head -1 | sed 's/([^)]*)/x/' | awk '{print \$3;}'`) * 1;
}


#return number
sub     GetClangVersion_
{
	my $x = trim(shift(@_));
	my $firstLine = trim (`($x --version 2>/dev/null) | head -1`);
	if (not defined($firstLine)) {
		return 0;
	}
	no warnings 'numeric';
	if (index($firstLine, "Apple ") == 0) {
		my $ver = trim(`echo "$firstLine" | awk '{print \$4}'`);
		$ver = $ver * 1;
		return $ver;
	}
	else {
		my $ver = trim (`echo "$firstLine" |  sed 's/.*LLVM/x/' | sed 's/)//' |  awk '{print \$3;}'`);
		# Starting in ubuntu 20.10, they switched to the format used by crapple
		if ($ver == "version") {
			$ver = trim(`echo "$firstLine" | awk '{print \$4}'`);
		}
		$ver = $ver * 1;
		return $ver;
	}
}

sub     IsMSVCCompiler_
{
	my $x = shift(@_);
	return ($x =~ /.*cl.exe.*/);
   #bad way but best I know for now
	# if ("$^O" eq "cygwin" or "$^O" eq "msys") {
	# 	return true;
	# }
	# return false
}

sub     Get_MSVC_CL_Version_
{
	my $x = trim(shift(@_));
	my $firstLine = trim (`('$x' 2>&1) | head -1`);
	if (not defined($firstLine)) {
		return 0;
	}
	no warnings 'numeric';
	my $ver = trim(`echo "$firstLine" | awk '{print \$7}' | sed 's/\\.//g'`);
	$ver = $ver * 1;
	return $ver;
}





sub     FillDefaultIncludesPathIfNeeded_
{
	#IF we set include path  explicitly, then suppress adding include path automatically (based on features etc) - just explicitly added ones from the commandline
	my $includeAutomaticDependencies = not $INCLUDES_PATH_SET;
	if ($includeAutomaticDependencies) {
		if (
			$FEATUREFLAG_Xerces eq $LIBFEATUREFLAG_UseStaticTPP ||
			$FEATUREFLAG_LIBCURL eq $LIBFEATUREFLAG_UseStaticTPP ||
			$FEATUREFLAG_boost eq $LIBFEATUREFLAG_UseStaticTPP ||
			$FEATUREFLAG_OpenSSL eq $LIBFEATUREFLAG_UseStaticTPP ||
			$FEATUREFLAG_ZLib eq $LIBFEATUREFLAG_UseStaticTPP ||
			$FEATUREFLAG_sqlite eq $LIBFEATUREFLAG_UseStaticTPP ||
			$FEATUREFLAG_LZMA eq $LIBFEATUREFLAG_UseStaticTPP
		) {
			push @INCLUDES_PATH_ADD, trim (`realpath --canonicalize-missing Builds/$configurationName/ThirdPartyComponents/include/`) . "/";
		}
		push @INCLUDES_PATH_ADD, trim (`realpath --canonicalize-missing Library/Sources/`) . "/";
		push @INCLUDES_PATH_ADD, trim (`realpath --canonicalize-missing IntermediateFiles/$configurationName`) . "/";
		@INCLUDES_PATH = qw ();
		if ($PROJECTPLATFORMSUBDIR =~ /^VisualStudio.Net/) {
			my $x = GetMSVCVarName_ ("INCLUDE");
			for my $i (split /;/, $x) {
				push @INCLUDES_PATH, $i;
			}
		}
	}
	my $var;
	foreach $var (@INCLUDES_PATH_ADD) {
		push @INCLUDES_PATH, $var;
	}
}
sub     FillDefaultLibsPathIfNeeded_
{
	my $includeAutomaticDependencies = not $LIBS_PATH_SET;
	if ($includeAutomaticDependencies) {
		if (
			$FEATUREFLAG_Xerces eq $LIBFEATUREFLAG_UseStaticTPP ||
			$FEATUREFLAG_LIBCURL eq $LIBFEATUREFLAG_UseStaticTPP ||
			$FEATUREFLAG_boost eq $LIBFEATUREFLAG_UseStaticTPP ||
			$FEATUREFLAG_OpenSSL eq $LIBFEATUREFLAG_UseStaticTPP ||
			$FEATUREFLAG_ZLib eq $LIBFEATUREFLAG_UseStaticTPP ||
			$FEATUREFLAG_sqlite eq $LIBFEATUREFLAG_UseStaticTPP ||
			$FEATUREFLAG_LZMA eq $LIBFEATUREFLAG_UseStaticTPP
		) {
			push @LIBS_PATH_ADD, trim (`realpath --canonicalize-missing Builds/$configurationName/ThirdPartyComponents/lib/`) . "/";
		}
		@LIBS_PATH = qw ();
		if ($PROJECTPLATFORMSUBDIR =~ /^VisualStudio.Net/) {
			my $x = GetMSVCVarName_ ("LIB");
			for my $i (split /;/, $x) {
				push @LIBS_PATH, $i;
			}
		}
	}
	my $var;
	foreach $var (@LIBS_PATH_ADD) {
		push @LIBS_PATH, $var;
	}
}
sub		PortablyAddLibToLibDependencies_
{
	my $libBaseName = trim(shift(@_));
	if ($PROJECTPLATFORMSUBDIR =~ /^VisualStudio.Net/) {
		$LIB_DEPENDENCIES .= "$libBaseName.lib ";
	}
	else {
		$LIB_DEPENDENCIES .= "-l$libBaseName ";
	}
}
sub     FillDefaultLibDependencies_
{
	#IF we set lib dependencies explicitly, then suppress adding libs automatically (based on features etc) - just explicitly added ones from the commandline
	my $includeAutomaticLibDependencies = !defined ($LIB_DEPENDENCIES);
	if (!defined ($LIB_DEPENDENCIES)) {
		$LIB_DEPENDENCIES = "";
	}

	my $mustAppendDefaults = false;

	if ($LIB_DEPENDENCIES eq "") {
		$mustAppendDefaults = true;
	}

	my $var;
	foreach $var (@LIB_DEPENDENCIES_ADD) {
		$LIB_DEPENDENCIES .= $var . " ";
	}

	if ($includeAutomaticLibDependencies) {
		if ($FEATUREFLAG_Xerces ne $LIBFEATUREFLAG_No) {
			if ($PROJECTPLATFORMSUBDIR =~ /^VisualStudio.Net/) {
				if ($ENABLE_ASSERTIONS) {
					PortablyAddLibToLibDependencies_("xerces-c_3D");
				}
				else {
					PortablyAddLibToLibDependencies_("xerces-c_3");
				}
			}
			else {
				PortablyAddLibToLibDependencies_("xerces-c");
			}
		}

		#	$ pkg-config --static --libs openssl
		#		which produces
		#			-lssl -ldl -lcrypto -ldl
		if ($FEATUREFLAG_OpenSSL ne $LIBFEATUREFLAG_No) {
			if ($PROJECTPLATFORMSUBDIR =~ /^VisualStudio.Net/) {
				#???dont thnik needed cuz of pragma comment link...
			}
			else {
				push (@packageConfigLinkLines, "PKG_CONFIG_PATH=\$(shell realpath --canonicalize-missing \${StroikaRoot}Builds/\$(CONFIGURATION)/ThirdPartyComponents/lib/pkgconfig) pkg-config --static --libs openssl");
			}
		}


		#	PKG_CONFIG_PATH=Builds/Debug/ThirdPartyComponents/lib/pkgconfig/ pkg-config --static --libs libcurl
		#		which produces
		#			-L/mnt/c/Sandbox/Stroika/DevRoot/Builds/Debug/ThirdPartyComponents/lib -lcurl -lssl -lcrypto -lssl -lcrypto -ldl -lpthread
		if ($FEATUREFLAG_LIBCURL ne $LIBFEATUREFLAG_No) {
			if ($PROJECTPLATFORMSUBDIR =~ /^VisualStudio.Net/) {
				#???dont thnik needed cuz of pragma comment link...
			}
			else {
				push (@packageConfigLinkLines, "PKG_CONFIG_PATH=\$(shell realpath --canonicalize-missing \${StroikaRoot}Builds/\$(CONFIGURATION)/ThirdPartyComponents/lib/pkgconfig) pkg-config --static --libs libcurl");
			}
		}


		if ($FEATUREFLAG_LZMA ne $LIBFEATUREFLAG_No) {
			PortablyAddLibToLibDependencies_("lzma");
		}
		if ($FEATUREFLAG_sqlite ne $LIBFEATUREFLAG_No) {
			PortablyAddLibToLibDependencies_("sqlite");
		}
		if ($FEATUREFLAG_ZLib ne $LIBFEATUREFLAG_No) {
			if ($PROJECTPLATFORMSUBDIR =~ /^VisualStudio.Net/) {
				PortablyAddLibToLibDependencies_("zlib");
			}
			else {
				PortablyAddLibToLibDependencies_("z");
			}
		}
	}

	if ($mustAppendDefaults == true) {
		if (index ($TARGET_PLATFORMS, "Windows") != -1) {
			$LIB_DEPENDENCIES .= "urlmon.lib ";
			$LIB_DEPENDENCIES .= "rpcrt4.lib ";
			$LIB_DEPENDENCIES .= "kernel32.lib ";
			$LIB_DEPENDENCIES .= "user32.lib ";
			$LIB_DEPENDENCIES .= "gdi32.lib ";
			$LIB_DEPENDENCIES .= "winspool.lib ";
			$LIB_DEPENDENCIES .= "comdlg32.lib ";
			$LIB_DEPENDENCIES .= "advapi32.lib ";
			$LIB_DEPENDENCIES .= "shell32.lib ";
			$LIB_DEPENDENCIES .= "ole32.lib ";
			$LIB_DEPENDENCIES .= "oleaut32.lib ";
			$LIB_DEPENDENCIES .= "uuid.lib ";
			$LIB_DEPENDENCIES .= "odbc32.lib ";
			$LIB_DEPENDENCIES .= "odbccp32.lib ";
		}
		if (index ($TARGET_PLATFORMS, "POSIX") != -1) {
			$LIB_DEPENDENCIES .= "-lpthread ";
			$LIB_DEPENDENCIES .= "-lm ";
			if ($FEATUREFLAG_librt eq $LIBFEATUREFLAG_UseSystem) {
				$LIB_DEPENDENCIES .= "-lrt ";
			}
		}
	}
}
sub     FillInToolsPathAdditionsIfNeeded_
{
	my $includeAutomaticDependencies = !defined ($TOOLS_PATH_ADDITIONS);
	if ($includeAutomaticDependencies) {
		if ($PROJECTPLATFORMSUBDIR =~ /^VisualStudio.Net/) {
			my $x = GetMSVCVarName_ ("TOOLS_PATH_ADDITIONS");
			$TOOLS_PATH_ADDITIONS =  trim (`cygpath --mixed --path \"$x)\"`);
		}
		else {
			$TOOLS_PATH_ADDITIONS = "";
		}
	}
}




### Initial defaults before looking at command-line arguments
sub	SetInitialDefaults_
{
	if ($TARGET_PLATFORMS eq "") {
		if ("$^O" eq "linux") {
			$TARGET_PLATFORMS = 'Linux POSIX';
		}
		elsif ("$^O" eq "darwin") {
			$TARGET_PLATFORMS = 'MacOS POSIX';
		}
		elsif ("$^O" eq "cygwin" or "$^O" eq "msys") {
			$TARGET_PLATFORMS = 'Windows';
		}
	}
	if (("$^O" eq "linux") or ("$^O" eq "darwin")) {
		$PROJECTPLATFORMSUBDIR = 'Unix';
	}
	if ("$^O" eq "cygwin" or "$^O" eq "msys") {
		my $PROGRAMFILESDIR= trim (`cygpath \"$ENV{'PROGRAMFILES'}\"`);
		my $PROGRAMFILESDIR2= trim (`cygpath \"$ENV{'ProgramFiles(x86)'}\"`);
		if ($PROJECTPLATFORMSUBDIR eq "") {
			my @files = glob("'$PROGRAMFILESDIR/Microsoft Visual Studio/2022/*/VC'");
			if (scalar(@files) != 0) {
				$PROJECTPLATFORMSUBDIR = 'VisualStudio.Net-2022';
			}
			@files = glob("'$PROGRAMFILESDIR2/Microsoft Visual Studio/2022/*/VC'");
			if (scalar(@files) != 0) {
				$PROJECTPLATFORMSUBDIR = 'VisualStudio.Net-2022';
			}
		}
		# try vs 2k19
		if ($PROJECTPLATFORMSUBDIR eq "") {
			my @files = glob("'$PROGRAMFILESDIR/Microsoft Visual Studio/2019/*/VC'");
			if (scalar(@files) != 0) {
				$PROJECTPLATFORMSUBDIR = 'VisualStudio.Net-2019';
			}
			@files = glob("'$PROGRAMFILESDIR2/Microsoft Visual Studio/2019/*/VC'");
			if (scalar(@files) != 0) {
				$PROJECTPLATFORMSUBDIR = 'VisualStudio.Net-2019';
			}
		}
		# try vs 2k17
		if ($PROJECTPLATFORMSUBDIR eq "") {
			my @files = glob("'$PROGRAMFILESDIR/Microsoft Visual Studio/2017/*/VC'");
			if (scalar(@files) != 0) {
				$PROJECTPLATFORMSUBDIR = 'VisualStudio.Net-2017';
			}
			@files = glob("'$PROGRAMFILESDIR2/Microsoft Visual Studio/2017/*/VC'");
			if (scalar(@files) != 0) {
				$PROJECTPLATFORMSUBDIR = 'VisualStudio.Net-2017';
			}
		}
	}

	if (("$^O" eq "linux") or ("$^O" eq "darwin")) {
		$FEATUREFLAG_LIBCURL = $LIBFEATUREFLAG_UseStaticTPP;
	}
	if ("$^O" eq "cygwin" or "$^O" eq "msys") {
		$FEATUREFLAG_WinHTTP = $LIBFEATUREFLAG_UseSystem;
	}
	if ("$^O" eq "darwin") {
		# hacks so can do initial port/compile
		$FEATUREFLAG_librt = $LIBFEATUREFLAG_No;
		$STATIC_LINK_GCCRUNTIME = 0;
		$COMPILER_DRIVER = "clang";
		$COMPILER_DRIVER_C = "clang";
		$COMPILER_DRIVER_CPlusPlus = "clang++";
		$CWARNING_FLAGS = $DEFAULT_CWARNING_FLAGS_CLANG;
		$AR = "ar";
		$AS = "as";
		$RANLIB = "ranlib";
	}
}



sub     ReplaceLast_
{
	my $srcString = shift(@_);
	my $replaceThis = shift(@_);
	my $withThis = shift(@_);

	#@todo find a better way to safely substitute
	my $rreplaceThis = trim (`echo $replaceThis | rev`);
	my $rwithThis = trim (`echo $withThis | rev`);
	return trim (`echo $srcString | rev | sed 's/$rreplaceThis/$rwithThis/' | rev`);
}


sub	SetDefaultForCompilerDriver_
{
	my $isVisualStudio = 		($PROJECTPLATFORMSUBDIR =~ /^VisualStudio.Net/);
	if ($isVisualStudio eq 1) {
		$isVisualStudio = true;
	}
	else {
		$isVisualStudio = false;
	}

	if ($isVisualStudio) {
		if ($ARCH eq "32" or $ARCH eq "WIN32") {
			$ARCH = "x86";
		}
		if ($ARCH eq "64" or $ARCH eq "WIN64") {
			$ARCH = "x86_64";
		}
		if ($ARCH eq "") {
			if ($configurationName =~ /64$/) {
				$ARCH = "x86_64";
				print STDERR "WARNING: guessing the target arch (x86 or x86_64) from the configuration name: use --arch instead!\n";
			}
			if ($configurationName =~ /32/) {
				$ARCH = "x86";
				print STDERR "WARNING: guessing the target arch (x86 or x86_64) from the configuration name: use --arch instead!\n";
			}
		}
		if ($ARCH eq "") {
			$ARCH = "x86_64";
			print STDERR "WARNING: guessing the target arch x86_64: use --arch (x86 or x86_64) instead!\n";
		}

		if (!(defined $AS)) {
			$AS = GetMSVCVarName_ ("AS");
		}
		if (($COMPILER_DRIVER_C eq "") ) {
			$COMPILER_DRIVER_C = GetMSVCVarName_ ("CC");
		}
		if (($COMPILER_DRIVER_CPlusPlus eq "")) {
			$COMPILER_DRIVER_CPlusPlus = GetMSVCVarName_ ("CC");	# not cxx for msvc
		}
	}

	# I've found almost no docs about this. However, when I first ported to new imac with m1 chip,
	# and rebuilt stroika, I found XERCES automatically did something like this to force this
	# setting. But rest of my code didn't and I got compiler warnings. So try to find the best
	# setting to force to, and allow external settings to override.
	# This appears to only be needed when running on m1 hardware, but no easy way I can find to
	# tell that so always do this by default
	if (!defined $MACOSX_DEPLOYMENT_TARGET && "$^O" eq "darwin") {
		my $osVersion = trim (`/usr/bin/sw_vers | grep ProductVersion | awk 'END {print \$2}'`);
		($osVersion =~ /^((\d+)\.(\d+))/gm);	# force convert to 2-digit form as I've seen in examples but not sure makes much sense
		$MACOSX_DEPLOYMENT_TARGET = $1;
	}

	no warnings;	#@todo fix - not sure why we get warning on use of $CPPSTD_VERSION_FLAG
	if ($CPPSTD_VERSION_FLAG eq '') {
		if (IsGCCOrGPlusPlus_ ($COMPILER_DRIVER)) {
			if (GetGCCVersion_ ($COMPILER_DRIVER) < 10) {
				$CPPSTD_VERSION_FLAG="--std=c++2a"
			}
			else {
				$CPPSTD_VERSION_FLAG="--std=c++20"
			}
		}
		elsif (IsClangOrClangPlusPlus_ ($COMPILER_DRIVER)) {
			$CPPSTD_VERSION_FLAG="--std=c++20"
		}
		elsif ($PROJECTPLATFORMSUBDIR =~ /^VisualStudio.Net/) {
			$CPPSTD_VERSION_FLAG="-std:c++latest"
		}
	}
	if ($PROJECTPLATFORMSUBDIR eq 'Unix') {
		if ($STATIC_LINK_GCCRUNTIME == DEFAULT_BOOL_OPTIONS) {
			$STATIC_LINK_GCCRUNTIME = 1;
		}
	}
	if (! defined $CWARNING_FLAGS) {
		$CWARNING_FLAGS = '';
		if (IsGCCOrGPlusPlus_ ($COMPILER_DRIVER)) {
			$CWARNING_FLAGS = $CWARNING_FLAGS . $DEFAULT_CWARNING_FLAGS_GCC;
			if (GetGCCVersion_ ($COMPILER_DRIVER) >= 5.2 && GetGCCVersion_ ($COMPILER_DRIVER) < 6) {
				#This is broken in gcc 5.2 - #https://gcc.gnu.org/ml/gcc-bugs/2015-08/msg01811.html
				$EXTRA_PREFIX_LINKER_ARGS = $EXTRA_PREFIX_LINKER_ARGS . " -Wno-odr"
			}
		}
		elsif (IsClangOrClangPlusPlus_($COMPILER_DRIVER)) {
			$CWARNING_FLAGS = $CWARNING_FLAGS . $DEFAULT_CWARNING_FLAGS_CLANG;
		}
	}

	if ($COMPILER_DRIVER_C eq "") {
		$COMPILER_DRIVER_C = $COMPILER_DRIVER;
		if (IsGCCOrGPlusPlus_($COMPILER_DRIVER)) {
			$COMPILER_DRIVER_C = ReplaceLast_ ($COMPILER_DRIVER, 'g++', 'gcc');
		}
		elsif (IsClangOrClangPlusPlus_($COMPILER_DRIVER)) {
			$COMPILER_DRIVER_C = ReplaceLast_ ($COMPILER_DRIVER, 'clang++', 'clang');
		}
	}
	if ($COMPILER_DRIVER_CPlusPlus eq "") {
		$COMPILER_DRIVER_CPlusPlus = $COMPILER_DRIVER;
		if (IsGCCOrGPlusPlus_($COMPILER_DRIVER)) {
			$COMPILER_DRIVER_CPlusPlus = ReplaceLast_ ($COMPILER_DRIVER, 'gcc', 'g++');
		}
		elsif (IsClangOrClangPlusPlus_($COMPILER_DRIVER_CPlusPlus)) {
			if (!IsClangPlusPlus_($COMPILER_DRIVER_CPlusPlus)) {
				$COMPILER_DRIVER_CPlusPlus = ReplaceLast_ ($COMPILER_DRIVER_CPlusPlus, 'clang', 'clang++');
			}
		}
	}
	if ($AS eq "") {
		if (IsGCCOrGPlusPlus_($COMPILER_DRIVER_CPlusPlus)) {
			$AS = ReplaceLast_ ($COMPILER_DRIVER_CPlusPlus, 'g++', 'as');
			$AS =~ s/-as-.*$/-as/;
		}
		elsif (IsClangOrClangPlusPlus_($COMPILER_DRIVER_CPlusPlus)) {
			if (!IsClangPlusPlus_($COMPILER_DRIVER_CPlusPlus)) {
				$AS = ReplaceLast_ ($COMPILER_DRIVER_CPlusPlus, 'clang++', 'as');
				$AS =~ s/-as-.*$/-as/;
			}
		}
	}
	if (! defined $STDCXXLIB) {
		if (IsGCCOrGPlusPlus_($COMPILER_DRIVER_CPlusPlus)) {
			$STDCXXLIB = "libstdc++";
		}
		if (IsClangOrClangPlusPlus_($COMPILER_DRIVER_CPlusPlus)) {
			$STDCXXLIB = "libc++";
		}
	}
	if (! defined $SharedSymbolVisibility) {
		if (IsGCCOrGPlusPlus_($COMPILER_DRIVER_CPlusPlus) or IsClangOrClangPlusPlus_($COMPILER_DRIVER_CPlusPlus)) {
			# harmless either way on Linux but on MacOSX sileneces a warning when linking with boost;
			# probably a good idea in general anyhow as a default
			# -- LGP 2019-02-09
			$SharedSymbolVisibility = "hidden";
		}
	}
	if ($ApplyDebugFlags == true) {
		if ($ENABLE_ASSERTIONS == DEFAULT_BOOL_OPTIONS) {
			$ENABLE_ASSERTIONS = 1;
		}
		if (IsGCCOrGPlusPlus_($COMPILER_DRIVER_CPlusPlus) || IsClangOrClangPlusPlus_ ($COMPILER_DRIVER_CPlusPlus)) {
			if ($ENABLE_GLIBCXX_DEBUG == DEFAULT_BOOL_OPTIONS) {
				$ENABLE_GLIBCXX_DEBUG = 1;
			}
			if ($runtimeStackProtectorFlag == DEFAULT_BOOL_OPTIONS) {
				$runtimeStackProtectorFlag = true;
			}
			if (!$sanitizerFlagsNoneSet) {
				my %already = map { $_ => 1 } @sanitizerFlags;
				if(!exists($already{'address'})) {
					push @sanitizerFlags, 'address';
				}
				if(!exists($already{'undefined'})) {
					push @sanitizerFlags, 'undefined';
				}
				$sanitizerFlagsIsDefined = true;
			}
		}



		### if is msvc and version > 19.29 (which is 16.10), enable asan
		if (IsMSVCCompiler_($COMPILER_DRIVER_CPlusPlus) && Get_MSVC_CL_Version_ ($COMPILER_DRIVER_CPlusPlus) >= 192930037 ) {
			if (!$sanitizerFlagsNoneSet) {
				my %already = map { $_ => 1 } @sanitizerFlags;
				if(!exists($already{'address'})) {
					push @sanitizerFlags, 'address';
				}
				# note ubsan not yet supported --LGP 2022-01-04
				# if(!exists($already{'undefined'})) {
				# 	push @sanitizerFlags, 'undefined';
				# }
			}
			$sanitizerFlagsIsDefined = true;
		}

		if ($ENABLE_TRACE2FILE == DEFAULT_BOOL_OPTIONS) {
			$ENABLE_TRACE2FILE = 1;
		}
		if ($INCLUDE_SYMBOLS_EXE == DEFAULT_BOOL_OPTIONS) {
			$INCLUDE_SYMBOLS_EXE = true;
		}

		#helpful to print stack traces in log (not critical, and has performance overhead)
		#see Debug::BackTrace ()
		if ($PROJECTPLATFORMSUBDIR eq 'Unix') {
			$EXTRA_PREFIX_LINKER_ARGS .= " -rdynamic";
		}

	}
	elsif ($ApplyReleaseFlags == true) {
		if ($ENABLE_ASSERTIONS == DEFAULT_BOOL_OPTIONS) {
			$ENABLE_ASSERTIONS = 0;
		}
		# https://stroika.atlassian.net/browse/STK-763
		if ($ENABLE_LTO == DEFAULT_BOOL_OPTIONS and $lsb_release == "20.04" and $TargettingValgrind == true) {
			$ENABLE_LTO = false;
		}
		if ($ENABLE_LTO == DEFAULT_BOOL_OPTIONS) {
			if (IsGCCOrGPlusPlus_($COMPILER_DRIVER_CPlusPlus) ) {
				$ENABLE_LTO = true;
			}
			if (IsClangOrClangPlusPlus_ ($COMPILER_DRIVER_CPlusPlus)) {
				# On ubuntu 18.04 gives error linking libcurl
				if (7.0 <= GetClangVersion_ ($COMPILER_DRIVER_CPlusPlus)) {
					$ENABLE_LTO = true;
				}
			}
			if ($isVisualStudio) {
				$ENABLE_LTO = true;
			}
		}
		if (IsGCCOrGPlusPlus_($COMPILER_DRIVER_CPlusPlus) || IsClangOrClangPlusPlus_ ($COMPILER_DRIVER_CPlusPlus)) {
			if ($COPTIMIZE_FLAGS eq "") {
				$COPTIMIZE_FLAGS = "-O3";
			}
			if ($ENABLE_GLIBCXX_DEBUG == DEFAULT_BOOL_OPTIONS) {
				$ENABLE_GLIBCXX_DEBUG = 0;
			}
		}
		if (IsMSVCCompiler_ ($COMPILER_DRIVER_CPlusPlus)) {
			$COPTIMIZE_FLAGS = "-O2 -Oi -Oy";
		}
		if ($ENABLE_TRACE2FILE == DEFAULT_BOOL_OPTIONS) {
			$ENABLE_TRACE2FILE = 0;
		}

		if ($isVisualStudio) {
			#	/OPT:REF eliminates functions and or data that are never referenced
			#	/OPT:ICF[=iterations] to perform identical COMDAT folding
			$EXTRA_PREFIX_LINKER_ARGS .= " -OPT:REF";
			$EXTRA_PREFIX_LINKER_ARGS .= " -OPT:ICF";
		}

	}

	if (!(defined $AR)) {
		if (IsGCCOrGPlusPlus_($COMPILER_DRIVER_CPlusPlus)) {
			my $ccLessArgs = $COMPILER_DRIVER_C;
			$ccLessArgs  =~ s/\ .*//;
			$AR = ReplaceLast_ ($ccLessArgs, 'gcc', 'gcc-ar');
		}
		elsif (IsClangOrClangPlusPlus_($COMPILER_DRIVER_CPlusPlus)) {
			my $ccLessArgs = $COMPILER_DRIVER_C;
			$ccLessArgs  =~ s/\ .*//;
			$AR = ReplaceLast_ ($ccLessArgs, 'clang', 'llvm-ar');
		}
	}
	if (!(defined $AS) and (!("$^O" eq "cygwin" or "$^O" eq "msys"))) {
		$AS = "as";
	}
	if (!(defined $AR) and (!("$^O" eq "cygwin" or "$^O" eq "msys"))) {
		$AR = "ar";
	}
	if (!(defined $RANLIB)) {
		if (IsGCCOrGPlusPlus_($COMPILER_DRIVER_CPlusPlus)) {
			my $ccLessArgs = $COMPILER_DRIVER_C;
			$ccLessArgs  =~ s/\ .*//;
			$RANLIB = ReplaceLast_ ($ccLessArgs, 'gcc', 'gcc-ranlib');
		}
		elsif (IsClangOrClangPlusPlus_($COMPILER_DRIVER_CPlusPlus)) {
			my $ccLessArgs = $COMPILER_DRIVER_C;
			$ccLessArgs  =~ s/\ .*//;
			$RANLIB = ReplaceLast_ ($ccLessArgs, 'clang', 'llvm-ranlib');
		}
		elsif (!("$^O" eq "cygwin" or "$^O" eq "msys")) {
			$RANLIB = "ranlib";
		}
	}
	if (!(defined $STRIP) and (IsGCCOrGPlusPlus_($COMPILER_DRIVER_CPlusPlus))) {
		my $ccLessArgs = $COMPILER_DRIVER_C;
		$ccLessArgs  =~ s/\ .*//;
		my $ma = trim (`$ccLessArgs -print-multiarch`);
		if ($ma eq '') {
			$STRIP = "strip";
		}
		else {
			$STRIP = $ma . "-strip";
		}
	}

	if (IsGCCOrGPlusPlus_($COMPILER_DRIVER_CPlusPlus) and (GetGCCVersion_ ($COMPILER_DRIVER_CPlusPlus) >= 11.0)) {
		# Needed for sqlite build warning
		$qCompiler_HasNoMisleadingIndentation_Flag = true;
	}
	
	if ($lsb_release == "20.10" or $lsb_release == "21.04" or $lsb_release == "21.10" or $lsb_release == "22.04") {
		# so far only seen on ubuntu 20.10, clang++11, and g++10 - https://stroika.atlassian.net/browse/STK-717
		if (IsGCCOrGPlusPlus_($COMPILER_DRIVER_CPlusPlus) and (10.0 <= GetGCCVersion_ ($COMPILER_DRIVER_CPlusPlus) and GetGCCVersion_ ($COMPILER_DRIVER_CPlusPlus) < 13.0)) {
			$qCompiler_SanitizerDoubleLockWithConditionVariables_Buggy = true;
		}
		elsif (IsClangOrClangPlusPlus_($COMPILER_DRIVER_CPlusPlus) and (11.0 <= GetClangVersion_ ($COMPILER_DRIVER_CPlusPlus) and GetClangVersion_ ($COMPILER_DRIVER_CPlusPlus) < 12.0)) {
			$qCompiler_SanitizerDoubleLockWithConditionVariables_Buggy = true;
		}
		if (IsGCCOrGPlusPlus_($COMPILER_DRIVER_CPlusPlus) and ($TargettingValgrind == true)) {
			$qCompiler_ValgrindDirectSignalHandler_Buggy = true;
		}
		if ($ENABLE_LTO == true and $TargettingValgrind == true) {
			$qCompiler_ValgrindLTO_Buggy = true;
		}
	}
	if (defined ($qCompiler_SanitizerDoubleLockWithConditionVariables_Buggy) and $qCompiler_SanitizerDoubleLockWithConditionVariables_Buggy) {
		push (@useExtraCDefines, '#define qCompiler_SanitizerDoubleLockWithConditionVariables_Buggy 1');
	}
	if (defined ($qCompiler_ValgrindDirectSignalHandler_Buggy) and $qCompiler_ValgrindDirectSignalHandler_Buggy) {
		push (@useExtraCDefines, '#define qCompiler_ValgrindDirectSignalHandler_Buggy 1');
	}

	
	if (!(defined $FEATUREFLAG_librt) and (!("$^O" eq "cygwin" or "$^O" eq "msys"))) {
		$FEATUREFLAG_librt = $LIBFEATUREFLAG_UseSystem;
	}
	if (!(defined $FEATUREFLAG_librt)) {
		$FEATUREFLAG_librt = $LIBFEATUREFLAG_No;
	}
	if (!(defined $STRIP) and  $PROJECTPLATFORMSUBDIR eq 'Unix') {
		$STRIP = "strip";
	}


	if (!(defined $STRIP)) {
		$STRIP = "";
	}
	if (!(defined $AR)) {
		$AR = "";
	}
	if (!(defined $LIBTOOL)) {
		if ($PROJECTPLATFORMSUBDIR =~ /^VisualStudio.Net/) {
			my $x = GetMSVCVarName_ ("AR");
			$LIBTOOL = trim ($x);
		}
		else {
			$LIBTOOL = "";
		}
	}
	if (!(defined $RANLIB)) {
		$RANLIB = "";
	}
	if (!(defined $Linker)) {
		if ($PROJECTPLATFORMSUBDIR =~ /^VisualStudio.Net/) {
			my $x = GetMSVCVarName_ ("LD");
			$Linker = trim ($x);
		}
		else {
			$Linker = $COMPILER_DRIVER_CPlusPlus;
		}
	}

	if ($PROJECTPLATFORMSUBDIR =~ /^VisualStudio.Net/) {
		$MIDL = GetMSVCVarName_ ("MIDL");
		$RC = GetMSVCVarName_ ("RC");
	}

	#https://stroika.atlassian.net/browse/STK-696
	if (! defined $FEATUREFLAG_Xerces) {
		$FEATUREFLAG_Xerces = $LIBFEATUREFLAG_UseStaticTPP;
	}

	if ($MACOSX_DEPLOYMENT_TARGET ne "") {
		$EXTRA_PREFIX_LINKER_ARGS .= " -mmacosx-version-min=$MACOSX_DEPLOYMENT_TARGET";
	}

	if (("$^O" eq "darwin") && not ($ARCH eq "")) {
		# check if given ARCH can be executed and conditionally set CrossCompile flag
		if (system ("arch -arch $ARCH uname 2> /dev/null > /dev/null")) {
			 $CrossCompiling = "true";
		}
	}
}

sub	SetDefaultForPlatform_
{
	if ($PROJECTPLATFORMSUBDIR eq 'Unix' && $COMPILER_DRIVER eq '') {
		# Ubuntu 20.04 comes with gcc version 9.x, which this version of Stroika doesnt support so
		# if < 10, at least force gcc 10 as default; if wrong default - user can specify what they wanted explicitly
		if (GetGCCVersion_ ("gcc") < '10') {
			$COMPILER_DRIVER = "gcc-10";
		}
		else {
			$COMPILER_DRIVER = "gcc";
		}
		#$COMPILER_DRIVER = "clang++";
		#$COMPILER_DRIVER = "gcc";
		#$COMPILER_DRIVER = "g++ -V5.0";
	}
	#autodetect ATLMFC (Express verison missing it)
	if ($PROJECTPLATFORMSUBDIR eq "VisualStudio.Net-2017") {
		my $PROGRAMFILESDIR= trim (`cygpath \"$ENV{'PROGRAMFILES'}\"`);
		my $PROGRAMFILESDIR2= trim (`cygpath \"$ENV{'ProgramFiles(x86)'}\"`);
		my @files = glob("'$PROGRAMFILESDIR/Microsoft Visual Studio/2017/*/VC/Tools/MSVC/*/atlmfc/include/afxext.h'");
		if (scalar(@files) != 0) {
			$FEATUREFLAG_ATLMFC = $LIBFEATUREFLAG_UseSystem;
		}
		else  {
			$FEATUREFLAG_ATLMFC = $LIBFEATUREFLAG_No;
		}
	}
	if ($PROJECTPLATFORMSUBDIR eq "VisualStudio.Net-2019") {
		my $PROGRAMFILESDIR= trim (`cygpath \"$ENV{'PROGRAMFILES'}\"`);
		my $PROGRAMFILESDIR2= trim (`cygpath \"$ENV{'ProgramFiles(x86)'}\"`);
		my @files = glob("'$PROGRAMFILESDIR/Microsoft Visual Studio/2019/*/VC/Tools/MSVC/*/atlmfc/include/afxext.h'");
		if (scalar(@files) != 0) {
			$FEATUREFLAG_ATLMFC = $LIBFEATUREFLAG_UseSystem;
		}
		else  {
			$FEATUREFLAG_ATLMFC = $LIBFEATUREFLAG_No;
		}
	}
	if ($PROJECTPLATFORMSUBDIR eq "VisualStudio.Net-2022") {
		# in VS2k22, separate checkboxes for ATL and MFC and we need MFC AND ATL
		my $PROGRAMFILESDIR= trim (`cygpath \"$ENV{'PROGRAMFILES'}\"`);
		my $PROGRAMFILESDIR2= trim (`cygpath \"$ENV{'ProgramFiles(x86)'}\"`);
		my @files = glob("'$PROGRAMFILESDIR/Microsoft Visual Studio/2022/*/VC/Tools/MSVC/*/atlmfc/include/afxext.h'");
		if (scalar(@files) != 0) {
			$FEATUREFLAG_ATLMFC = $LIBFEATUREFLAG_UseSystem;
		}
		else  {
			$FEATUREFLAG_ATLMFC = $LIBFEATUREFLAG_No;
		}
	}
}


sub	ParseEnvVarsToSetupInfluencedVariables_
{
	if (defined ($ENV{'ARCH'})) {
		push @EXTRA_ARGS, "--arch";
		push @EXTRA_ARGS, $ENV{'ARCH'};
	}
	if (defined ($ENV{'PLATFORM'})) {
		push @EXTRA_ARGS, "--platform";
		push @EXTRA_ARGS, $ENV{'PLATFORM'};
	}
	if (defined ($ENV{'CC'})) {
		push @EXTRA_ARGS, "--compiler-driver";
		push @EXTRA_ARGS, $ENV{'CC'};
		$COMPILER_DRIVER_C = $ENV{'CC'};
	}
	if (defined ($ENV{'CXX'})) {
		push @EXTRA_ARGS, "--compiler-driver";
		push @EXTRA_ARGS, $ENV{'CXX'};
		$COMPILER_DRIVER_CPlusPlus = $ENV{'CXX'};
	}
	if (defined ($ENV{'AR'})) {
		push @EXTRA_ARGS, "--ar";
		push @EXTRA_ARGS, $ENV{'AR'};
	}
	if (defined ($ENV{'AS'})) {
		push @EXTRA_ARGS, "--as";
		push @EXTRA_ARGS, $ENV{'AS'};
	}
	if (defined ($ENV{'$RANLIB'})) {
		push @EXTRA_ARGS, "--ranlib";
		push @EXTRA_ARGS, $ENV{'$RANLIB'};
	}
	if (defined ($ENV{'STRIP'})) {
		push @EXTRA_ARGS, "--strip";
		push @EXTRA_ARGS, $ENV{'STRIP'};
	}

	if (defined ($ENV{'EXTRA_CONFIGURE_ARGS'})) {
		for my $i (split / /, $ENV{'EXTRA_CONFIGURE_ARGS'}) {
			push @EXTRA_ARGS, "$i";
		}
	}

}


# merge 'extra' args (from environment variables) with those specified on the commandline
sub GetAppArgs_ ()
{
	my @args = @ARGV;
	splice(@args, 1, 0, @EXTRA_ARGS);
	return @args;
}


### Do initial pass, just looking for platform
sub	ParseCommandLine_Platform_
{
	my @args = GetAppArgs_ ();
	for (my $i = 0; $i <= $#args; $i++) {
		my $var = $args[$i];
		if ((lc ($var) eq "-platform") or (lc ($var) eq "--platform")) {
			$i++;
			$var = $args[$i];
			$PROJECTPLATFORMSUBDIR = $var;
			SetDefaultForPlatform_ ();
		}
	}
}

### Do initial pass, just looking for platform
sub	ParseCommandLine_CompilerDriver_
{
	my @args = GetAppArgs_ ();
	for (my $i = 0; $i <= $#args; $i++) {
		my $var = $args[$i];
		if (lc ($var) eq "-compiler-driver" or lc ($var) eq "--compiler-driver") {
			$i++;
			$var = $args[$i];
			$COMPILER_DRIVER = $var;
			$COMPILER_DRIVER_C = "";		#reset so computed later
			$COMPILER_DRIVER_CPlusPlus = "";
		}
		elsif ((lc ($var) eq "-apply-default-debug-flags") or (lc ($var) eq "--apply-default-debug-flags")) {
			$ApplyDebugFlags = true;
		}
		elsif ((lc ($var) eq "-apply-default-release-flags") or (lc ($var) eq "--apply-default-release-flags")) {
			$ApplyReleaseFlags = true;
		}
	}
}

sub	ParseCommandLine_Remaining_
{
	my @args = GetAppArgs_ ();
	for (my $i = 1; $i <= $#args; $i++) {
		my $var = $args[$i];
		if (lc ($var) eq "-make-define" or lc ($var) eq "--make-define") {
			$i++;
			$var = $args[$i];
			push (@useExtraMakeDefines, $var);
		}
		elsif (lc ($var) eq "-platform" or lc ($var) eq "--platform") {
			$i++;
			$var = $args[$i];
			$PROJECTPLATFORMSUBDIR = $var;
		}
		elsif (lc ($var) eq "-target-platforms" or lc ($var) eq "--target-platforms") {
			$i++;
			$var = $args[$i];
			$TARGET_PLATFORMS = $var;
		}
		elsif (lc ($var) eq "-build-tools-root" or lc ($var) eq "--build-tools-root") {
			$i++;
			$var = $args[$i];
			$BUILD_TOOLS_ROOT = $var;
		}
		elsif (lc ($var) eq "-arch" or lc ($var) eq "--arch") {
			$i++;
			$var = $args[$i];
			$ARCH = $var;
		}
		elsif ((lc ($var) eq "-assertions") or (lc ($var) eq "--assertions")) {
			$i++;
			$var = $args[$i];
			if ($var eq "enable") {
				$ENABLE_ASSERTIONS = 1;
			}
			elsif ($var eq "disable") {
				$ENABLE_ASSERTIONS = 0;
			}
			elsif ($var eq "default") {
				$ENABLE_ASSERTIONS = DEFAULT_BOOL_OPTIONS;
			}
			else  {
				print ("UNRECOGNIZED assertions ARG: $var\n");
				DoHelp_ (1);
			}
		}
		elsif ((lc ($var) eq "-shared-symbol-visibility") or (lc ($var) eq "--shared-symbol-visibility")) {
			$i++;
			$var = $args[$i];
			$SharedSymbolVisibility = $args[$i];
		}
		elsif ((lc ($var) eq "-block-allocation") or (lc ($var) eq "--block-allocation")) {
			$i++;
			$var = $args[$i];
			if ($var eq "enable") {
				push (@useExtraCDefines, '#define qAllowBlockAllocation 1');
			}
			elsif ($var eq "disable") {
				push (@useExtraCDefines, '#define qAllowBlockAllocation 0');
			}
			elsif ($var eq "default") {
			}
			else  {
				print ("UNRECOGNIZED block-allocation ARG: $var\n");
				DoHelp_ (1);
			}
		}
		elsif ((lc ($var) eq "-valgrind") or (lc ($var) eq "--valgrind")) {
			$i++;
			$var = $args[$i];
			if ($var eq "enable") {
				push (@useExtraCDefines, '#define qStroika_FeatureSupported_Valgrind 1');
				$TargettingValgrind = true;
			}
			elsif ($var eq "disable") {
				push (@useExtraCDefines, '#define qStroika_FeatureSupported_Valgrind 0');
			}
			elsif ($var eq "default") {
			}
			else  {
				print ("UNRECOGNIZED block-allocation ARG: $var\n");
				DoHelp_ (1);
			}
		}
		elsif ((lc ($var) eq "-glibcxx_debug") or (lc ($var) eq "--glibcxx_debug")) {
			$i++;
			$var = $args[$i];
			if ($var eq "enable") {
				$ENABLE_GLIBCXX_DEBUG = 1;
			}
			elsif ($var eq "disable") {
				$ENABLE_GLIBCXX_DEBUG = 0;
			}
			elsif ($var eq "default") {
				$ENABLE_GLIBCXX_DEBUG = DEFAULT_BOOL_OPTIONS;
			}
			else  {
				print ("UNRECOGNIZED$ENABLE_GLIBCXX_DEBUG ARG: $var\n");
				DoHelp_ (1);
			}
		}
		elsif ((lc ($var) eq lc("-MACOSX_DEPLOYMENT_TARGET")) or (lc ($var) eq lc("--MACOSX_DEPLOYMENT_TARGET"))) {
			$i++;
			$var = $args[$i];
			if ($var eq "none") {
				$MACOSX_DEPLOYMENT_TARGET = "";	# "" means not set, undefined means do default
			}
			elsif ($var eq "default") {
				$MACOSX_DEPLOYMENT_TARGET = undef;
			}
			else  {
				$MACOSX_DEPLOYMENT_TARGET = $var;
			}
		}
		elsif ((lc ($var) eq "-stdlib") or (lc ($var) eq "--stdlib")) {
			$i++;
			$var = $args[$i];
			$STDCXXLIB = $var;
		}
		elsif ((lc ($var) eq "-cppstd-version") or (lc ($var) eq "--cppstd-version")) {
			$i++;
			$var = $args[$i];
			if ($var eq "c++14" ) {
				print "Warning: c++14 not supported by Stroika v2.1 or later\n";
			}
			if ($var ne "c++17" && $var ne "c++2a" && $var ne "c++20" && $var ne "c++2b" && $var ne "c++23") {
				print "Warning: unrecognized arg to --cppstd-version\n";
			}
			$CPPSTD_VERSION_FLAG = "--std=" . $var;
		}
		elsif ((lc ($var) eq "-activeperl") or (lc ($var) eq "--activeperl")) {
			$i++;
			$var = $args[$i];
			$FEATUREFLAG_ActivePerl = $var;
		}
		elsif ((lc ($var) eq "-wix") or (lc ($var) eq "--wix")) {
			$i++;
			$var = $args[$i];
			$FEATUREFLAG_WIX = $var;
		}
		elsif ((lc ($var) eq "-config-tag") or (lc ($var) eq "--config-tag")) {
			$i++;
			$var = $args[$i];
			if ($var=~/[\s+.]+/)  {
				die "No spaces allowed in config-tag" 
			}
			if (! defined $Config_Tag) {
				$Config_Tag = "";
			}
			else {
				$Config_Tag .= " ";
			}
			$Config_Tag .= $var;
		}
		elsif ((lc ($var) eq "-build-by-default") or (lc ($var) eq "--build-by-default")) {
			$i++;
			$var = $args[$i];
			$BuildByDefault = $var;
		}
		elsif ((lc ($var) eq "-libcurl") or (lc ($var) eq "--libcurl")) {
			$i++;
			$var = $args[$i];
			$FEATUREFLAG_LIBCURL = $var;
		}
		elsif ((lc ($var) eq "-boost") or (lc ($var) eq "--boost")) {
			$i++;
			$var = $args[$i];
			$FEATUREFLAG_boost = $var;
			$FEATUREFLAG_boost_userspecified = 1;
		}
		elsif ((lc ($var) eq "-openssl") or (lc ($var) eq "--openssl")) {
			$i++;
			$var = $args[$i];
			$FEATUREFLAG_OpenSSL = $var;
		}
		elsif ((lc ($var) eq "-openssl-extraargs") or (lc ($var) eq "--openssl-extraargs")) {
			$i++;
			$var = $args[$i];
			$FEATUREFLAG_OpenSSLExtraArgs = $var;
		}
		elsif ((lc ($var) eq "-winhttp") or (lc ($var) eq "--winhttp")) {
			$i++;
			$var = $args[$i];
			$FEATUREFLAG_WinHTTP = $var;
		}
		elsif ((lc ($var) eq "-atlmfc") or (lc ($var) eq "--atlmfc")) {
			$i++;
			$var = $args[$i];
			$FEATUREFLAG_ATLMFC = $var;
		}
		elsif ((lc ($var) eq "-xerces") or (lc ($var) eq "--xerces")) {
			$i++;
			$var = $args[$i];
			$FEATUREFLAG_Xerces = $var;
		}
		elsif ((lc ($var) eq "-zlib") or (lc ($var) eq "--zlib")) {
			$i++;
			$var = $args[$i];
			$FEATUREFLAG_ZLib = $var;
		}
		elsif ((lc ($var) eq "-sqlite") or (lc ($var) eq "--sqlite")) {
			$i++;
			$var = $args[$i];
			$FEATUREFLAG_sqlite = $var;
		}
		elsif ((lc ($var) eq "-lzma") or (lc ($var) eq "--lzma")) {
			$i++;
			$var = $args[$i];
			$FEATUREFLAG_LZMA = $var;
		}
		elsif ((lc ($var) eq "-no-third-party-components") or (lc ($var) eq "--no-third-party-components")) {
			$FEATUREFLAG_ATLMFC = "no";
			$FEATUREFLAG_boost = "no";
			$FEATUREFLAG_LIBCURL = "no";
			$FEATUREFLAG_LZMA = "no";
			$FEATUREFLAG_OpenSSL = "no";
			$FEATUREFLAG_sqlite = "no";
			$FEATUREFLAG_WinHTTP = "no";
			$FEATUREFLAG_ZLib = "no";
		}
		elsif ((lc ($var) eq "-trace2file") or (lc ($var) eq "--trace2file")) {
			$i++;
			$var = $args[$i];
			if ($var eq "enable") {
				$ENABLE_TRACE2FILE = 1;
			}
			elsif ($var eq "disable") {
				$ENABLE_TRACE2FILE = 0;
			}
			elsif ($var eq "default") {
				$ENABLE_TRACE2FILE = DEFAULT_BOOL_OPTIONS;
			}
			else  {
				print ("UNRECOGNIZED ENABLE_TRACE2FILEG ARG: $var\n");
				DoHelp_ (1);
			}
		}
		elsif ((lc ($var) eq "-static-link-gccruntime") or (lc ($var) eq "--static-link-gccruntime")) {
			$i++;
			$var = $args[$i];
			if ($var eq "enable") {
				$STATIC_LINK_GCCRUNTIME = 1;
			}
			elsif ($var eq "disable") {
				$STATIC_LINK_GCCRUNTIME = 0;
			}
			else {
				print ("UNRECOGNIZED static-link-gccruntime ARG: $var\n");
				DoHelp_ (1);
			}
		}
		elsif ((lc ($var) eq "-ar") or (lc ($var) eq "--ar")) {
			$i++;
			$var = $args[$i];
			$AR = $var;
		}
		elsif ((lc ($var) eq "-as") or (lc ($var) eq "--as")) {
			$i++;
			$var = $args[$i];
			$AS = $var;
		}
		elsif ((lc ($var) eq "-ranlib") or (lc ($var) eq "--ranlib")) {
			$i++;
			$var = $args[$i];
			$RANLIB = $var;
		}
		elsif ((lc ($var) eq "-strip") or (lc ($var) eq "--strip")) {
			$i++;
			$var = $args[$i];
			$STRIP = $var;
		}
		elsif ((lc ($var) eq "-extra-prefix-linker-args") or (lc ($var) eq "--extra-prefix-linker-args")) {
			$i++;
			$var = $args[$i];
			$EXTRA_PREFIX_LINKER_ARGS = $var;
		}
		elsif ((lc ($var) eq "-append-extra-prefix-linker-args") or (lc ($var) eq "--append-extra-prefix-linker-args")) {
			$i++;
			$var = $args[$i];
			if (not ($EXTRA_PREFIX_LINKER_ARGS eq "")) {
				$EXTRA_PREFIX_LINKER_ARGS .= " ";
			}
			$EXTRA_PREFIX_LINKER_ARGS .= $var;
		}
		elsif ((lc ($var) eq "-extra-suffix-linker-args") or (lc ($var) eq "--extra-suffix-linker-args")) {
			$i++;
			$var = $args[$i];
			$EXTRA_SUFFIX_LINKER_ARGS = $var;
		}
		elsif ((lc ($var) eq "-append-extra-suffix-linker-args") or (lc ($var) eq "--append-extra-suffix-linker-args")) {
			$i++;
			$var = $args[$i];
			if (not ($EXTRA_SUFFIX_LINKER_ARGS eq "")) {
				$EXTRA_SUFFIX_LINKER_ARGS .= " ";
			}
			$EXTRA_SUFFIX_LINKER_ARGS .= $var;
		}
		elsif ((lc ($var) eq "-append-CPPFLAGS") or (lc ($var) eq "--append-CPPFLAGS")) {
			$i++;
			$var = $args[$i];
			push @CPPFLAGS, $var;
		}
		elsif ((lc ($var) eq "-remove-CPPFLAGS") or (lc ($var) eq "--remove-CPPFLAGS")) {
			$i++;
			$var = $args[$i];
			push @CPPFLAGS2Remove, $var;
		}
		elsif ((lc ($var) eq "-replace-all -CPPFLAGS") or (lc ($var) eq "--replace-all-CPPFLAGS")) {
			$i++;
			$var = $args[$i];
			for my $i (split / /, $var) {
				push @CPPFLAGS, "$i";
			}
			$CPPFLAGS_Overridden = true;
		}
		elsif ((lc ($var) eq "-append-CFLAGS") or (lc ($var) eq "--append-cflags")) {
			$i++;
			$var = $args[$i];
			push @CFLAGS, $var;
		}
		elsif ((lc ($var) eq "-remove-CFLAGS") or (lc ($var) eq "--remove-cflags")) {
			$i++;
			$var = $args[$i];
			push @CFLAGS2Remove, $var;
		}
		elsif ((lc ($var) eq "-replace-all -CFLAGS") or (lc ($var) eq "--replace-all-cflags")) {
			$i++;
			$var = $args[$i];
			for my $i (split / /, $var) {
				push @CFLAGS, "$i";
			}
			$CFLAGS_Overridden = true;
		}
		elsif ((lc ($var) eq "-append-CXXFLAGS") or (lc ($var) eq "--append-cxxflags")) {
			$i++;
			$var = $args[$i];
			push @CXXFLAGS, $var;
		}
		elsif ((lc ($var) eq "-remove-CXXFLAGS") or (lc ($var) eq "--remove-cxxflags")) {
			$i++;
			$var = $args[$i];
			push @CXXFLAGS2Remove, $var;
		}
		elsif ((lc ($var) eq "-replace-all -CXXFLAGS") or (lc ($var) eq "--replace-all-cxxflags")) {
			$i++;
			$var = $args[$i];
			for my $i (split / /, $var) {
				push @CXXFLAGS, "$i";
			}
			$CXXFLAGS_Overridden = true;
		}
		elsif ((lc ($var) eq "-append-CPPFLAGS") or (lc ($var) eq "--append-cppflags")) {
			$i++;
			$var = $args[$i];
			push @CFLAGS, $var;
			push @CXXFLAGS, $var;
		}
		elsif ((lc ($var) eq "-includes-path") or (lc ($var) eq "--includes-path")) {
			$i++;
			$var = $args[$i];
			@INCLUDES_PATH = qw ();
			for my $i (split /$PATH_SEPERATOR/, $var) {
				push @INCLUDES_PATH, $i;
			}
			$INCLUDES_PATH_SET = true;
		}
		elsif ((lc ($var) eq "-append-includes-path") or (lc ($var) eq "--append-includes-path")) {
			$i++;
			$var = $args[$i];
			push @INCLUDES_PATH_ADD, $var;
		}
		elsif ((lc ($var) eq "-libs-path") or (lc ($var) eq "--libs-path")) {
			$i++;
			$var = $args[$i];
			@LIBS_PATH = qw ();
			for my $i (split /$PATH_SEPERATOR/, $var) {
				push @LIBS_PATH, $i;
			}
			$LIBS_PATH_SET = true;
		}
		elsif ((lc ($var) eq "-append-libs-path") or (lc ($var) eq "--append-libs-path")) {
			$i++;
			$var = $args[$i];
			push @LIBS_PATH_ADD, $var;
		}
		elsif ((lc ($var) eq "-lib-dependencies") or (lc ($var) eq "--lib-dependencies")) {
			$i++;
			$var = $args[$i];
			$LIB_DEPENDENCIES = $var;
		}
		elsif ((lc ($var) eq "-append-lib-dependencies") or (lc ($var) eq "--append-lib-dependencies")) {
			$i++;
			$var = $args[$i];
			push @LIB_DEPENDENCIES_ADD, $var;
		}
		elsif ((lc ($var) eq "-run-prefix") or (lc ($var) eq "--run-prefix")) {
			$i++;
			$var = $args[$i];
			$RUN_PREFIX = $var;
		}
		elsif ((lc ($var) eq "-append-run-prefix") or (lc ($var) eq "--append-run-prefix")) {
			$i++;
			$var = $args[$i];
			if (not ($RUN_PREFIX eq "")) {
				$RUN_PREFIX .= " ";
			}
			$RUN_PREFIX .= $var;
		}
		elsif ((lc ($var) eq "-include-default-TSAN_OPTIONS") or (lc ($var) eq "--include-default-TSAN_OPTIONS")) {
			$i++;
			$var = $args[$i];
			if (not ($var eq "true" || $var eq "false")) {
				die ("Invalid argument to --include-default-TSAN_OPTIONS");
			}
			$autoIncludeTSAN_OPTIONSIfAppropriate = $var;
		}
		elsif ((lc ($var) eq "-append-extra-compiler-and-linker-args") or (lc ($var) eq "--append-extra-compiler-and-linker-args")) {
			$i++;
			$var = $args[$i];

			push @CFLAGS, $var;
			push @CXXFLAGS, $var;

			if (not ($EXTRA_PREFIX_LINKER_ARGS eq "")) {
				$EXTRA_PREFIX_LINKER_ARGS .= " ";
			}
			$EXTRA_PREFIX_LINKER_ARGS .= $var;
			if (not ($EXTRA_SUFFIX_LINKER_ARGS eq "")) {
				$EXTRA_SUFFIX_LINKER_ARGS .= " ";
			}
			$EXTRA_SUFFIX_LINKER_ARGS .= $var;
		}
		elsif ((lc ($var) eq "-lto") or (lc ($var) eq "--lto")) {
			$i++;
			$var = $args[$i];
			if ($var eq "enable") {
				$ENABLE_LTO = true;
			}
			elsif ($var eq "disable") {
				$ENABLE_LTO = false;
			}
			elsif ($var eq "default") {
				$ENABLE_LTO = DEFAULT_BOOL_OPTIONS;
			}
			else  {
				print ("UNRECOGNIZED assertions ARG: $var\n");
				DoHelp_ (1);
			}
		}
		elsif ((lc ($var) eq "-cross-compiling") or (lc ($var) eq "--cross-compiling")) {
			$i++;
			$var = $args[$i];
			if (not ($var eq "true" || $var eq "false")) {
				die ("Invalid argument to --cross-compiling");
			}
			$CrossCompiling = $var;
		}
		elsif ((lc ($var) eq "-debug-symbols") or (lc ($var) eq "--debug-symbols")) {
			$i++;
			$var = $args[$i];
			if (not ($var eq "true" || $var eq "false")) {
				die ("Invalid argument to --debug-symbols");
			}
			$INCLUDE_SYMBOLS_LIB = ToBool_ ($var);
			$INCLUDE_SYMBOLS_EXE = ToBool_ ($var);
		}
		elsif ((lc ($var) eq "-debug-symbols-lib") or (lc ($var) eq "--debug-symbols-lib")) {
			$i++;
			$var = $args[$i];
			if (not ($var eq "true" || $var eq "false")) {
				die ("Invalid argument to --debug-symbols-lib");
			}
			$INCLUDE_SYMBOLS_LIB = ToBool_ ($var);
		}
		elsif ((lc ($var) eq "-debug-symbols-exe") or (lc ($var) eq "--debug-symbols-exe")) {
			$i++;
			$var = $args[$i];
			if (not ($var eq "true" || $var eq "false")) {
				die ("Invalid argument to --debug-symbols");
			}
			$INCLUDE_SYMBOLS_EXE = ToBool_ ($var);
		}
		elsif ((lc ($var) eq "-malloc-guard") or (lc ($var) eq "--malloc-guard")) {
			$i++;
			$MALLOC_GUARD = ToBool_ ($args[$i]);
			### DISABLE LTO BY DEFAULT IF MALLOC_GAURD TURNED ON BECAUSE FOR NOW THEY DON'T WORK TOGETHER
			### -- LGP 2016-07-14
			if ($MALLOC_GUARD == true) {
				$ENABLE_LTO = false;
			}
		}
		elsif ((lc ($var) eq "-runtime-stack-check") or (lc ($var) eq "--runtime-stack-check")) {
			$i++;
			$var = $args[$i];
			if (not ($var eq "true" || $var eq "false")) {
				die ("Invalid argument to --runtime-stack-check");
			}
			$runtimeStackProtectorFlag = $var;
		}
		elsif ((lc ($var) eq "-sanitize") or (lc ($var) eq "--sanitize")) {
			$i++;
			$var = $args[$i];
			my @splitSanFlags = split(/,/, $var);
			foreach my $ii (0 .. $#splitSanFlags) {
				my $flag = $splitSanFlags[$ii];
				if ($flag eq "none") {
					@sanitizerFlags = ();
					$sanitizerFlagsNoneSet = true;
				}
				else {
					my %already = map { $_ => 1 } @sanitizerFlags;
					if(!exists($already{$flag})) {
						push @sanitizerFlags, $flag;
					}
				}
				$sanitizerFlagsIsDefined = true;
			}
		}
		elsif ((lc ($var) eq "-no-sanitize") or (lc ($var) eq "--no-sanitize")) {
			$i++;
			$var = $args[$i];
			my @splitSanFlags = split(/,/, $var);
			foreach my $ii (0 .. $#splitSanFlags) {
				my $flag = $splitSanFlags[$ii];
				if ($flag eq "none") {
					@noSanitizerFlags = ();
				}
				else {
					my %already = map { $_ => 1 } @noSanitizerFlags;
					if(!exists($already{$flag})) {
						push @noSanitizerFlags, $flag;
					}
				}
			}
		}
		elsif ((lc ($var) eq "-only-if-has-compiler") or (lc ($var) eq "--only-if-has-compiler")) {
			$onlyGenerateIfCompilerExists = true;
		}
		elsif ((lc ($var) eq "-pg") or (lc ($var) eq "--pg")) {
			push @CFLAGS, "-pg";
			push @CXXFLAGS, "-pg";
			$EXTRA_PREFIX_LINKER_ARGS .= " -pg";
		}
		elsif ((lc ($var) eq "-apply-default-debug-flags") or (lc ($var) eq "--apply-default-debug-flags")) {
			#HANDLED EARLIER
		}
		elsif ((lc ($var) eq "-apply-default-release-flags") or (lc ($var) eq "--apply-default-release-flags")) {
			#HANDLED EARLIER
		}
		elsif ((lc ($var) eq "-help") or (lc ($var) eq "--help") or (lc ($var) eq "-?")) {
			DoHelp_ (0);
		}
		else {
			if ((lc ($var) eq "-platform") or (lc ($var) eq "--platform")) {
				$i++;
			}
			elsif (lc ($var) eq "-compiler-driver" or lc ($var) eq "--compiler-driver") {
				$i++;
			}
			else {
				print ("UNRECOGNIZED ARG: $var\n");
				DoHelp_ (1);
			}
		}
	}
}

sub ZERO_OR_1_
{
	my $x = shift(@_);
	if ($x eq "") {
		return 0;
	}
	if ($x == 1) {
		return 1;
	}
	return 0;
}

sub     CHECK_FEATURE_OPTION
{
	my $x = shift(@_);
	if (!($x eq $LIBFEATUREFLAG_BuildOnly) && !($x eq $LIBFEATUREFLAG_UseStaticTPP) && !($x eq $LIBFEATUREFLAG_UseSystem) && !($x eq $LIBFEATUREFLAG_No)) {
			die ("Cannot identify feature argument");
	}
}

sub	CHECK_OPTIONS_
{
	if ($PROJECTPLATFORMSUBDIR eq "") {
		die ("Cannot identify ProjectPlatformSubdir! Either explicitly supply the --platform argument (configure --help); or make sure you have Visual Studio.net installed");
	}
	if ($PROJECTPLATFORMSUBDIR eq "VisualStudio.Net-2012") {
		die ("WE NO LONGER SUPPORT VISUAL STUDIO.Net 2012");
	}
	if ($PROJECTPLATFORMSUBDIR eq "VisualStudio.Net-2015") {
		die ("WE NO LONGER SUPPORT VISUAL STUDIO.Net 2015");
	}
	my @validProjectPlatfromSubDirs = ("Unix", "VisualStudio.Net-2017", "VisualStudio.Net-2019", "VisualStudio.Net-2022");
	my %params = map { $_ => 1 } @validProjectPlatfromSubDirs;
	if (not exists ($params{$PROJECTPLATFORMSUBDIR})) {
		die ("Unrecognized --platform argument: valid ones include: " . join(",", @validProjectPlatfromSubDirs));
	}
	if ($TARGET_PLATFORMS eq "") {
		die ("Cannot identify TARGET_PLATFORMS");
	}
	CHECK_FEATURE_OPTION($FEATUREFLAG_LIBCURL);
}

sub	ParseCommandLine_
{
	if (false) {
		# Helpful to debug scripts...
		print "Entering configure (";
		for (my $i = 0; $i <= $#ARGV; $i++) {
			my $var = $ARGV[$i];
			print ("\"$var\"");
			print (" ");
		}
		print ")\n";
	}

	SetInitialDefaults_ ();
	
	if ($#ARGV >= 0) {
		$configurationName  = $ARGV[0];
	}
	else {
		print ("Expected configuration name as first argument\n");
		DoHelp_ (1);
	}
	if ((lc ($configurationName) eq "-h") || (lc ($configurationName) eq "--h") || (lc ($configurationName) eq "-help")  || (lc ($configurationName) eq "--help")) { 
		DoHelp_ (0);
	}
	elsif ($configurationName =~ /^\-/) { 
		print ("Expected configuration name (got $configurationName) as first argument\n");
		DoHelp_ (1);
	}

	ParseEnvVarsToSetupInfluencedVariables_();
	ParseCommandLine_Platform_ ();
	SetDefaultForPlatform_ ();

	ParseCommandLine_CompilerDriver_ ();

	ParseCommandLine_Remaining_ ();

	SetDefaultForCompilerDriver_();

	CHECK_OPTIONS_ ();
}



ParseCommandLine_ ();


my @GetDefaultCZZFLAGS_flags_flags;
my @GetDefaultCZZFLAGS_flags_flagValues2Remove;
sub GetDefaultCZZFLAGS_flags_
{
	my @flags  = ();
	my @flagValues2Remove  = @GetDefaultCZZFLAGS_flags_flagValues2Remove;
	my $doCFLAGS = shift(@_);
	#print "entering GetDefaultCZZFLAGS_flags_: with flags=", join("\n", @flags), ", flagValues2Remove=", join("\n", @flagValues2Remove), " and doCFLags=$doCFLAGS\n";

	my $isVisualStudio = 		($PROJECTPLATFORMSUBDIR =~ /^VisualStudio.Net/);
	if ($isVisualStudio eq 1) {
		$isVisualStudio = true;
	}
	else {
		$isVisualStudio = false;
	}

	if ($doCFLAGS eq 2) {
		# C++ only flags
		if (not ($CPPSTD_VERSION_FLAG eq "")) {
			push @flags, $CPPSTD_VERSION_FLAG;
		}
	}

	foreach (@INCLUDES_PATH) {
		if ($isVisualStudio) {
			my $wpath = trim (`cygpath --mixed \"$_\"`);		# c:/foo as opposed to c:\foo
            push @flags, "-I\"$wpath\"";
		}
		else {
			push @flags, "-I$_";
		}
	}
	if (not ($CWARNING_FLAGS eq "")) {
		### @todo - need separate flags for C and CXX
		for my $i (split / /, $CWARNING_FLAGS) {
			push @flags, "$i";
		}
	}

	if (not ($doCFLAGS eq 0)) {
		if (not ($COPTIMIZE_FLAGS eq "")) {
			push @flags, $COPTIMIZE_FLAGS;
		}

		if (defined $SharedSymbolVisibility) {
			push @flags, "-fvisibility=$SharedSymbolVisibility";
		}
		
		if ($INCLUDE_SYMBOLS_LIB) {
			if ($isVisualStudio) {
				####? push @flags, "-Z7";
			}
			else {
				push @flags, "-g";
			}
		}
		if ( $isVisualStudio ) {
			if ($Windows_Exceptions_SupportStructuredExceptions == true) {
				push @flags, "-EHa";
			}
			else {
				push @flags, "-EHsc";
			}
			push @flags, "-nologo";
			push @flags, "-GR";			#  Enable Run-Time Type Information
			push @flags, "-Gd";			#  Calling Convention - the default setting, specifies the __cdecl calling convention for all functions
			push @flags, "-W4";			#  Warning Level (most less than WALL)
			#push @flags, "-WX-";		#  (Dont) treat warnings as errors
			#push @flags, "-JMC";		#  Just my code debugging (DONT TURN ON - let users add this but dont default on)
			push @flags, "-Zc:inline";	#  Remove unreferenced code and data
			push @flags, "-FC";			#  Use full paths in diagnostic messages
			push @flags, "-bigobj";		# Avoid these failures - fatal error C1128: number of sections exceeded object file format limit: compile with /bigobj

	#		push @flags, "-errorReport:prompt";	users can add this if desired

			###push @flags, "-experimental:module";
			
			if ($ApplyDebugFlags == true) {
				push @flags, "-RTCsu";		# 	Run-Time Error Checks - https://docs.microsoft.com/en-us/cpp/build/reference/rtc-run-time-error-checks?view=vs-2019
				push @flags, "-GS";			#	Enable Security Check
				push @flags, "-Oy-";		#	(Dont) omit frame pointers
				push @flags, "-Od";			#	Disable Optimization
				push @flags, "-MTd";		#	Multithreaded (Debug; but not dll)
			}
			if ($ApplyReleaseFlags == true) {
				push @flags, "-GS-";		#	Disable Security Check
				push @flags, "-Gy";			#	Enable Function Level Linking
				push @flags, "-Oy";			#	Omit frame pointers
				push @flags, "-O2";			#	Maximum Optimization (Favor Speed)
				push @flags, "-GL";			#	Whole Program Optimization
				push @flags, "-Oi";			#	Enable Intrinsic Functions
				push @flags, "-GF";			#	Enable String Pooling
				push @flags, "-MT";			#	Multithreaded (not debug not dll)
			}
			##push @flags, "-fp:precise";	#vs2k sample projects define this, but maybe can use default?
		
			if ($INCLUDE_SYMBOLS_LIB) {
				if ($WinFlag_DebugProgramDatabase) {
					push @flags, "-Zi";		#	Program Database (Debug Information)
					push @flags, "-FS";		# 	Force Synchronous PDB Writes (needed for parallel make/build)
				}
				else {
					push @flags, "-Z7";		#	Use intra-obj file debug info format 
				}
			}
		}
	}
	if (not $isVisualStudio and $ENABLE_GLIBCXX_DEBUG eq 1) {
		push @flags, "-D_GLIBCXX_DEBUG";
	}
	if ( $isVisualStudio ) {
		push @flags, "-D_UNICODE";
		push @flags, "-DUNICODE";
		push @flags, "-D_WINDOWS";	# just because visual studio .net sample projects defined this
		
		if ($ApplyDebugFlags == true) {
			push @flags, "-D_DEBUG";
		}
		if ($ApplyReleaseFlags == true) {
			push @flags, "-DNDEBUG";
		}
	}
	{
		# Unitl Stroika v2.1d18 these were written to Stroika-Config.h, but now all just provided to C++ compiler via -D
		# Doing this way means the defines appear in compiles of third-party-components, but they should not interfere, and if they ever
		# did we could add a new separate flag to extract/remove/keep them out (e.g STROIKA_CPP_DEFINE_ARGS, and just -filter-out all those from the CXXFLAGS)
		#
		# Doing ALL the flags through the command line is somewhat clear than having MOST done through the Stroika-Configs.h file but a few done through the commandline.
		#
		# It has ONE possible disadvantage, which is confusing some tools that preparse the the (like visual studio code) but we must just find some way
		# to get them to also know about these defines (TBD)
		#		--LGP 2019-02-10
		my $dashFlag="-D";
		push @flags, $dashFlag . "qDebug=" . ZERO_OR_1_ ($ENABLE_ASSERTIONS);
		push @flags, $dashFlag . "qHasFeature_LibCurl=" . ZERO_OR_1_ (($FEATUREFLAG_LIBCURL eq $LIBFEATUREFLAG_UseStaticTPP) || ($FEATUREFLAG_LIBCURL eq $LIBFEATUREFLAG_UseSystem));
		push @flags, $dashFlag . "qHasFeature_OpenSSL=" . ZERO_OR_1_ (($FEATUREFLAG_OpenSSL eq $LIBFEATUREFLAG_UseStaticTPP) || ($FEATUREFLAG_OpenSSL eq $LIBFEATUREFLAG_UseSystem));
		push @flags, $dashFlag . "qHasFeature_WinHTTP=" . ZERO_OR_1_ ($FEATUREFLAG_WinHTTP eq $LIBFEATUREFLAG_UseSystem);
		push @flags, $dashFlag . "qHasFeature_ATLMFC=" . ZERO_OR_1_ ($FEATUREFLAG_ATLMFC eq $LIBFEATUREFLAG_UseSystem);
		push @flags, $dashFlag . "qHasFeature_Xerces=" . ZERO_OR_1_ (($FEATUREFLAG_Xerces eq $LIBFEATUREFLAG_UseStaticTPP) || ($FEATUREFLAG_Xerces eq $LIBFEATUREFLAG_UseSystem));
		push @flags, $dashFlag . "qHasFeature_ZLib=" . ZERO_OR_1_ (($FEATUREFLAG_ZLib eq $LIBFEATUREFLAG_UseStaticTPP) || ($FEATUREFLAG_ZLib eq $LIBFEATUREFLAG_UseSystem));
		push @flags, $dashFlag . "qHasFeature_sqlite=" . ZERO_OR_1_ (($FEATUREFLAG_sqlite eq $LIBFEATUREFLAG_UseStaticTPP) || ($FEATUREFLAG_sqlite eq $LIBFEATUREFLAG_UseSystem));
		push @flags, $dashFlag . "qHasFeature_LZMA=" . ZERO_OR_1_ (($FEATUREFLAG_LZMA eq $LIBFEATUREFLAG_UseStaticTPP) || ($FEATUREFLAG_LZMA eq $LIBFEATUREFLAG_UseSystem));
		push @flags, $dashFlag . "qHasFeature_boost=" . ZERO_OR_1_ (($FEATUREFLAG_boost eq $LIBFEATUREFLAG_UseStaticTPP) || ($FEATUREFLAG_boost eq $LIBFEATUREFLAG_UseSystem));
		if ($ENABLE_TRACE2FILE != DEFAULT_BOOL_OPTIONS) {
			push @flags, $dashFlag . "qTraceToFile=" . ZERO_OR_1_ ($ENABLE_TRACE2FILE);
			#override the default (true iff qDebug) - if set the trace2file option set 
			if ($ENABLE_TRACE2FILE == 1) {
				push @flags, $dashFlag . "qDefaultTracingOn=1";
			}
		}

		foreach my $var (@useExtraCDefines)
		{
			my ($define, $name, $value) = split(/ /, $var);
			if (!($define eq '#define')) {
				die ("NYI: mapping extraCDEFINE: $var");
			}
			if ($value eq "") {
				$value = 0;
			}
			push @flags, $dashFlag . "$name=" . $value;
		}

	}

	for my $r (@GetDefaultCZZFLAGS_flags_flags) {
		my $i = indexOf (@flags, $r);
		if ($i != -1) {
			splice (@flags, $i, 1);
		}
		else {
			push @flags, $r;
		}
	}
	for my $r (@flagValues2Remove) {
		my $i = indexOf (@flags, $r);
		if ($i != -1) {
			splice (@flags, $i, 1);
		}
	}
	#print " GetDefaultCZZFLAGS_flags_: returning flags=", join("\n", @flags),"\n";
	return @flags;
}

sub PostProcessOptions_ ()
{
	my $isVisualStudio = 		($PROJECTPLATFORMSUBDIR =~ /^VisualStudio.Net/);
	if ($isVisualStudio eq 1) {
		$isVisualStudio = true;
	}
	else {
		$isVisualStudio = false;
	}

	if ($isVisualStudio) {
		if (! defined $BUILD_TOOLS_ROOT) {
			$BUILD_TOOLS_ROOT = GetDefaultToolsBuildDir($PROJECTPLATFORMSUBDIR);
		}
	}

	# TMPHACK since boost doesn't build with VS2k22 yet --LGP 2021-10-22
	# I found on my laptop this does work, but not under docker container, so leave off for now - wsated too mcuh time experimenting
	# there will be new boost before long to support vs2k22... --LGP 2021-10-22
	# Now using boost 1.78.0.b1, and boost seems to work so re-enabling
	# if ($isVisualStudio) {
	# 	if ($PROJECTPLATFORMSUBDIR eq "VisualStudio.Net-2022") {
	# 		if ($FEATUREFLAG_boost_userspecified eq 0) {
	# 			$FEATUREFLAG_boost = "no";
	# 		}
	# 	}
	# }


	if (IsClangOrClangPlusPlus_ ($COMPILER_DRIVER_CPlusPlus)) {
		$HasMakefileBugWorkaround_lto_skipping_undefined_incompatible = true;
	}
	if ($ENABLE_LTO == true) {
		if (IsGCCOrGPlusPlus_($COMPILER_DRIVER_CPlusPlus) || IsClangOrClangPlusPlus_ ($COMPILER_DRIVER_CPlusPlus)) {
			push @CFLAGS, "-flto";
			push @CXXFLAGS, "-flto";
			$EXTRA_PREFIX_LINKER_ARGS .= " -flto";
		}
		if (IsMSVCCompiler_($COMPILER_DRIVER_CPlusPlus)) {
			push @CFLAGS, "-GL";			#	Whole Program Optimization
			push @CXXFLAGS, "-GL";			#	Whole Program Optimization
			$EXTRA_PREFIX_LINKER_ARGS .= " -LTCG";
		}
	}
	if ($sanitizerFlagsIsDefined and ($#sanitizerFlags != -1)) {
		{
			my %inNoSanitizeList = map { $_ => 1 } @noSanitizerFlags;
			my $crap2Add2CZZFlags = "";
			$crap2Add2CZZFlags .= " -fsanitize=";
			foreach my $i (0 .. $#sanitizerFlags) {
				if(!exists($inNoSanitizeList{$sanitizerFlags[$i]})) {
					$crap2Add2CZZFlags .= $sanitizerFlags[$i];
					if ($i < $#sanitizerFlags) {
						$crap2Add2CZZFlags .= ",";
					}
				}
			}
			if (IsGCCOrGPlusPlus_($COMPILER_DRIVER) or IsClangOrClangPlusPlus_ ($COMPILER_DRIVER)) {
				$EXTRA_PREFIX_LINKER_ARGS .= $crap2Add2CZZFlags;
			}
			push @CFLAGS, $crap2Add2CZZFlags;
			push @CXXFLAGS, $crap2Add2CZZFlags;
		}

		if ($sanitizerFlagsIsDefined and ($#sanitizerFlags != -1) and ($STATIC_LINK_SANITIZERS != 0)) {
			if (IsGCCOrGPlusPlus_ ($COMPILER_DRIVER)) {
				foreach my $i (0 .. $#sanitizerFlags) {
					if ($sanitizerFlags[$i] eq "address") {
						$EXTRA_PREFIX_LINKER_ARGS .= " -static-libasan";
					}
					elsif ($sanitizerFlags[$i] eq "undefined") {
						$EXTRA_PREFIX_LINKER_ARGS .= " -static-libubsan";
					}
					elsif ($sanitizerFlags[$i] eq "thread") {
						$EXTRA_PREFIX_LINKER_ARGS .= " -static-libtsan";
					}
					elsif ($sanitizerFlags[$i] eq "leak") {
						$EXTRA_PREFIX_LINKER_ARGS .= " -static-liblsan";
					}
				}
			}
			elsif (IsClangOrClangPlusPlus_ ($COMPILER_DRIVER)) {
				if ($#sanitizerFlags != 0) {
					$EXTRA_PREFIX_LINKER_ARGS .= " -static-libsan";
				}
			}
		}
	}
	if ($#noSanitizerFlags >= 0) {
		my $s = "";
		foreach my $i (0 .. $#noSanitizerFlags) {
			if (not ($s eq "")) {
				$s .= ", ";
			}
			$s .= $noSanitizerFlags[$i];
		}
		push @CFLAGS, " -fno-sanitize=" . $s;
		push @CXXFLAGS, " -fno-sanitize=" . $s;
	}

	if ($autoIncludeTSAN_OPTIONSIfAppropriate) {
		my %already = map { $_ => 1 } @sanitizerFlags;
		if(exists($already{'thread'})) {
			# prepend, so stuff already there takes precedence
			if (not ($RUN_PREFIX eq "")) {
				$RUN_PREFIX = " " . $RUN_PREFIX;
			}
			if (defined ($qCompiler_SanitizerDoubleLockWithConditionVariables_Buggy) and $qCompiler_SanitizerDoubleLockWithConditionVariables_Buggy) {
				$RUN_PREFIX = "TSAN_OPTIONS=\"detect_deadlocks=0 suppressions=\${StroikaRoot}/Tests/ThreadSanitizerSuppressions_qCompiler_SanitizerDoubleLockWithConditionVariables_Buggy.supp\"" . $RUN_PREFIX;
			}
			else {
				$RUN_PREFIX = "TSAN_OPTIONS=suppressions=\${StroikaRoot}/Tests/ThreadSanitizerSuppressions.supp" . $RUN_PREFIX;
			}
		}
	}

	if ($FEATUREFLAG_OpenSSL eq "") {
		$FEATUREFLAG_OpenSSL = $LIBFEATUREFLAG_UseStaticTPP;
	}

	if ($isVisualStudio) {
		# Default to true for visual studio, because debug symbols go in separate file, and don't balloon the exe size (.pdb)
		if ($INCLUDE_SYMBOLS_EXE == DEFAULT_BOOL_OPTIONS) {
			$INCLUDE_SYMBOLS_EXE = true;
		}

		# Deal with static inline constexpr definitions - which dont really work right with vs2k17
		if ($PROJECTPLATFORMSUBDIR eq "VisualStudio.Net-2017") {
			if (not ($EXTRA_SUFFIX_LINKER_ARGS eq "")) {
				$EXTRA_SUFFIX_LINKER_ARGS .= " ";
			}
			$EXTRA_SUFFIX_LINKER_ARGS .= "-FORCE:MULTIPLE";
		}
	}

	if ($INCLUDE_SYMBOLS_EXE == DEFAULT_BOOL_OPTIONS) {
		$INCLUDE_SYMBOLS_EXE = false;
	}

	if ($MALLOC_GUARD eq true) {
		push (@useExtraCDefines, '#define qStroika_Foundation_Debug_MallocGuard 1');
	}

	
	if (! defined $FEATUREFLAG_ActivePerl) {
		if ($FEATUREFLAG_OpenSSL eq "use" && ("$^O" eq "cygwin" or "$^O" eq "msys")) {
			$FEATUREFLAG_ActivePerl = "use";
		}
		else {
			$FEATUREFLAG_ActivePerl = $LIBFEATUREFLAG_No;
		}
	}
	if (! defined $FEATUREFLAG_WIX) {
		if ("$^O" eq "cygwin" or "$^O" eq "msys") {
			$FEATUREFLAG_WIX = "use";
		}
		else {
			$FEATUREFLAG_WIX = $LIBFEATUREFLAG_No;
		}
	}

	if ($ARCH eq "") {
		if ($PROJECTPLATFORMSUBDIR =~ /^VisualStudio.Net/) {
			die ("assert error - sb handled earlier");
		}
		else {
			$ARCH = trim (`./ScriptsLib/GetCompilerArch $COMPILER_DRIVER_CPlusPlus`);
		}
	}

	if (defined $STDCXXLIB) {
		if (IsClangOrClangPlusPlus_ ($COMPILER_DRIVER_CPlusPlus)) {
			$EXTRA_PREFIX_LINKER_ARGS .= " -stdlib=" . $STDCXXLIB;
			push @CXXFLAGS, " -stdlib=" . $STDCXXLIB;
		}
	}

	if ($PROJECTPLATFORMSUBDIR eq 'Unix') {
		if ($STATIC_LINK_GCCRUNTIME == 1) {
			# tried $IF_STATIC_LINK_GCCRUNTIME_USE_PRINTPATH_METHOD=0 in Ubuntu 1804, and g++-7, and failed (still left .so file in ldd)
			my $IF_STATIC_LINK_GCCRUNTIME_USE_PRINTPATH_METHOD = 1;
			if ($IF_STATIC_LINK_GCCRUNTIME_USE_PRINTPATH_METHOD == 1) {
				my $lib2FindStatic = $STDCXXLIB . ".a";
				my $lib = trim (`$COMPILER_DRIVER_CPlusPlus -print-file-name=$lib2FindStatic 2>/dev/null`);
				if (defined $lib) {
					if ($lib ne $lib2FindStatic) {
						push @LIB_DEPENDENCIES_ADD, "$lib";
					}
					else {
						# consider using apt-get install glibc-static libstdc++-static
						my $dashLName = trim (`echo $STDCXXLIB | sed s/lib//`);
						push @LIB_DEPENDENCIES_ADD, "-l$dashLName";
					}
				}
			}
			else {
				push @LIB_DEPENDENCIES_ADD, "-lstdc++";
				$EXTRA_PREFIX_LINKER_ARGS .= " -static-libstdc++";
			}
		}

		if (IsGCCOrGPlusPlus_ ($COMPILER_DRIVER_CPlusPlus)) {
			if (!$STATIC_LINK_GCCRUNTIME ) {
				push @LIB_DEPENDENCIES_ADD, "-lstdc++";
			}
			if (GetGCCVersion_ ($COMPILER_DRIVER_CPlusPlus) < '9') {	## directly included as of gcc-9 in stdc++lib
				push @LIB_DEPENDENCIES_ADD, "-lstdc++fs";
			}
			if ($STATIC_LINK_GCCRUNTIME == 1) {
				# https://stroika.atlassian.net/browse/STK-676 (-static causes some apps crash; and there is no option to JUST staticly link libc - eg no -static-libc)
				# https://stackoverflow.com/questions/26304531/compiling-with-static-libgcc-static-libstdc-still-results-in-dynamic-depende
				$EXTRA_PREFIX_LINKER_ARGS .= " -static-libstdc++";
				$EXTRA_PREFIX_LINKER_ARGS .= " -static-libgcc";
				#$EXTRA_PREFIX_LINKER_ARGS .= " -static-libc";		# Wish this existed as option!
			}
		}
		elsif (IsClangOrClangPlusPlus_ ($COMPILER_DRIVER_CPlusPlus)) {
			if ("$^O" eq "darwin") {
				#xcode not supporting filesystem API (so use boost)
				#$EXTRA_SUFFIX_LINKER_ARGS .= " -lc++experimental";
				##qCompilerAndStdLib_stdfilesystemAppearsPresentButDoesntWork_Buggy
				if ($FEATUREFLAG_boost ne $LIBFEATUREFLAG_No) {
					push @LIB_DEPENDENCIES_ADD, "-lboost_filesystem";
					push @LIB_DEPENDENCIES_ADD, "-lboost_system";
					push @LIB_DEPENDENCIES_ADD, "-lboost_thread";
					push @LIB_DEPENDENCIES_ADD, "-lboost_chrono";
				}
			}
			else {
				if (GetClangVersion_ ($COMPILER_DRIVER_CPlusPlus) < '7.0') {
					if ($STDCXXLIB eq "libc++") {
						$EXTRA_SUFFIX_LINKER_ARGS .= " ";
						push @LIB_DEPENDENCIES_ADD, "-lc++";
						push @LIB_DEPENDENCIES_ADD, "-lc++experimental";
					}
					else {
						push @LIB_DEPENDENCIES_ADD, "-lstdc++fs";
					}
				}
				else {
					if ($STDCXXLIB eq "libc++") {
						$EXTRA_SUFFIX_LINKER_ARGS .= " ";
						push @LIB_DEPENDENCIES_ADD, "-lc++";
						# from https://libcxx.llvm.org/docs/UsingLibcxx.html: Starting with LLVM 9.0, support for <filesystem> is provided in the main library and nothing special is required to use <filesystem>.
						if (GetClangVersion_ ($COMPILER_DRIVER_CPlusPlus) < '9.0') {
							push @LIB_DEPENDENCIES_ADD, "-lc++fs";
						}
					}
					else {
						push @LIB_DEPENDENCIES_ADD, "-lstdc++fs";
					}
				}
			}
		}

		# if boost is available, Stroika adds utilities that depend on parts of it
		if ($FEATUREFLAG_boost ne $LIBFEATUREFLAG_No) {
			push @LIB_DEPENDENCIES_ADD, "-lboost_filesystem";
			push @LIB_DEPENDENCIES_ADD, "-lboost_system";
			push @LIB_DEPENDENCIES_ADD, "-lboost_thread";
			push @LIB_DEPENDENCIES_ADD, "-lboost_chrono";
		}

	}

	FillDefaultIncludesPathIfNeeded_();
	FillDefaultLibsPathIfNeeded_();
	FillDefaultLibDependencies_();
	FillInToolsPathAdditionsIfNeeded_ ();


	if ($isVisualStudio) {
		$EXTRA_PREFIX_LINKER_ARGS .= " -nologo";
		my $WIN_LIBCOMPATIBLE_ARCH = $ARCH;
		if ($WIN_LIBCOMPATIBLE_ARCH eq "x86_64") {
			$WIN_LIBCOMPATIBLE_ARCH = "x64";
		}
		$EXTRA_PREFIX_LINKER_ARGS .= " -MACHINE:${WIN_LIBCOMPATIBLE_ARCH}";
	}


	#
	# generate CFLAGS and CXXFLAGS
	# roughly as follows:
	#	CFLAGS		+=	$(COPTIMIZE_FLAGS) $(INCLUDES_PATH_COMPILER_DIRECTIVES) $(CWARNING_FLAGS)
	#	ifeq ($(IncludeDebugSymbolsInLibraries), 1)
	#		CFLAGS += -g
	#	endif
	#	ifeq ($(ENABLE_GLIBCXX_DEBUG), 1)
	#		CFLAGS +=  -D_GLIBCXX_DEBUG 
	#	endif
	#
	if ($CPPFLAGS_Overridden eq false) {
		@GetDefaultCZZFLAGS_flags_flags = @CPPFLAGS;
		@GetDefaultCZZFLAGS_flags_flagValues2Remove = @CPPFLAGS2Remove;
		@CPPFLAGS = GetDefaultCZZFLAGS_flags_ (0);
	}
	if ($CFLAGS_Overridden eq false) {
		@GetDefaultCZZFLAGS_flags_flags = @CFLAGS;
		@GetDefaultCZZFLAGS_flags_flagValues2Remove = @CFLAGS2Remove;
		@CFLAGS = GetDefaultCZZFLAGS_flags_ (1);
	}
	if ($CXXFLAGS_Overridden eq false) {
		@GetDefaultCZZFLAGS_flags_flags = @CXXFLAGS;
		@GetDefaultCZZFLAGS_flags_flagValues2Remove = @CXXFLAGS2Remove;
		@CXXFLAGS = GetDefaultCZZFLAGS_flags_ (2);
	}

	if ($PROJECTPLATFORMSUBDIR eq 'Unix' && not ($CPPSTD_VERSION_FLAG eq '')) {
		$EXTRA_PREFIX_LINKER_ARGS .= " $CPPSTD_VERSION_FLAG";
	}

	if ($INCLUDE_SYMBOLS_EXE) {
		if ($isVisualStudio) {
			$EXTRA_PREFIX_LINKER_ARGS .= " -DEBUG";
		}
		elsif ($PROJECTPLATFORMSUBDIR eq 'Unix') {
			$EXTRA_PREFIX_LINKER_ARGS .= " -g";
		}
	}


	if (("$^O" eq "darwin") and IsClangPlusPlus_($COMPILER_DRIVER_CPlusPlus) and not ($ARCH eq "")) {
		push @CFLAGS, " -arch $ARCH";
		push @CXXFLAGS, " -arch $ARCH";
		$EXTRA_PREFIX_LINKER_ARGS .= " -arch $ARCH";
	}

}




PostProcessOptions_ ();



sub ValidateConfigurationAndEmitNeededWarnings_
{
	if (("$^O" eq "darwin") and IsClangPlusPlus_($COMPILER_DRIVER_CPlusPlus)) {
		if (GetClangVersion_ ($COMPILER_DRIVER_CPlusPlus) < 10) {
			print "CONFIGURATION-WARNING: Stroika 2.1 requires clang 10 (xcode 10) or later needed (compiler-driver: $COMPILER_DRIVER_CPlusPlus).\n";
		}
	}
	if (!("$^O" eq "darwin") and IsClangPlusPlus_($COMPILER_DRIVER_CPlusPlus)) {
		if (GetClangVersion_ ($COMPILER_DRIVER_CPlusPlus) < '6.0') {
			print "CONFIGURATION-WARNING: Stroika 2.1 requires clang 6 or later (compiler-driver: $COMPILER_DRIVER_CPlusPlus).\n";
		}
	}
	if (IsGCCOrGPlusPlus_($COMPILER_DRIVER_CPlusPlus)) {
		if (GetGCCVersion_ ($COMPILER_DRIVER) < 7) {
			print "CONFIGURATION-WARNING: Stroika 2.1 requires gcc 7 or later (compiler-driver: $COMPILER_DRIVER_CPlusPlus).\n";
		}
	}
}


my %GetMSVCVarName_e_;	### cache map of var 2 values since $ARCH and $BUILD_TOOLS_ROOT shouldn't change once we start calling this
my $GetMSVCVarName_filled_ = false;
sub GetMSVCVarName_
{
	my $envVarName= shift;
	if ($PROJECTPLATFORMSUBDIR =~ /^VisualStudio.Net/) {
		require "$thisScriptDir/ScriptsLib/Configure-VisualStudio-Support.pl";
	}
	if ($ARCH eq "") {
		die ("reorg code so this set first");
	}
	if (!$GetMSVCVarName_filled_) {
		if (! defined $BUILD_TOOLS_ROOT) {
			$BUILD_TOOLS_ROOT = GetDefaultToolsBuildDir($PROJECTPLATFORMSUBDIR);
		}
		%GetMSVCVarName_e_ = GetAugmentedEnvironmentVariablesForConfiguration ($ARCH, $BUILD_TOOLS_ROOT);
		$GetMSVCVarName_filled_ = true;
	}
	return "$GetMSVCVarName_e_{$envVarName}"
}


# Eventually  -make this more central - put all configs here, and then
# build C++/dirs etc from this!
sub	WriteConfigFile_
{
	my @appArgs = GetAppArgs_ ();

	my $configFileName = shift(@_);

	if (!open(OUT,">$configFileName")) {
		print("\n");  # flush
		die("\nFAILED: Cannot open $configFileName\n")
	}
	print (OUT "<!--This file autogenerated by the configure command: see Configure-Command-Line, modify it, and re-run-->\n\n");
	print (OUT "<Configuration>\n");


	print (OUT "    <Configure-Command-Line>");
	print (OUT "configure ");
	foreach my $argnum (0 .. $#appArgs) {
		if ($argnum != 0) {
			print OUT (" ");
		}
	   print (OUT "$appArgs[$argnum]");
	}
	print (OUT "</Configure-Command-Line>\n");



	print (OUT "    <ProjectPlatformSubdir>$PROJECTPLATFORMSUBDIR</ProjectPlatformSubdir>\n");
	if (defined $BUILD_TOOLS_ROOT) {
		print (OUT "    <BUILD_TOOLS_ROOT>$BUILD_TOOLS_ROOT</BUILD_TOOLS_ROOT>\n");
	}
	print (OUT "    <TARGET_PLATFORMS>$TARGET_PLATFORMS</TARGET_PLATFORMS>\n");
	print (OUT "    <ARCH>$ARCH</ARCH>\n");
	if (defined $Config_Tag) {
		print (OUT "    <ConfigTags>$Config_Tag</ConfigTags>\n");
	}
	else {
		print (OUT "    <ConfigTags></ConfigTags>\n");
	}
	print (OUT "    <BuildByDefault>$BuildByDefault</BuildByDefault>\n");
	print (OUT "    <AS>$AS</AS>\n");
	print (OUT "    <CC>$COMPILER_DRIVER_C</CC>\n");
	print (OUT "    <CXX>$COMPILER_DRIVER_CPlusPlus</CXX>\n");

	if (defined $MIDL) {
		print (OUT "    <MIDL>$MIDL</MIDL>\n");
	}
	if (defined $RC) {
		print (OUT "    <RC>$RC</RC>\n");
	}

	print (OUT "    <ExtraMakeDefines>\n");
		foreach my $var (@useExtraMakeDefines)
		{
			print (OUT "       <MakeDefine>$var</MakeDefine>\n");
		}
	print (OUT "    </ExtraMakeDefines>\n");

	print (OUT "    <PkgConfigLinkLineAppendages>\n");
		foreach my $var (@packageConfigLinkLines)
		{
			print (OUT "       <PkgConfigLinkLineAppendage>$var</PkgConfigLinkLineAppendage>\n");
		}
	print (OUT "    </PkgConfigLinkLineAppendages>\n");


	if ($ENABLE_ASSERTIONS != DEFAULT_BOOL_OPTIONS) {
		print (OUT "    <ENABLE_ASSERTIONS>$ENABLE_ASSERTIONS</ENABLE_ASSERTIONS>\n");
	}

	
	print (OUT "    <qFeatureFlag_ActivePerl>$FEATUREFLAG_ActivePerl</qFeatureFlag_ActivePerl>\n");
	print (OUT "    <qFeatureFlag_boost>$FEATUREFLAG_boost</qFeatureFlag_boost>\n");
	print (OUT "    <qFeatureFlag_LibCurl>$FEATUREFLAG_LIBCURL</qFeatureFlag_LibCurl>\n");
	print (OUT "    <qFeatureFlag_OpenSSL>$FEATUREFLAG_OpenSSL</qFeatureFlag_OpenSSL>\n");
	if (not ($FEATUREFLAG_OpenSSLExtraArgs eq "")) {
		if ($FEATUREFLAG_OpenSSL eq $LIBFEATUREFLAG_UseStaticTPP) {
			print (OUT "    <qFeatureFlag_OpenSSL_ExtraArgs>$FEATUREFLAG_OpenSSLExtraArgs</qFeatureFlag_OpenSSL_ExtraArgs>\n");
		}
		else {
			die ("Cannot specify OpenSSL-ExtraArgs unless --OpenSSL use");
		}
	}
	print (OUT "    <qFeatureFlag_WinHTTP>$FEATUREFLAG_WinHTTP</qFeatureFlag_WinHTTP>\n");
	print (OUT "    <qFeatureFlag_ATLMFC>$FEATUREFLAG_ATLMFC</qFeatureFlag_ATLMFC>\n");
	print (OUT "    <qFeatureFlag_Xerces>$FEATUREFLAG_Xerces</qFeatureFlag_Xerces>\n");
	print (OUT "    <qFeatureFlag_ZLib>$FEATUREFLAG_ZLib</qFeatureFlag_ZLib>\n");
	print (OUT "    <qFeatureFlag_sqlite>$FEATUREFLAG_sqlite</qFeatureFlag_sqlite>\n");
	print (OUT "    <qFeatureFlag_LZMA>$FEATUREFLAG_LZMA</qFeatureFlag_LZMA>\n");
	print (OUT "    <qFeatureFlag_WIX>$FEATUREFLAG_WIX</qFeatureFlag_WIX>\n");

	if (defined $MACOSX_DEPLOYMENT_TARGET && $MACOSX_DEPLOYMENT_TARGET ne "") {
		print (OUT "    <MACOSX_DEPLOYMENT_TARGET>$MACOSX_DEPLOYMENT_TARGET</MACOSX_DEPLOYMENT_TARGET>\n");
	}
	if ($HasMakefileBugWorkaround_lto_skipping_undefined_incompatible == true) {
		print (OUT "    <HasMakefileBugWorkaround_lto_skipping_undefined_incompatible>true</HasMakefileBugWorkaround_lto_skipping_undefined_incompatible>\n");
	}

	
	my $firstTime = true;
	print (OUT "    <CPPFLAGS>");
		foreach my $var (@CPPFLAGS)
		{
			if ($firstTime) {
				$firstTime = false;
			}
			else {
				print (OUT " ");
			}
			print (OUT "$var");
		}
	print (OUT "</CPPFLAGS>\n");

	$firstTime = true;
	print (OUT "    <CFLAGS>");
		foreach my $var (@CFLAGS)
		{
			if ($firstTime) {
				$firstTime = false;
			}
			else {
				print (OUT " ");
			}
			print (OUT "$var");
		}
	print (OUT "</CFLAGS>\n");

	$firstTime = true;
	print (OUT "    <CXXFLAGS>");
		foreach my $var (@CXXFLAGS)
		{
			if ($firstTime) {
				$firstTime = false;
			}
			else {
				print (OUT " ");
			}
			print (OUT "$var");
		}
	print (OUT "</CXXFLAGS>\n");

	print (OUT "    <SanitizerFlags>");
		foreach my $var (@sanitizerFlags)
		{
			print (OUT "$var ");
		}
	print (OUT "</SanitizerFlags>\n");

	if ($runtimeStackProtectorFlag == true) {
		unshift(@CFLAGS, '-fstack-protector-all');
		unshift(@CXXFLAGS, '-fstack-protector-all');
	}

	# Since Stroika 2.1r2, this is written out in cygpath mixed format on windows (and obvously stanard unix format on unix)
	if ($PROJECTPLATFORMSUBDIR =~ /^VisualStudio.Net/) {
		for my $i (0 .. $#INCLUDES_PATH)
		{
			$INCLUDES_PATH[$i] = trim (`cygpath --mixed "$INCLUDES_PATH[$i]"`);
		}
	}
	my $includesPathStr = join ($PATH_SEPERATOR, @INCLUDES_PATH);
	print (OUT "    <INCLUDES_PATH>$includesPathStr</INCLUDES_PATH>\n");

	print (OUT "    <CrossCompiling>$CrossCompiling</CrossCompiling>\n");

	print (OUT "    <IncludeDebugSymbolsInLibraries>$INCLUDE_SYMBOLS_LIB</IncludeDebugSymbolsInLibraries>\n");
	print (OUT "    <IncludeDebugSymbolsInExecutables>$INCLUDE_SYMBOLS_EXE</IncludeDebugSymbolsInExecutables>\n");

	# Since Stroika 2.1r2, this is written out in cygpath mixed format on windows (and obvously stanard unix format on unix)
	print (OUT "    <TOOLS_PATH_ADDITIONS>$TOOLS_PATH_ADDITIONS</TOOLS_PATH_ADDITIONS>\n");
	
	# Since Stroika 2.1r2, this is written out in cygpath mixed format on windows (and obvously stanard unix format on unix)
	if ($PROJECTPLATFORMSUBDIR =~ /^VisualStudio.Net/) {
		for my $i (0 .. $#LIBS_PATH)
		{
			$LIBS_PATH[$i] = trim (`cygpath --mixed "$LIBS_PATH[$i]"`);
		}
	}
	my $libsPathStr = join ($PATH_SEPERATOR, @LIBS_PATH);
	print (OUT "    <LIBS_PATH>$libsPathStr</LIBS_PATH>\n");
	print (OUT "    <LIB_DEPENDENCIES>$LIB_DEPENDENCIES</LIB_DEPENDENCIES>\n");
	print (OUT "    <EXTRA_PREFIX_LINKER_ARGS>$EXTRA_PREFIX_LINKER_ARGS</EXTRA_PREFIX_LINKER_ARGS>\n");
	print (OUT "    <EXTRA_SUFFIX_LINKER_ARGS>$EXTRA_SUFFIX_LINKER_ARGS</EXTRA_SUFFIX_LINKER_ARGS>\n");

	print (OUT "    <AR>$AR</AR>\n");
	print (OUT "    <LIBTOOL>$LIBTOOL</LIBTOOL>\n");
	print (OUT "    <RANLIB>$RANLIB</RANLIB>\n");
	print (OUT "    <Linker>$Linker</Linker>\n");
	
	print (OUT "    <STRIP>$STRIP</STRIP>\n");

	print (OUT "    <RUN_PREFIX>$RUN_PREFIX</RUN_PREFIX>\n");

	if (defined ($qCompiler_SanitizerDoubleLockWithConditionVariables_Buggy)) {
		print (OUT "    <qCompiler_SanitizerDoubleLockWithConditionVariables_Buggy>$qCompiler_SanitizerDoubleLockWithConditionVariables_Buggy</qCompiler_SanitizerDoubleLockWithConditionVariables_Buggy>\n");
	}
	if (defined ($qCompiler_ValgrindDirectSignalHandler_Buggy)) {
		print (OUT "    <qCompiler_ValgrindDirectSignalHandler_Buggy>$qCompiler_ValgrindDirectSignalHandler_Buggy</qCompiler_ValgrindDirectSignalHandler_Buggy>\n");
	}
	if (defined ($qCompiler_HasNoMisleadingIndentation_Flag)) {
		print (OUT "    <qCompiler_HasNoMisleadingIndentation_Flag>$qCompiler_HasNoMisleadingIndentation_Flag</qCompiler_HasNoMisleadingIndentation_Flag>\n");
	}
	if (defined ($qCompiler_ValgrindLTO_Buggy)) {
		print (OUT "    <qCompiler_ValgrindLTO_Buggy>$qCompiler_ValgrindLTO_Buggy</qCompiler_ValgrindLTO_Buggy>\n");
	}
	print (OUT "</Configuration>\n");
	close(OUT);
}

#print ("OS: $^O\n");

mkdir ($configurationFiles);

my $generate = true;
my $generateBecause = '';
if ($onlyGenerateIfCompilerExists) {
	if (trim (`./ScriptsLib/HasCompiler $COMPILER_DRIVER_CPlusPlus`) eq "0") {
		$generate = false;
		$generateBecause = "compiler $COMPILER_DRIVER_CPlusPlus not present";
	}
	if ($generate && IsGCCOrGPlusPlus_ ($COMPILER_DRIVER_CPlusPlus)) {
		my $itsVersion = GetGCCVersion_ ($COMPILER_DRIVER_CPlusPlus);
		if ($itsVersion < 10.0) {
			$generate = false;
			$generateBecause = "GCC (" . $COMPILER_DRIVER_CPlusPlus . ") versions < 10 (v=" . $itsVersion . ") dont adequately support spaceship operator";
		}
	}
	if ($generate && IsClangOrClangPlusPlus_ ($COMPILER_DRIVER_CPlusPlus)) {
		my $itsVersion = GetClangVersion_ ($COMPILER_DRIVER_CPlusPlus);
		if ($itsVersion < 10.0) {
			$generate = false;
			$generateBecause = "Clang++ (" . $COMPILER_DRIVER_CPlusPlus . ") versions < 10 (v=" . $itsVersion . ") dont adequately support spaceship operator";
		}
	}
	# if flag to use libc++ - check if right version is available (but not on XCode)
	if ($generate && IsClangOrClangPlusPlus_ ($COMPILER_DRIVER_CPlusPlus) && ($STDCXXLIB eq 'libc++') && index ($TARGET_PLATFORMS, "MacOS") == -1) {
		if (GetClangVersion_ ($COMPILER_DRIVER_CPlusPlus) < '11.0') {
			if (! -e ('/usr/lib/llvm-10/include/c++/v1/cstddef')) {
				$generate = false;
				$generateBecause = "/usr/lib/llvm-10/include/c++/v1/cstddef not present";
			}
		}
		elsif (GetClangVersion_ ($COMPILER_DRIVER_CPlusPlus) < '12.0') {
			if (! -e ('/usr/lib/llvm-11/include/c++/v1/cstddef')) {
				$generate = false;
				$generateBecause = "/usr/lib/llvm-11/include/c++/v1/cstddef not present";
			}
		}
		elsif (GetClangVersion_ ($COMPILER_DRIVER_CPlusPlus) < '13.0') {
			if (! -e ('/usr/lib/llvm-12/include/c++/v1/cstddef')) {
				$generate = false;
				$generateBecause = "/usr/lib/llvm-12/include/c++/v1/cstddef not present";
			}
		}
		elsif (GetClangVersion_ ($COMPILER_DRIVER_CPlusPlus) < '14.0') {
			if (! -e ('/usr/lib/llvm-13/include/c++/v1/cstddef')) {
				$generate = false;
				$generateBecause = "/usr/lib/llvm-13/include/c++/v1/cstddef not present";
			}
		}
		elsif (GetClangVersion_ ($COMPILER_DRIVER_CPlusPlus) < '15.0') {
			if (! -e ('/usr/lib/llvm-14/include/c++/v1/cstddef')) {
				$generate = false;
				$generateBecause = "/usr/lib/llvm-14/include/c++/v1/cstddef not present";
			}
		}
	}
<<<<<<< HEAD
=======
	if (IsGCCOrGPlusPlus_ ($COMPILER_DRIVER_CPlusPlus)) {
		my $itsVersion = GetGCCVersion_ ($COMPILER_DRIVER_CPlusPlus);
		if ($itsVersion == 0.0) {
			$generate = false;
			$generateBecause = $COMPILER_DRIVER_CPlusPlus . " is missing";
		}
		if ($itsVersion < 8.0) {
			$generate = false;
			$generateBecause = "GCC (" . $COMPILER_DRIVER_CPlusPlus . ") versions < 8 (v=" . $itsVersion . ") are missing <filesystem> code and wont work with this version of Stroika";
		}
	}
	if (defined ($qCompiler_SanitizerDoubleLockWithConditionVariables_Buggy) and $qCompiler_SanitizerDoubleLockWithConditionVariables_Buggy) {
		foreach my $i (0 .. $#sanitizerFlags) {
			if ($sanitizerFlags[$i] eq "thread") {
				$generate = false;
				$generateBecause = "qCompiler_SanitizerDoubleLockWithConditionVariables_Buggy - see https://stroika.atlassian.net/browse/STK-717 AND https://gcc.gnu.org/bugzilla//show_bug.cgi?id=101978 ";
			}
		}
	}
>>>>>>> de2923c3
}

if ($generate) {
	ValidateConfigurationAndEmitNeededWarnings_ ();
	my $masterXMLConfigFile	=	"$configurationFiles" . "$configurationName.xml";
	print(`ScriptsLib/PrintLevelLeader $MAKE_INDENT_LEVEL` . "Writing \"$masterXMLConfigFile\" ... ");
	WriteConfigFile_ ($masterXMLConfigFile);
	system ("rm -f IntermediateFiles/APPLIED_CONFIGURATIONS");
	print("done\n");
}
else {
	print(`ScriptsLib/PrintLevelLeader $MAKE_INDENT_LEVEL` . "Skipping configuration $configurationName because $generateBecause and configuration invoked with --only-if-has-compiler\n");
}<|MERGE_RESOLUTION|>--- conflicted
+++ resolved
@@ -2683,19 +2683,6 @@
 			}
 		}
 	}
-<<<<<<< HEAD
-=======
-	if (IsGCCOrGPlusPlus_ ($COMPILER_DRIVER_CPlusPlus)) {
-		my $itsVersion = GetGCCVersion_ ($COMPILER_DRIVER_CPlusPlus);
-		if ($itsVersion == 0.0) {
-			$generate = false;
-			$generateBecause = $COMPILER_DRIVER_CPlusPlus . " is missing";
-		}
-		if ($itsVersion < 8.0) {
-			$generate = false;
-			$generateBecause = "GCC (" . $COMPILER_DRIVER_CPlusPlus . ") versions < 8 (v=" . $itsVersion . ") are missing <filesystem> code and wont work with this version of Stroika";
-		}
-	}
 	if (defined ($qCompiler_SanitizerDoubleLockWithConditionVariables_Buggy) and $qCompiler_SanitizerDoubleLockWithConditionVariables_Buggy) {
 		foreach my $i (0 .. $#sanitizerFlags) {
 			if ($sanitizerFlags[$i] eq "thread") {
@@ -2704,7 +2691,6 @@
 			}
 		}
 	}
->>>>>>> de2923c3
 }
 
 if ($generate) {

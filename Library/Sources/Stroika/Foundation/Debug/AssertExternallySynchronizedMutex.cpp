/*
 * Copyright(c) Sophist Solutions, Inc. 1990-2022.  All rights reserved
 */
#include "../StroikaPreComp.h"

#include "../Characters/ToString.h"
#include "../Execution/Thread.h"

#include "Sanitizer.h"
#include "Trace.h"

#include "AssertExternallySynchronizedMutex.h"

using namespace Stroika;
using namespace Stroika::Foundation;
using namespace Stroika::Foundation::Debug;

#if qDebug
/*
 ********************************************************************************
 ****************** Debug::AssertExternallySynchronizedMutex ********************
 ********************************************************************************
 */
void AssertExternallySynchronizedMutex::lock_ () const noexcept
{
    try {
<<<<<<< HEAD
        SharedContext* sharedContext = fSharedContext_.get ();
        if (sharedContext->fLocks_++ == 0) {
=======
        SharedContext* sharedContext = _fSharedContext.get ();
        if (sharedContext->fFullLocks_++ == 0) {
>>>>>>> b469248e
            // If first time in, save thread-id
            sharedContext->fThreadWithFullLock_ = this_thread::get_id ();
            if (not sharedContext->GetSharedLockEmpty_ ()) {
                // If first already shared locks - OK - so long as same thread
                Require (sharedContext->CountOfIInSharedLockThreads_ (sharedContext->fThreadWithFullLock_) == sharedContext->GetSharedLockThreadsCount_ ());
            }
        }
        else {
            // If first already locked - OK - so long as same thread
            if (sharedContext->fThreadWithFullLock_ != this_thread::get_id ()) {
                // Duplicate the  Require() below, but with more debug information, because this is a COMMON and IMPORANT case;
                // If this happens, this means one thread has (the object containing this) is using this object (fake locked)
                // while we are trying to use it (again doing fake write lock) - so we want to PRINT INFO about that thread!!!
                DbgTrace (L"ATTEMPT TO modify (lock for write) an object which is already in use (debuglocked) in another thread (thisthread=%s)", Characters::ToString (this_thread::get_id ()).c_str ());
                DbgTrace ("Original thread holding lock: threadID=%s, and DbgTraceThreadName=%s", Execution::Thread::FormatThreadID_A (sharedContext->fThreadWithFullLock_).c_str (), Debug::GetDbgTraceThreadName_A (sharedContext->fThreadWithFullLock_).c_str ());
            }
            Require (sharedContext->fThreadWithFullLock_ == this_thread::get_id ());
        }
    }
    catch (...) {
        AssertNotReached ();
    }
}

void AssertExternallySynchronizedMutex::unlock_ () const noexcept
{
<<<<<<< HEAD
    SharedContext* sharedContext = fSharedContext_.get ();
    Require (sharedContext->fCurLockThread_ == this_thread::get_id ());
    Require (sharedContext->fLocks_ > 0); // else unbalanced
    --sharedContext->fLocks_;
=======
    SharedContext* sharedContext = _fSharedContext.get ();
    Require (sharedContext->fThreadWithFullLock_ == this_thread::get_id ());
    Require (sharedContext->fFullLocks_ > 0); // else unbalanced
    --sharedContext->fFullLocks_;
    // Note at this point - it would make some sense to CLEAR fThreadWithFullLock_, but that could be a race, cuz someone
    // else could lock just as we are unlocking...
>>>>>>> b469248e
}

void AssertExternallySynchronizedMutex::lock_shared_ () const noexcept
{
    try {
        SharedContext* sharedContext = fSharedContext_.get ();
        // OK to shared lock from various threads
        // But if already locked, NOT OK (would have blocked in real impl) - if you try to shared lock from another thread while locked
        if (sharedContext->fFullLocks_ != 0) {
            // If first already locks - OK - so long as same thread
            if (sharedContext->fThreadWithFullLock_ != this_thread::get_id ()) {
                // Duplicate the  Require() below, but with more debug information, because this is a COMMON and IMPORANT case;
                // If this happens, this means one thread has (the object containing this) is using this object (fake locked)
                // while we are trying to use it (again doing fake write lock) - so we want to PRINT INFO about that thread!!!
                DbgTrace (L"ATTEMPT TO shared_lock (lock for READ) an object which is already in use (debuglocked for WRITE) in another thread");
                DbgTrace ("Original thread holding (write) lock: threadID=%s, and DbgTraceThreadName=%s", Execution::Thread::FormatThreadID_A (sharedContext->fThreadWithFullLock_).c_str (), Debug::GetDbgTraceThreadName_A (sharedContext->fThreadWithFullLock_).c_str ());
            }
            Require (sharedContext->fThreadWithFullLock_ == this_thread::get_id ());
        }
        sharedContext->AddSharedLock_ (this_thread::get_id ());
    }
    catch (...) {
        AssertNotReached ();
    }
}

void AssertExternallySynchronizedMutex::unlock_shared_ () const noexcept
{
    try {
        SharedContext* sharedContext = fSharedContext_.get ();
        sharedContext->RemoveSharedLock_ (this_thread::get_id ());
    }
    catch (...) {
        AssertNotReached ();
    }
}

mutex& AssertExternallySynchronizedMutex::GetSharedLockMutexThreads_ ()
{
    static mutex sMutex_; // must be out-of-line so we can have just one mutex object. Could use static member, but then trouble using
                          // AssertExternallySynchronizedMutex before main
    return sMutex_;
}
#endif<|MERGE_RESOLUTION|>--- conflicted
+++ resolved
@@ -24,13 +24,8 @@
 void AssertExternallySynchronizedMutex::lock_ () const noexcept
 {
     try {
-<<<<<<< HEAD
         SharedContext* sharedContext = fSharedContext_.get ();
-        if (sharedContext->fLocks_++ == 0) {
-=======
-        SharedContext* sharedContext = _fSharedContext.get ();
         if (sharedContext->fFullLocks_++ == 0) {
->>>>>>> b469248e
             // If first time in, save thread-id
             sharedContext->fThreadWithFullLock_ = this_thread::get_id ();
             if (not sharedContext->GetSharedLockEmpty_ ()) {
@@ -57,19 +52,12 @@
 
 void AssertExternallySynchronizedMutex::unlock_ () const noexcept
 {
-<<<<<<< HEAD
     SharedContext* sharedContext = fSharedContext_.get ();
-    Require (sharedContext->fCurLockThread_ == this_thread::get_id ());
-    Require (sharedContext->fLocks_ > 0); // else unbalanced
-    --sharedContext->fLocks_;
-=======
-    SharedContext* sharedContext = _fSharedContext.get ();
     Require (sharedContext->fThreadWithFullLock_ == this_thread::get_id ());
     Require (sharedContext->fFullLocks_ > 0); // else unbalanced
     --sharedContext->fFullLocks_;
     // Note at this point - it would make some sense to CLEAR fThreadWithFullLock_, but that could be a race, cuz someone
     // else could lock just as we are unlocking...
->>>>>>> b469248e
 }
 
 void AssertExternallySynchronizedMutex::lock_shared_ () const noexcept

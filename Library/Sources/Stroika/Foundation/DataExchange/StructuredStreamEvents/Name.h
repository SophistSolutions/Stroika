/*
 * Copyright(c) Sophist Solutions, Inc. 1990-2022.  All rights reserved
 */
#ifndef _Stroika_Foundation_DataExchange_StructuredStreamEvents_Name_h_
#define _Stroika_Foundation_DataExchange_StructuredStreamEvents_Name_h_ 1

#include "../../StroikaPreComp.h"

#include <compare>
#include <optional>

#include "../../Characters/String.h"

/**
 *  \file
 *
 *  \version    <a href="Code-Status.md#Alpha">Alpha</a>
 *
 */

namespace Stroika::Foundation::DataExchange::StructuredStreamEvents {

    using Characters::String;

    /**
     *  \note <a href="Coding Conventions.md#Comparisons">Comparisons</a>:
     *      o   Standard Stroika Comparison support (operator<=>,operator==, etc);
     *
     *      Treat EITHER side missing namespace as 'wildcard' matching any namespace
     */
    struct Name {
        /**
         *  fNamespaceURI missing treated as 'wildcard' - matching any other URI name, and
         *  empty string ("") means no namespace (to require no namespace as ns="").
         */
        optional<String> fNamespaceURI;
        String           fLocalName;

        /**
         *  \note   This terminology differences from XML practice. Here ElementType is really like NodeType.
         *          But for now we only have 2 types of nodes (because that so far seems all that will be needed for
         *          what we do).
         *
         *  \note   Value must have an empty string localname and URI, and refers to XML 'mixed' structures, with both
         *          complex fields, and simple data.
         */
        enum NameType {
            eElement,
            eAttribute,
            eValue,

            Stroika_Define_Enum_Bounds (eElement, eValue)
        };
        NameType fType{eElement};

        /**
         *  The overload with only NameType \req type == NameType::eValue
         */
        Name ()            = delete;
        Name (const Name&) = default;
        Name (NameType type);
        Name (const String& localName, NameType type = eElement);
        Name (const String& namespaceURI, const String& localName, NameType type = eElement);

        /**
         */
        nonvirtual strong_ordering operator<=> (const Name& rhs) const;

        /**
         */
        nonvirtual bool operator== (const Name& rhs) const;

        /**
         *  Purely for debugging / diagnostic purposes. Don't count on this format.
         */
        nonvirtual String ToString () const;

    private:
<<<<<<< HEAD
        static Common::strong_ordering TWC_ (const Name& lhs, const Name& rhs); // utility code share between c++17 and c++20 versions
=======
        static strong_ordering TWC_ (const Name& lhs, const Name& rhs); // utility code share between c++17 and c++20 versions
>>>>>>> 9e62fa46
    };

}

/*
 ********************************************************************************
 ***************************** Implementation Details ***************************
 ********************************************************************************
 */
#include "Name.inl"

#endif /*_Stroika_Foundation_DataExchange_StructuredStreamEvents_Name_h_*/<|MERGE_RESOLUTION|>--- conflicted
+++ resolved
@@ -76,11 +76,7 @@
         nonvirtual String ToString () const;
 
     private:
-<<<<<<< HEAD
-        static Common::strong_ordering TWC_ (const Name& lhs, const Name& rhs); // utility code share between c++17 and c++20 versions
-=======
         static strong_ordering TWC_ (const Name& lhs, const Name& rhs); // utility code share between c++17 and c++20 versions
->>>>>>> 9e62fa46
     };
 
 }

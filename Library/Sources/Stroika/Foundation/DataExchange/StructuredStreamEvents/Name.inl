--- conflicted
+++ resolved
@@ -56,11 +56,7 @@
     {
         return TWC_ (*this, rhs) == 0;
     }
-<<<<<<< HEAD
-    inline Common::strong_ordering Name::TWC_ (const Name& lhs, const Name& rhs)
-=======
     inline strong_ordering Name::TWC_ (const Name& lhs, const Name& rhs)
->>>>>>> 9e62fa46
     {
         // Treat EITHER side missing namespace as 'wildcard' matching any namespace
         if (lhs.fNamespaceURI.has_value () and rhs.fNamespaceURI.has_value ()) {

/*
 * Copyright(c) Sophist Solutions, Inc. 1990-2022.  All rights reserved
 */
#ifndef _Stroika_Foundation_DataExchange_ObjectVariantMapper_inl_
#define _Stroika_Foundation_DataExchange_ObjectVariantMapper_inl_ 1

/*
 ********************************************************************************
 ***************************** Implementation Details ***************************
 ********************************************************************************
 */
#include <algorithm>

#include "../Characters/String_Constant.h"
#include "../Characters/ToString.h"
#include "../Containers/Adapters/Adder.h"
#include "../Containers/Concrete/Mapping_stdmap.h"
#include "../Debug/Assertions.h"
#include "../Debug/Sanitizer.h"
#include "../Execution/Throw.h"

#include "BadFormatException.h"
#include "CheckedConverter.h"

// Comment this in to turn on aggressive noisy DbgTrace in this module (note the extra long name since its in a header)
//#define Stroika_Foundation_DataExchange_ObjectVariantMapper_USE_NOISY_TRACE_IN_THIS_MODULE_ 1

namespace Stroika::Foundation::DataExchange {

    /*
     ********************************************************************************
     ******************** ObjectVariantMapper::StructFieldInfo **********************
     ********************************************************************************
     */
    inline ObjectVariantMapper::StructFieldInfo::StructFieldInfo (const String& serializedFieldName, const StructFieldMetaInfo& fieldMetaInfo, const optional<TypeMappingDetails>& overrideTypeMapper, NullFieldHandling nullFields)
        : fSerializedFieldName{serializedFieldName}
        , fFieldMetaInfo{fieldMetaInfo}
        , fOverrideTypeMapper{overrideTypeMapper}
        , fNullFields{nullFields}
    {
    }
    inline ObjectVariantMapper::StructFieldInfo::StructFieldInfo (const String& serializedFieldName, TypeMappingDetails overrideTypeMapper, NullFieldHandling nullFields)
        : fSerializedFieldName{serializedFieldName}
        , fOverrideTypeMapper{overrideTypeMapper}
        , fNullFields{nullFields}
    {
    }
    inline ObjectVariantMapper::StructFieldInfo::StructFieldInfo (const String& serializedFieldName, const StructFieldMetaInfo& fieldMetaInfo, NullFieldHandling nullFields)
        : StructFieldInfo{serializedFieldName, fieldMetaInfo, {}, nullFields}
    {
    }
    template <int SZ>
    inline ObjectVariantMapper::StructFieldInfo::StructFieldInfo (const wchar_t (&serializedFieldName)[SZ], const StructFieldMetaInfo& fieldMetaInfo, NullFieldHandling nullFields)
        : StructFieldInfo{Characters::String_Constant{serializedFieldName}, fieldMetaInfo, {}, nullFields}
    {
    }
    template <int SZ>
    inline ObjectVariantMapper::StructFieldInfo::StructFieldInfo (const wchar_t (&serializedFieldName)[SZ], const StructFieldMetaInfo& fieldMetaInfo, const optional<TypeMappingDetails>& overrideTypeMapper, NullFieldHandling nullFields)
        : StructFieldInfo{Characters::String_Constant{serializedFieldName}, fieldMetaInfo, overrideTypeMapper, nullFields}
    {
    }

    /*
     ********************************************************************************
     *********** DataExchange::ObjectVariantMapper::TypeMappingDetails **************
     ********************************************************************************
     */
    inline ObjectVariantMapper::TypeMappingDetails::TypeMappingDetails (const type_index& forTypeInfo, const FromGenericObjectMapperType& fromObjectMapper, const ToGenericObjectMapperType& toObjectMapper)
        : fForType{forTypeInfo}
        , fFromObjectMapper{fromObjectMapper}
        , fToObjectMapper{toObjectMapper}
    {
    }
    template <typename T, enable_if_t<not is_same_v<T, void>>*>
    inline ObjectVariantMapper::TypeMappingDetails::TypeMappingDetails (const type_index& forTypeInfo, const FromObjectMapperType<T>& fromObjectMapper, const ToObjectMapperType<T>& toObjectMapper)
        : TypeMappingDetails{forTypeInfo, mkGenericFromMapper_ (fromObjectMapper), mkGenericToMapper_ (toObjectMapper)}
    {
        Require (type_index{typeid (T)} == forTypeInfo);
    }
    template <typename T, enable_if_t<not is_same_v<T, void>>*>
    inline ObjectVariantMapper::TypeMappingDetails::TypeMappingDetails (const FromObjectMapperType<T>& fromObjectMapper, const ToObjectMapperType<T>& toObjectMapper)
        : TypeMappingDetails{type_index{typeid (T)}, mkGenericFromMapper_ (fromObjectMapper), mkGenericToMapper_ (toObjectMapper)}
    {
    }
    inline strong_ordering ObjectVariantMapper::TypeMappingDetails::operator<=> (const TypeMappingDetails& rhs) const
    {
#if qCompilerAndStdLib_stdlib_compare_three_way_present_but_Buggy or qCompilerAndStdLib_stdlib_compare_three_way_missing_Buggy
        return Common::compare_three_way_BWA{}(fForType, rhs.fForType);
#else
        return fForType <=> rhs.fForType; // just compare types, not functions
#endif
    }
    inline bool ObjectVariantMapper::TypeMappingDetails::operator== (const TypeMappingDetails& rhs) const
    {
        return fForType == rhs.fForType; // just compare types, not functions
    }
    template <typename T>
    inline ObjectVariantMapper::FromObjectMapperType<T> ObjectVariantMapper::TypeMappingDetails::FromObjectMapper (const FromGenericObjectMapperType& fromObjectMapper)
    {
        // See https://stroika.atlassian.net/browse/STK-601 - properly/safely map the types, or do the more performant cast of the function objects
        if constexpr (Debug::kBuiltWithUndefinedBehaviorSanitizer) {
            return [fromObjectMapper] (const ObjectVariantMapper& mapper, const T* objOfType) -> VariantValue {
                return fromObjectMapper (mapper, objOfType);
            };
        }
        else {
            return *reinterpret_cast<const FromObjectMapperType<T>*> (&fromObjectMapper);
        }
    }
    template <typename T>
    inline ObjectVariantMapper::FromObjectMapperType<T> ObjectVariantMapper::TypeMappingDetails::FromObjectMapper () const
    {
        Require (type_index{typeid (T)} == fForType);
        return FromObjectMapper<T> (fFromObjectMapper);
    }
    template <typename T>
    inline ObjectVariantMapper::ToObjectMapperType<T> ObjectVariantMapper::TypeMappingDetails::ToObjectMapper (const ToGenericObjectMapperType& toObjectMapper)
    {
        // See https://stroika.atlassian.net/browse/STK-601 - properly/safely map the types, or do the more performant cast of the function objects
        if constexpr (Debug::kBuiltWithUndefinedBehaviorSanitizer) {
            return [toObjectMapper] (const ObjectVariantMapper& mapper, const VariantValue& d, T* into) -> void {
                toObjectMapper (mapper, d, into);
            };
        }
        else {
            return *reinterpret_cast<const ToObjectMapperType<T>*> (&toObjectMapper);
        }
    }
    template <typename T>
    inline ObjectVariantMapper::ToObjectMapperType<T> ObjectVariantMapper::TypeMappingDetails::ToObjectMapper () const
    {
        Require (type_index{typeid (T)} == fForType);
        return ToObjectMapper<T> (fToObjectMapper);
    }
    template <typename T>
    inline ObjectVariantMapper::FromGenericObjectMapperType ObjectVariantMapper::TypeMappingDetails::mkGenericFromMapper_ (const ObjectVariantMapper::FromObjectMapperType<T>& fromObjectMapper)
    {
        if constexpr (Debug::kBuiltWithUndefinedBehaviorSanitizer) {
            return [fromObjectMapper] (const ObjectVariantMapper& mapper, const void* objOfType) -> VariantValue {
                return fromObjectMapper (mapper, reinterpret_cast<const T*> (objOfType));
            };
        }
        else {
            return *reinterpret_cast<const FromGenericObjectMapperType*> (&fromObjectMapper);
        }
    }
    template <typename T>
    inline ObjectVariantMapper::ToGenericObjectMapperType ObjectVariantMapper::TypeMappingDetails::mkGenericToMapper_ (const ObjectVariantMapper::ToObjectMapperType<T>& toObjectMapper)
    {
        if constexpr (Debug::kBuiltWithUndefinedBehaviorSanitizer) {
            return [toObjectMapper] (const ObjectVariantMapper& mapper, const VariantValue& d, void* into) -> void {
                toObjectMapper (mapper, d, reinterpret_cast<T*> (into));
            };
        }
        else {
            return *reinterpret_cast<const ToGenericObjectMapperType*> (&toObjectMapper);
        }
    }

    /*
     ********************************************************************************
     ************** DataExchange::ObjectVariantMapper::TypesRegistry ****************
     ********************************************************************************
     */
    inline ObjectVariantMapper::TypesRegistry::TypesRegistry (const Traversal::Iterable<TypeMappingDetails>& src)
        : fSerializers_{src}
    {
    }
    inline optional<ObjectVariantMapper::TypeMappingDetails> ObjectVariantMapper::TypesRegistry::Lookup (type_index t) const
    {
        return fSerializers_.Lookup (t);
    }
    inline void ObjectVariantMapper::TypesRegistry::Add (const TypeMappingDetails& typeMapDetails)
    {
        fSerializers_.Add (typeMapDetails);
    }
    inline void ObjectVariantMapper::TypesRegistry::Add (const Traversal::Iterable<TypeMappingDetails>& typeMapDetails)
    {
        fSerializers_ += typeMapDetails;
    }
    inline void ObjectVariantMapper::TypesRegistry::operator+= (const TypeMappingDetails& typeMapDetails)
    {
        Add (typeMapDetails);
    }
    inline void ObjectVariantMapper::TypesRegistry::operator+= (const Traversal::Iterable<TypeMappingDetails>& typeMapDetails)
    {
        Add (typeMapDetails);
    }
    inline Traversal::Iterable<ObjectVariantMapper::TypeMappingDetails> ObjectVariantMapper::TypesRegistry::GetMappers () const
    {
        return fSerializers_;
    }

    /*
     ********************************************************************************
     ******************************** ObjectVariantMapper ***************************
     ********************************************************************************
     */
    inline ObjectVariantMapper::TypesRegistry ObjectVariantMapper::GetTypeMappingRegistry () const
    {
        return fTypeMappingRegistry_;
    }
    inline void ObjectVariantMapper::SetTypeMappingRegistry (const TypesRegistry& s)
    {
        fTypeMappingRegistry_ = s;
    }
    template <typename T>
    inline void ObjectVariantMapper::Add (const FromObjectMapperType<T>& fromObjectMapper, const ToObjectMapperType<T>& toObjectMapper)
    {
        Add (TypeMappingDetails{typeid (T), fromObjectMapper, toObjectMapper});
    }
    inline void ObjectVariantMapper::operator+= (const TypeMappingDetails& rhs)
    {
        Add (rhs);
    }
    inline void ObjectVariantMapper::operator+= (const Traversal::Iterable<TypeMappingDetails>& rhs)
    {
        Add (rhs);
    }
    inline void ObjectVariantMapper::operator+= (const TypesRegistry& rhs)
    {
        Add (rhs);
    }
    inline void ObjectVariantMapper::operator+= (const ObjectVariantMapper& rhs)
    {
        Add (rhs);
    }
    template <typename T, typename... ARGS>
    inline void ObjectVariantMapper::AddCommonType (ARGS&&... args)
    {
        const T* n = nullptr; // arg unused, just for overloading
        AssertDependentTypesAlreadyInRegistry_ (n);
        auto&& serializer = MakeCommonSerializer<T> (forward<ARGS> (args)...);
        Assert (serializer.fForType == typeid (T));
        Add (serializer);
    }
    template <typename CLASS>
    inline void ObjectVariantMapper::AddClass (const Traversal::Iterable<StructFieldInfo>& fieldDescriptions, const optional<TypeMappingDetails>& extends)
    {
<<<<<<< HEAD
        if constexpr (qDebug) {
            for (const auto& f : fieldDescriptions) {
                if (not f.fOverrideTypeMapper.has_value ()) {
                    (void)Lookup_ (f.fFieldMetaInfo.fTypeInfo); // for side-effect of internal Require
                }
            }
        }
        Add (MakeCommonSerializer_ForClassObject_<CLASS> (typeid (CLASS), sizeof (CLASS), fieldDescriptions, preflightBeforeToObject));
=======
#if qDebug
        for (const auto& f : fieldDescriptions) {
            Require (f.fOverrideTypeMapper or f.fFieldMetaInfo);
            if (not f.fOverrideTypeMapper) {
                (void)Lookup_ (f.fFieldMetaInfo->fTypeInfo); // for side-effect of internal Require
            }
        }
#endif
        Add (MakeCommonSerializer_ForClassObject_and_check_<CLASS> (typeid (CLASS), sizeof (CLASS), fieldDescriptions, extends));
>>>>>>> b469248e
    }
    template <typename CLASS, typename BASE_CLASS>
    inline void ObjectVariantMapper::AddSubClass (const Traversal::Iterable<StructFieldInfo>& fieldDescriptions)
    {
<<<<<<< HEAD
        if constexpr (qDebug) {
            for (const auto& f : fieldDescriptions) {
                if (not f.fOverrideTypeMapper.has_value ()) {
                    (void)Lookup_ (f.fFieldMetaInfo.fTypeInfo); // for side-effect of internal Require
                }
            }
        }
        Add (MakeCommonSerializer_ForClassObject_<CLASS, BASE_CLASS> (typeid (CLASS), sizeof (CLASS), fieldDescriptions, preflightBeforeToObject, type_index{typeid (BASE_CLASS)}));
=======
        AddClass<CLASS> (fieldDescriptions, Lookup_ (typeid (BASE_CLASS)));
>>>>>>> b469248e
    }
    template <typename T>
    inline auto ObjectVariantMapper::ToObjectMapper () const -> ToObjectMapperType<T>
    {
        Require (Lookup_ (typeid (T)).fToObjectMapper);
        return Lookup_ (typeid (T)).ToObjectMapper<T> ();
    }
    template <typename T>
    inline auto ObjectVariantMapper::FromObjectMapper () const -> FromObjectMapperType<T>
    {
        return Lookup_ (typeid (T)).FromObjectMapper<T> ();
    }
    template <typename T>
    inline void ObjectVariantMapper::ToObject (const ToObjectMapperType<T>& toObjectMapper, const VariantValue& v, T* into) const
    {
        RequireNotNull (into);
        // if toObjectMapper, this does nothing to into
        // LOGICALLY require but cannot compare == on std::function! Require (toObjectMapper  == ToObjectMapper<T> ());  // pass it in as optimization, but not change of semantics
        if (toObjectMapper != nullptr) {
            toObjectMapper (*this, v, into);
        }
    }
    template <typename T>
    inline void ObjectVariantMapper::ToObject (const VariantValue& v, T* into) const
    {
        RequireNotNull (into);
        ToObject<T> (ToObjectMapper<T> (), v, into);
    }
    template <typename T>
    inline T ObjectVariantMapper::ToObject (const ToObjectMapperType<T>& toObjectMapper, const VariantValue& v) const
    {
        /*
         *  NOTE: It is because of this line of code (the default CTOR for tmp) - that we ObjectVariantMapper requires
         *  all its types to have a default constructor. To avoid that dependency, you may provide a template
         *  specialization of this method, which passes specific (default) args to CLASS, and then they will be filled in/replaced
         *  by the two argument ToObject.
         */
        T tmp;
        ToObject (toObjectMapper, v, &tmp);
        return tmp;
    }
    template <typename T>
    inline T ObjectVariantMapper::ToObject (const VariantValue& v) const
    {
        return ToObject<T> (ToObjectMapper<T> (), v);
    }
    template <typename T>
    inline VariantValue ObjectVariantMapper::FromObject (const FromObjectMapperType<T>& fromObjectMapper, const T& from) const
    {
        // define null fromObjectMapper as just retuning a null variant value
        if (fromObjectMapper == nullptr) {
            return VariantValue{};
        }
        // LOGICALLY require but cannot compare == on std::function! Require (fromObjectMapper  == FromObjectMapper<T> ());  // pass it in as optimization, but not change of semantics
        return fromObjectMapper (*this, &from);
    }
    template <typename T>
    inline VariantValue ObjectVariantMapper::FromObject (const T& from) const
    {
        return FromObjectMapper<T> () (*this, &from);
    }
    template <typename T>
    inline void ObjectVariantMapper::AssertDependentTypesAlreadyInRegistry_ (T*)
    {
        // by default nothing to check, just check certain partial specializations
    }
    template <typename T>
    inline void ObjectVariantMapper::AssertDependentTypesAlreadyInRegistry_ (optional<T>*)
    {
        if constexpr (qDebug) {
            (void)Lookup_ (typeid (T)); // just for side-effect of assert check
        }
    }
    template <typename DOMAIN_TYPE, typename RANGE_TYPE>
    inline void ObjectVariantMapper::AssertDependentTypesAlreadyInRegistry_ (const Containers::Bijection<DOMAIN_TYPE, RANGE_TYPE>*)
    {
        if constexpr (qDebug) {
            (void)Lookup_ (typeid (DOMAIN_TYPE)); // just for side-effect of assert check
            (void)Lookup_ (typeid (RANGE_TYPE));  // just for side-effect of assert check
        }
    }
    template <typename T>
    inline void ObjectVariantMapper::AssertDependentTypesAlreadyInRegistry_ (Containers::Collection<T>*)
    {
        if constexpr (qDebug) {
            (void)Lookup_ (typeid (T)); // just for side-effect of assert check
        }
    }
    template <typename T, typename TRAITS>
    inline void ObjectVariantMapper::AssertDependentTypesAlreadyInRegistry_ (const Traversal::DiscreteRange<T, TRAITS>*)
    {
        if constexpr (qDebug) {
            (void)Lookup_ (typeid (T)); // just for side-effect of assert check
        }
    }
    template <typename T, typename KEY_TYPE, typename TRAITS>
    inline void ObjectVariantMapper::AssertDependentTypesAlreadyInRegistry_ (Containers::KeyedCollection<T, KEY_TYPE, TRAITS>*)
    {
        if constexpr (qDebug) {
            (void)Lookup_ (typeid (T));        // just for side-effect of assert check
            (void)Lookup_ (typeid (KEY_TYPE)); // just for side-effect of assert check
        }
    }
    template <typename KEY_TYPE, typename VALUE_TYPE>
    inline void ObjectVariantMapper::AssertDependentTypesAlreadyInRegistry_ (const Mapping<KEY_TYPE, VALUE_TYPE>*)
    {
        if constexpr (qDebug) {
            (void)Lookup_ (typeid (KEY_TYPE));   // just for side-effect of assert check
            (void)Lookup_ (typeid (VALUE_TYPE)); // just for side-effect of assert check
        }
    }
    template <typename T, typename TRAITS>
    inline void ObjectVariantMapper::AssertDependentTypesAlreadyInRegistry_ (const Traversal::Range<T, TRAITS>*)
    {
        if constexpr (qDebug) {
            (void)Lookup_ (typeid (T)); // just for side-effect of assert check
        }
    }
    template <typename T>
    inline void ObjectVariantMapper::AssertDependentTypesAlreadyInRegistry_ (const Sequence<T>*)
    {
        if constexpr (qDebug) {
            (void)Lookup_ (typeid (T)); // just for side-effect of assert check
        }
    }
    template <typename T>
    inline void ObjectVariantMapper::AssertDependentTypesAlreadyInRegistry_ (const Set<T>*)
    {
        if constexpr (qDebug) {
            (void)Lookup_ (typeid (T)); // just for side-effect of assert check
        }
    }
    template <typename T, typename TRAITS>
    inline void ObjectVariantMapper::AssertDependentTypesAlreadyInRegistry_ (const Execution::Synchronized<T, TRAITS>*)
    {
        if constexpr (qDebug) {
            (void)Lookup_ (typeid (T)); // just for side-effect of assert check
        }
    }
    template <typename T>
    inline void ObjectVariantMapper::AssertDependentTypesAlreadyInRegistry_ (const vector<T>*)
    {
        if constexpr (qDebug) {
            (void)Lookup_ (typeid (T)); // just for side-effect of assert check
        }
    }
    template <typename T1, typename T2>
    inline void ObjectVariantMapper::AssertDependentTypesAlreadyInRegistry_ (const pair<T1, T2>*)
    {
        if constexpr (qDebug) {
            (void)Lookup_ (typeid (T1)); // just for side-effect of assert check
            (void)Lookup_ (typeid (T2)); // just for side-effect of assert check
        }
    }
    template <typename T>
    inline void ObjectVariantMapper::AssertDependentTypesAlreadyInRegistry_ (const Common::CountedValue<T>*)
    {
#if qDebug
        (void)Lookup_ (typeid (T)); // just for side-effect of assert check
#endif
    }
    template <typename T1, typename T2>
    inline void ObjectVariantMapper::AssertDependentTypesAlreadyInRegistry_ (const Common::KeyValuePair<T1, T2>*)
    {
        if constexpr (qDebug) {
            (void)Lookup_ (typeid (T1)); // just for side-effect of assert check
            (void)Lookup_ (typeid (T2)); // just for side-effect of assert check
        }
    }
    template <typename T1>
    inline void ObjectVariantMapper::AssertDependentTypesAlreadyInRegistry_ (const tuple<T1>*)
    {
        if constexpr (qDebug) {
            (void)Lookup_ (typeid (T1)); // just for side-effect of assert check
        }
    }
    template <typename T1, typename T2>
    inline void ObjectVariantMapper::AssertDependentTypesAlreadyInRegistry_ (const tuple<T1, T2>*)
    {
        if constexpr (qDebug) {
            (void)Lookup_ (typeid (T1)); // just for side-effect of assert check
            (void)Lookup_ (typeid (T2)); // just for side-effect of assert check
        }
    }
    template <typename T1, typename T2, typename T3>
    inline void ObjectVariantMapper::AssertDependentTypesAlreadyInRegistry_ (const tuple<T1, T2, T3>*)
    {
        if constexpr (qDebug) {
            (void)Lookup_ (typeid (T1)); // just for side-effect of assert check
            (void)Lookup_ (typeid (T2)); // just for side-effect of assert check
            (void)Lookup_ (typeid (T3)); // just for side-effect of assert check
        }
    }
    template <typename T, size_t SZ>
    inline void ObjectVariantMapper::AssertDependentTypesAlreadyInRegistry_ (const T (*)[SZ])
    {
        if constexpr (qDebug) {
            (void)Lookup_ (typeid (T)); // just for side-effect of assert check
        }
    }
    template <typename ACTUAL_CONTAINER_TYPE>
    ObjectVariantMapper::TypeMappingDetails ObjectVariantMapper::MakeCommonSerializer_WithAdder ()
    {
        using T                                                      = typename ACTUAL_CONTAINER_TYPE::value_type;
        FromObjectMapperType<ACTUAL_CONTAINER_TYPE> fromObjectMapper = [] (const ObjectVariantMapper& mapper, const ACTUAL_CONTAINER_TYPE* fromObjOfTypeT) -> VariantValue {
            RequireNotNull (fromObjOfTypeT);
            Sequence<VariantValue> s;
            if (not fromObjOfTypeT->empty ()) {
                FromObjectMapperType<T> valueMapper{mapper.FromObjectMapper<T> ()};
                for (const auto& i : *fromObjOfTypeT) {
                    s.Append (mapper.FromObject<T> (valueMapper, i));
                }
            }
            return VariantValue{s};
        };
        ToObjectMapperType<ACTUAL_CONTAINER_TYPE> toObjectMapper = [] (const ObjectVariantMapper& mapper, const VariantValue& d, ACTUAL_CONTAINER_TYPE* intoObjOfTypeT) -> void {
            RequireNotNull (intoObjOfTypeT);
            Require (intoObjOfTypeT->empty ());
            Sequence<VariantValue> s = d.As<Sequence<VariantValue>> ();
            if (not s.empty ()) {
                ToObjectMapperType<T> valueMapper{mapper.ToObjectMapper<T> ()};
                for (const auto& i : s) {
                    Containers::Adapters::Adder<ACTUAL_CONTAINER_TYPE>::Add (intoObjOfTypeT, mapper.ToObject<T> (valueMapper, i));
                }
            }
        };
        return TypeMappingDetails{typeid (ACTUAL_CONTAINER_TYPE), fromObjectMapper, toObjectMapper};
    }
    template <typename T, typename... ARGS>
    inline ObjectVariantMapper::TypeMappingDetails ObjectVariantMapper::MakeCommonSerializer (ARGS&&... args)
    {
        const T*           n = nullptr; // arg unused, just for overloading
        TypeMappingDetails tmp{MakeCommonSerializer_ (n, forward<ARGS> (args)...)};
        // NB: beacuse of how we match on MakeCommonSerializer_, the type it sees maybe a base class of T, and we want to actually register the type the user specified.
        return TypeMappingDetails{typeid (T), tmp.fFromObjectMapper, tmp.fToObjectMapper};
    }
    template <typename T>
    inline ObjectVariantMapper::TypeMappingDetails ObjectVariantMapper::MakeClassSerializer (const Traversal::Iterable<StructFieldInfo>& fieldDescriptions, const optional<TypeMappingDetails>& extends)
    {
        return MakeCommonSerializer_ForClassObject_<T> (typeid (T), sizeof (T), fieldDescriptions, nullopt);
    }
    template <typename DOMAIN_TYPE, typename RANGE_TYPE>
    ObjectVariantMapper::TypeMappingDetails ObjectVariantMapper::MakeCommonSerializer_ (const Containers::Bijection<DOMAIN_TYPE, RANGE_TYPE>*)
    {
        using Containers::Bijection;
        FromObjectMapperType<Bijection<DOMAIN_TYPE, RANGE_TYPE>> fromObjectMapper = [] (const ObjectVariantMapper& mapper, const Bijection<DOMAIN_TYPE, RANGE_TYPE>* fromObjOfTypeT) -> VariantValue {
            RequireNotNull (fromObjOfTypeT);
            FromObjectMapperType<DOMAIN_TYPE> domainMapper{mapper.FromObjectMapper<DOMAIN_TYPE> ()};
            FromObjectMapperType<RANGE_TYPE>  rangeMapper{mapper.FromObjectMapper<RANGE_TYPE> ()};
            Sequence<VariantValue>            s;
            for (const auto& i : *fromObjOfTypeT) {
                Sequence<VariantValue> encodedPair;
                encodedPair.Append (mapper.FromObject<DOMAIN_TYPE> (domainMapper, i.first));
                encodedPair.Append (mapper.FromObject<RANGE_TYPE> (rangeMapper, i.second));
                s.Append (VariantValue{encodedPair});
            }
            return VariantValue{s};
        };
        ToObjectMapperType<Bijection<DOMAIN_TYPE, RANGE_TYPE>> toObjectMapper = [] (const ObjectVariantMapper& mapper, const VariantValue& d, Bijection<DOMAIN_TYPE, RANGE_TYPE>* intoObjOfTypeT) -> void {
            RequireNotNull (intoObjOfTypeT);
            ToObjectMapperType<DOMAIN_TYPE> domainMapper{mapper.ToObjectMapper<DOMAIN_TYPE> ()};
            ToObjectMapperType<RANGE_TYPE>  rangeMapper{mapper.ToObjectMapper<RANGE_TYPE> ()};
            Sequence<VariantValue>          s = d.As<Sequence<VariantValue>> ();
            intoObjOfTypeT->clear ();
            for (const VariantValue& encodedPair : s) {
                Sequence<VariantValue> p = encodedPair.As<Sequence<VariantValue>> ();
                if (p.size () != 2) [[unlikely]] {
                    DbgTrace (L"Bijection ('%s') element with item count (%d) other than 2", Characters::ToString (typeid (Bijection<DOMAIN_TYPE, RANGE_TYPE>)).c_str (), static_cast<int> (p.size ()));
                    Execution::Throw (BadFormatException{L"Mapping element with item count other than 2"sv});
                }
                intoObjOfTypeT->Add (mapper.ToObject<DOMAIN_TYPE> (domainMapper, p[0]), mapper.ToObject<RANGE_TYPE> (rangeMapper, p[1]));
            }
        };
        return TypeMappingDetails{typeid (Bijection<DOMAIN_TYPE, RANGE_TYPE>), fromObjectMapper, toObjectMapper};
    }
    template <typename T>
    inline ObjectVariantMapper::TypeMappingDetails ObjectVariantMapper::MakeCommonSerializer_ (const Containers::Collection<T>*)
    {
        return MakeCommonSerializer_WithAdder<Containers::Collection<T>> ();
    }
    template <typename T, typename KEY_TYPE, typename TRAITS>
    inline ObjectVariantMapper::TypeMappingDetails ObjectVariantMapper::MakeCommonSerializer_ (const Containers::KeyedCollection<T, KEY_TYPE, TRAITS>*)
    {
        return MakeCommonSerializer_WithAdder<Containers::KeyedCollection<T, KEY_TYPE, TRAITS>> ();
    }
    template <typename KEY_TYPE, typename VALUE_TYPE>
    inline ObjectVariantMapper::TypeMappingDetails ObjectVariantMapper::MakeCommonSerializer_ (const Mapping<KEY_TYPE, VALUE_TYPE>*)
    {
        // NB: We default to 'json object/mapping' because this is the overwhelmingly most commonly expected mapping (especially to JSON), but
        // MakeCommonSerializer_MappingAsArrayOfKeyValuePairs is more general. If KEY_TYPE is not convertible to a string, or you wish to strucutre
        // the VariantValue (typically think JSON representation) as an array of Key/Value pairs, then use MakeCommonSerializer_MappingAsArrayOfKeyValuePairs
        return MakeCommonSerializer_MappingWithStringishKey<Containers::Mapping<KEY_TYPE, VALUE_TYPE>> ();
    }
    template <typename T>
    inline ObjectVariantMapper::TypeMappingDetails ObjectVariantMapper::MakeCommonSerializer_ (const Containers::MultiSet<T>*)
    {
        return MakeCommonSerializer_WithAdder<Containers::MultiSet<T>> ();
    }
    template <typename T>
    ObjectVariantMapper::TypeMappingDetails ObjectVariantMapper::MakeCommonSerializer_ (const optional<T>*)
    {
        FromObjectMapperType<optional<T>> fromObjectMapper = [] (const ObjectVariantMapper& mapper, const optional<T>* fromObjOfTypeT) -> VariantValue {
            RequireNotNull (fromObjOfTypeT);
            if (fromObjOfTypeT->has_value ()) {
                return mapper.FromObject<T> (**fromObjOfTypeT);
            }
            else {
                return VariantValue{};
            }
        };
        ToObjectMapperType<optional<T>> toObjectMapper = [] (const ObjectVariantMapper& mapper, const VariantValue& d, optional<T>* intoObjOfTypeT) -> void {
            RequireNotNull (intoObjOfTypeT);
            if (d.GetType () == VariantValue::eNull) {
                *intoObjOfTypeT = nullopt;
            }
            else {
                // SEE https://stroika.atlassian.net/browse/STK-910
                // fix here - I KNOW I have something there, but how to construct
                *intoObjOfTypeT = mapper.ToObject<T> (d);
            }
        };
        return TypeMappingDetails{typeid (optional<T>), fromObjectMapper, toObjectMapper};
    }
    template <typename T>
    ObjectVariantMapper::TypeMappingDetails ObjectVariantMapper::MakeCommonSerializer_ (const optional<T>*, const OptionalSerializerOptions& options)
    {
        if (not options.fTMapper.has_value ()) {
            return MakeCommonSerializer_ ((const optional<T>*)nullptr);
        }
        FromObjectMapperType<optional<T>> fromObjectMapper = [options] (const ObjectVariantMapper& mapper, const optional<T>* fromObjOfTypeT) -> VariantValue {
            RequireNotNull (fromObjOfTypeT);
            if (fromObjOfTypeT->has_value ()) {
                return options.fTMapper->FromObjectMapper<T> () (mapper, &**fromObjOfTypeT);
            }
            else {
                return VariantValue{};
            }
        };
        ToObjectMapperType<optional<T>> toObjectMapper = [options] (const ObjectVariantMapper& mapper, const VariantValue& d, optional<T>* intoObjOfTypeT) -> void {
            RequireNotNull (intoObjOfTypeT);
            if (d.GetType () == VariantValue::eNull) {
                *intoObjOfTypeT = nullopt;
            }
            else {
                // SEE https://stroika.atlassian.net/browse/STK-910
                // fix here - I KNOW I have something there, but how to construct
                T tmp{};
                options.fTMapper->ToObjectMapper<T> () (mapper, d, &tmp);
                *intoObjOfTypeT = tmp;
            }
        };
        return TypeMappingDetails{typeid (optional<T>), fromObjectMapper, toObjectMapper};
    }
    //  https://stroika.atlassian.net/browse/STK-910
    template <>
    ObjectVariantMapper::TypeMappingDetails ObjectVariantMapper::MakeCommonSerializer_ (const optional<IO::Network::CIDR>*);
    template <typename T, typename TRAITS>
    ObjectVariantMapper::TypeMappingDetails ObjectVariantMapper::MakeCommonSerializer_ (const Execution::Synchronized<T, TRAITS>*)
    {
        using Execution::Synchronized;
        auto fromObjectMapper = [] (const ObjectVariantMapper& mapper, const Synchronized<T, TRAITS>* fromObjOfTypeT) -> VariantValue {
            RequireNotNull (fromObjOfTypeT);
            return mapper.FromObject<T> (**fromObjOfTypeT);
        };
        auto toObjectMapper = [] (const ObjectVariantMapper& mapper, const VariantValue& d, Synchronized<T, TRAITS>* intoObjOfTypeT) -> void {
            RequireNotNull (intoObjOfTypeT);
            *intoObjOfTypeT = mapper.ToObject<T> (d);
        };
        return TypeMappingDetails{typeid (Synchronized<T, TRAITS>), fromObjectMapper, toObjectMapper};
    }
    template <typename T>
    inline ObjectVariantMapper::TypeMappingDetails ObjectVariantMapper::MakeCommonSerializer_ (const Sequence<T>*)
    {
        return MakeCommonSerializer_WithAdder<Sequence<T>> ();
    }
    template <typename T>
    inline ObjectVariantMapper::TypeMappingDetails ObjectVariantMapper::MakeCommonSerializer_ (const vector<T>*)
    {
        return MakeCommonSerializer_WithAdder<vector<T>> ();
    }
    template <typename T1, typename T2>
    ObjectVariantMapper::TypeMappingDetails ObjectVariantMapper::MakeCommonSerializer_ (const pair<T1, T2>*)
    {
        // render as array of two elements
        return TypeMappingDetails{
            typeid (pair<T1, T2>),
            FromObjectMapperType<pair<T1, T2>>{[] (const ObjectVariantMapper& mapper, const pair<T1, T2>* fromObj) -> VariantValue {
                return VariantValue{Sequence<VariantValue>{mapper.FromObject<T1> (fromObj->first), mapper.FromObject<T2> (fromObj->second)}};
            }},
            ToObjectMapperType<pair<T1, T2>>{[] (const ObjectVariantMapper& mapper, const VariantValue& d, pair<T1, T2>* intoObj) -> void {
                Sequence<VariantValue> s = d.As<Sequence<VariantValue>> ();
                if (s.size () < 2) {
                    Execution::Throw (BadFormatException{L"Array size out of range for pair"sv});
                };
                *intoObj = make_pair (mapper.ToObject<T1> (s[0]), mapper.ToObject<T2> (s[1]));
            }}};
    }
    template <typename T>
    ObjectVariantMapper::TypeMappingDetails ObjectVariantMapper::MakeCommonSerializer_ (const Common::CountedValue<T>*)
    {
        // render as array of two elements
        using CountedValue = typename Common::CountedValue<T>;
        using CounterType  = typename CountedValue::CounterType;
        return TypeMappingDetails{
            typeid (CountedValue),
            FromObjectMapperType<CountedValue>{[] (const ObjectVariantMapper& mapper, const CountedValue* fromObj) -> VariantValue {
                return VariantValue{Sequence<VariantValue>{mapper.FromObject<T> (fromObj->fValue), mapper.FromObject<CounterType> (fromObj->fCount)}};
            }},
            ToObjectMapperType<CountedValue>{[] (const ObjectVariantMapper& mapper, const VariantValue& d, CountedValue* intoObj) -> void {
                Sequence<VariantValue> s = d.As<Sequence<VariantValue>> ();
                if (s.size () < 2) {
                    Execution::Throw (BadFormatException{L"Array size out of range for CountedValue"sv});
                };
                *intoObj = CountedValue{mapper.ToObject<T> (s[0]), mapper.ToObject<CounterType> (s[1])};
            }}};
    }
    template <typename T1, typename T2>
    ObjectVariantMapper::TypeMappingDetails ObjectVariantMapper::MakeCommonSerializer_ (const Common::KeyValuePair<T1, T2>*)
    {
        // render as array of two elements
        return TypeMappingDetails{
            typeid (Common::KeyValuePair<T1, T2>),
            FromObjectMapperType<Common::KeyValuePair<T1, T2>>{[] (const ObjectVariantMapper& mapper, const Common::KeyValuePair<T1, T2>* fromObj) -> VariantValue {
                return VariantValue{Sequence<VariantValue>{mapper.FromObject<T1> (fromObj->fKey), mapper.FromObject<T2> (fromObj->fValue)}};
            }},
            ToObjectMapperType<Common::KeyValuePair<T1, T2>>{[] (const ObjectVariantMapper& mapper, const VariantValue& d, Common::KeyValuePair<T1, T2>* intoObj) -> void {
                Sequence<VariantValue> s = d.As<Sequence<VariantValue>> ();
                if (s.size () < 2) {
                    Execution::Throw (BadFormatException{L"Array size out of range for KeyValuePair"sv});
                };
                *intoObj = Common::KeyValuePair<T1, T2>{mapper.ToObject<T1> (s[0]), mapper.ToObject<T2> (s[1])};
            }}};
    }
    template <typename T1>
    ObjectVariantMapper::TypeMappingDetails ObjectVariantMapper::MakeCommonSerializer_ (const tuple<T1>*)
    {
        // render as array of one element
        return TypeMappingDetails{
            typeid (tuple<T1>),
            FromObjectMapperType<tuple<T1>>{[] (const ObjectVariantMapper& mapper, const tuple<T1>* fromObj) -> VariantValue {
                return VariantValue{Sequence<VariantValue>{mapper.FromObject<T1> (std::get<0> (*fromObj))}};
            }},
            ToObjectMapperType<tuple<T1>>{[] (const ObjectVariantMapper& mapper, const VariantValue& d, tuple<T1>* intoObj) -> void {
                Sequence<VariantValue> s = d.As<Sequence<VariantValue>> ();
                if (s.size () < 1) {
                    Execution::Throw (BadFormatException{L"Array size out of range for tuple/1"sv});
                };
                *intoObj = make_tuple (mapper.ToObject<T1> (s[0]));
            }}};
    }
    template <typename T1, typename T2>
    ObjectVariantMapper::TypeMappingDetails ObjectVariantMapper::MakeCommonSerializer_ (const tuple<T1, T2>*)
    {
        // render as array of two elements
        return TypeMappingDetails{
            typeid (tuple<T1, T2>),
            FromObjectMapperType<tuple<T1, T2>>{[] (const ObjectVariantMapper& mapper, const tuple<T1, T2>* fromObj) -> VariantValue {
                return VariantValue{Sequence<VariantValue>{mapper.FromObject<T1> (std::get<0> (*fromObj)), mapper.FromObject<T2> (std::get<1> (*fromObj))}};
            }},
            ToObjectMapperType<tuple<T1, T2>>{[] (const ObjectVariantMapper& mapper, const VariantValue& d, tuple<T1, T2>* intoObj) -> void {
                Sequence<VariantValue> s = d.As<Sequence<VariantValue>> ();
                if (s.size () < 2) {
                    Execution::Throw (BadFormatException{L"Array size out of range for tuple/2"sv});
                };
                *intoObj = make_tuple (mapper.ToObject<T1> (s[0]), mapper.ToObject<T2> (s[1]));
            }}};
    }
    template <typename T1, typename T2, typename T3>
    ObjectVariantMapper::TypeMappingDetails ObjectVariantMapper::MakeCommonSerializer_ (const tuple<T1, T2, T3>*)
    {
        // render as array of three elements
        return TypeMappingDetails{
            typeid (tuple<T1, T2, T3>),
            FromObjectMapperType<tuple<T1, T2, T3>>{[] (const ObjectVariantMapper& mapper, const tuple<T1, T2, T3>* fromObj) -> VariantValue {
                return VariantValue{Sequence<VariantValue>{mapper.FromObject<T1> (std::get<0> (*fromObj)), mapper.FromObject<T2> (std::get<1> (*fromObj)), mapper.FromObject<T3> (std::get<2> (*fromObj))}};
            }},
            ToObjectMapperType<tuple<T1, T2, T3>>{[] (const ObjectVariantMapper& mapper, const VariantValue& d, tuple<T1, T2, T3>* intoObj) -> void {
                Sequence<VariantValue> s = d.As<Sequence<VariantValue>> ();
                if (s.size () < 3) {
                    Execution::Throw (BadFormatException{L"Array size out of range for tuple/3"sv});
                };
                *intoObj = make_tuple (mapper.ToObject<T1> (s[0]), mapper.ToObject<T2> (s[1]), mapper.ToObject<T3> (s[2]));
            }}};
    }
    template <typename T>
    inline ObjectVariantMapper::TypeMappingDetails ObjectVariantMapper::MakeCommonSerializer_ (const Set<T>*)
    {
        return MakeCommonSerializer_WithAdder<Set<T>> ();
    }
    template <typename T>
    inline ObjectVariantMapper::TypeMappingDetails ObjectVariantMapper::MakeCommonSerializer_ (const Containers::SortedCollection<T>*)
    {
        return MakeCommonSerializer_WithAdder<Containers::SortedCollection<T>> ();
    }
    template <typename T, typename KEY_TYPE, typename TRAITS>
    inline ObjectVariantMapper::TypeMappingDetails ObjectVariantMapper::MakeCommonSerializer_ (const Containers::SortedKeyedCollection<T, KEY_TYPE, TRAITS>*)
    {
        return MakeCommonSerializer_WithAdder<Containers::SortedKeyedCollection<T, KEY_TYPE, TRAITS>> ();
    }
    template <typename KEY_TYPE, typename VALUE_TYPE>
    inline ObjectVariantMapper::TypeMappingDetails ObjectVariantMapper::MakeCommonSerializer_ (const Containers::SortedMapping<KEY_TYPE, VALUE_TYPE>*)
    {
        // NB: We default to 'json object/mapping' because this is the overwhelmingly most commonly expected mapping (especially to JSON), but
        // MakeCommonSerializer_MappingAsArrayOfKeyValuePairs is more general. If KEY_TYPE is not convertible to a string, or you wish to strucutre
        // the VariantValue (typically think JSON representation) as an array of Key/Value pairs, then use MakeCommonSerializer_MappingAsArrayOfKeyValuePairs
        return MakeCommonSerializer_MappingWithStringishKey<Containers::SortedMapping<KEY_TYPE, VALUE_TYPE>> ();
    }
    template <typename T>
    inline ObjectVariantMapper::TypeMappingDetails ObjectVariantMapper::MakeCommonSerializer_ (const Containers::SortedMultiSet<T>*)
    {
        return MakeCommonSerializer_WithAdder<Containers::SortedMultiSet<T>> ();
    }
    template <typename T>
    inline ObjectVariantMapper::TypeMappingDetails ObjectVariantMapper::MakeCommonSerializer_ (const Containers::SortedSet<T>*)
    {
        return MakeCommonSerializer_WithAdder<Containers::SortedSet<T>> ();
    }
    template <typename T, typename TRAITS>
    inline ObjectVariantMapper::TypeMappingDetails ObjectVariantMapper::MakeCommonSerializer_ (const Traversal::DiscreteRange<T, TRAITS>*)
    {
        return MakeCommonSerializer_Range_<Traversal::DiscreteRange<T, TRAITS>> ();
    }
    template <typename T, typename TRAITS, typename... ARGS>
    inline ObjectVariantMapper::TypeMappingDetails ObjectVariantMapper::MakeCommonSerializer_ (const Traversal::Range<T, TRAITS>*, ARGS&&... args)
    {
        return MakeCommonSerializer_Range_<Traversal::Range<T, TRAITS>> (forward<ARGS> (args)...);
    }
    template <typename T>
    inline ObjectVariantMapper::TypeMappingDetails ObjectVariantMapper::MakeCommonSerializer_ (const T*, enable_if_t<is_enum_v<T>>*)
    {
        return MakeCommonSerializer_NamedEnumerations<T> ();
    }
    template <typename T, size_t SZ>
    ObjectVariantMapper::TypeMappingDetails ObjectVariantMapper::MakeCommonSerializer_ (const T (*)[SZ])
    {
        // @todo - see https://stroika.atlassian.net/browse/STK-581 - to switch from generic to 'T' based mapper.
        auto fromObjectMapper = [] (const ObjectVariantMapper& mapper, const void* fromObjOfTypeT) -> VariantValue {
            RequireNotNull (fromObjOfTypeT);
            FromObjectMapperType<T> valueMapper{mapper.FromObjectMapper<T> ()}; // optimization if > 1 array elt, and anti-optimization array.size == 0
            Sequence<VariantValue>  s;
            const T*                actualMember{reinterpret_cast<const T*> (fromObjOfTypeT)};
            for (auto i = actualMember; i < actualMember + SZ; ++i) {
                s.Append (mapper.FromObject<T> (valueMapper, *i));
            }
            return VariantValue{s};
        };
        auto toObjectMapper = [] (const ObjectVariantMapper& mapper, const VariantValue& d, void* intoObjOfTypeT) -> void {
            RequireNotNull (intoObjOfTypeT);
            Sequence<VariantValue> s = d.As<Sequence<VariantValue>> ();
            T*                     actualMember{reinterpret_cast<T*> (intoObjOfTypeT)};
            if (s.size () > SZ) [[unlikely]] {
                DbgTrace (L"Array ('%s') actual size %d out of range", Characters::ToString (typeid (T[SZ])).c_str (), static_cast<int> (s.size ()));
                Execution::Throw (BadFormatException{L"Array size out of range"sv});
            }
            ToObjectMapperType<T>
                   valueMapper{mapper.ToObjectMapper<T> ()}; // optimization if > 1 array elt, and anti-optimization array.size == 0
            size_t idx = 0;
            for (const auto& i : s) {
                actualMember[idx++] = mapper.ToObject<T> (valueMapper, i);
            }
            while (idx < SZ) {
                actualMember[idx++] = T{};
            }
        };
        return TypeMappingDetails{typeid (T[SZ]), fromObjectMapper, toObjectMapper};
    }
    template <typename KEY_TYPE, typename VALUE_TYPE, typename ACTUAL_CONTAINER_TYPE>
    ObjectVariantMapper::TypeMappingDetails ObjectVariantMapper::MakeCommonSerializer_WithKeyValuePairAdd_ ()
    {
        auto fromObjectMapper = [] (const ObjectVariantMapper& mapper, const ACTUAL_CONTAINER_TYPE* fromObjOfTypeT) -> VariantValue {
            RequireNotNull (fromObjOfTypeT);
            FromObjectMapperType<KEY_TYPE>   keyMapper{mapper.FromObjectMapper<KEY_TYPE> ()};
            FromObjectMapperType<VALUE_TYPE> valueMapper{mapper.FromObjectMapper<VALUE_TYPE> ()};
            Sequence<VariantValue>           s;
            for (const auto& i : *fromObjOfTypeT) {
                Sequence<VariantValue> encodedPair;
                encodedPair.Append (mapper.FromObject<KEY_TYPE> (keyMapper, i.fKey));
                encodedPair.Append (mapper.FromObject<VALUE_TYPE> (valueMapper, i.fValue));
                s.Append (VariantValue{encodedPair});
            }
            return VariantValue{s};
        };
        auto toObjectMapper = [] (const ObjectVariantMapper& mapper, const VariantValue& d, ACTUAL_CONTAINER_TYPE* intoObjOfTypeT) -> void {
            RequireNotNull (intoObjOfTypeT);
            /*
             *  NB: When you mixup having an array and an object (say because of writing with
             *  MakeCommonSerializer_ContainerWithStringishKey and reading back with this regular Mapping serializer?) or for other reasons,
             *  the covnersion to d.As<Sequence<VariantValue>> () can fail with a format exception.
             *
             *  This requires you wrote with the above serializer.
             */
            ToObjectMapperType<KEY_TYPE>   keyMapper{mapper.ToObjectMapper<KEY_TYPE> ()};
            ToObjectMapperType<VALUE_TYPE> valueMapper{mapper.ToObjectMapper<VALUE_TYPE> ()};
            Sequence<VariantValue>         s = d.As<Sequence<VariantValue>> ();
            intoObjOfTypeT->clear ();
            for (const VariantValue& encodedPair : s) {
                Sequence<VariantValue> p = encodedPair.As<Sequence<VariantValue>> ();
                if (p.size () != 2) [[unlikely]] {
                    using namespace Characters;
                    DbgTrace (L"Container with Key/Value pair ('%s') element with item count (%d) other than 2", Characters::ToString (typeid (ACTUAL_CONTAINER_TYPE)).c_str (), static_cast<int> (p.size ()));
                    Execution::Throw (BadFormatException{L"Container with Key/Value pair element with item count other than 2"_k});
                }
                intoObjOfTypeT->Add (mapper.ToObject<KEY_TYPE> (keyMapper, p[0]), mapper.ToObject<VALUE_TYPE> (valueMapper, p[1]));
            }
        };
        return TypeMappingDetails{typeid (ACTUAL_CONTAINER_TYPE), fromObjectMapper, toObjectMapper};
    }
    template <typename ENUM_TYPE>
    ObjectVariantMapper::TypeMappingDetails ObjectVariantMapper::MakeCommonSerializer_NamedEnumerations (const Containers::Bijection<ENUM_TYPE, String>& nameMap)
    {
        static_assert (is_enum_v<ENUM_TYPE>, "MakeCommonSerializer_NamedEnumerations only works for enum types");
        using SerializeAsType = typename underlying_type<ENUM_TYPE>::type;
        static_assert (sizeof (SerializeAsType) == sizeof (ENUM_TYPE), "underlyingtype?");
        FromObjectMapperType<ENUM_TYPE> fromObjectMapper = [nameMap] ([[maybe_unused]] const ObjectVariantMapper& mapper, const ENUM_TYPE* fromObjOfTypeT) -> VariantValue {
            RequireNotNull (fromObjOfTypeT);
            Assert (sizeof (SerializeAsType) == sizeof (ENUM_TYPE));
            Assert (static_cast<ENUM_TYPE> (static_cast<SerializeAsType> (*fromObjOfTypeT)) == *fromObjOfTypeT); // no round-trip loss
            return VariantValue{*nameMap.Lookup (*fromObjOfTypeT)};
        };
        ToObjectMapperType<ENUM_TYPE> toObjectMapper = [nameMap] ([[maybe_unused]] const ObjectVariantMapper& mapper, const VariantValue& d, ENUM_TYPE* intoObjOfTypeT) -> void {
            RequireNotNull (intoObjOfTypeT);
            auto optVal = nameMap.InverseLookup (d.As<String> ());
            if (not optVal.has_value ()) [[unlikely]] {
                DbgTrace (L"Enumeration ('%s') value '%s' out of range", Characters::ToString (typeid (ENUM_TYPE)).c_str (), d.As<String> ().c_str ());
                Execution::Throw (BadFormatException{L"Enumeration value out of range"sv});
            }
            *intoObjOfTypeT = *optVal;
        };
        return TypeMappingDetails{typeid (ENUM_TYPE), fromObjectMapper, toObjectMapper};
    }
    template <typename ENUM_TYPE>
    inline ObjectVariantMapper::TypeMappingDetails ObjectVariantMapper::MakeCommonSerializer_NamedEnumerations (const Configuration::EnumNames<ENUM_TYPE>& nameMap)
    {
        return MakeCommonSerializer_NamedEnumerations (Containers::Bijection<ENUM_TYPE, String>{nameMap});
    }
    template <typename ENUM_TYPE>
    ObjectVariantMapper::TypeMappingDetails ObjectVariantMapper::MakeCommonSerializer_EnumAsInt ()
    {
        /*
         *  Note: we cannot get the enumeration print names - in general. That would be nicer to read, but we don't have
         *  the data, and this is simple and efficient.
         *
         *  See MakeCommonSerializer_NamedEnumerations
         */
        static_assert (is_enum_v<ENUM_TYPE>, "This only works for enum types");
        using SerializeAsType = typename underlying_type<ENUM_TYPE>::type;
        static_assert (sizeof (SerializeAsType) == sizeof (ENUM_TYPE), "underlyingtype?");
        FromObjectMapperType<ENUM_TYPE> fromObjectMapper = [] ([[maybe_unused]] const ObjectVariantMapper& mapper, const ENUM_TYPE* fromObjOfTypeT) -> VariantValue {
            RequireNotNull (fromObjOfTypeT);
            Assert (static_cast<ENUM_TYPE> (static_cast<SerializeAsType> (*fromObjOfTypeT)) == *fromObjOfTypeT); // no round-trip loss
            return VariantValue{static_cast<SerializeAsType> (*fromObjOfTypeT)};
        };
        ToObjectMapperType<ENUM_TYPE> toObjectMapper = [] ([[maybe_unused]] const ObjectVariantMapper& mapper, const VariantValue& d, ENUM_TYPE* intoObjOfTypeT) -> void {
            RequireNotNull (intoObjOfTypeT);
            *intoObjOfTypeT = static_cast<ENUM_TYPE> (d.As<SerializeAsType> ());
            Assert (static_cast<SerializeAsType> (*intoObjOfTypeT) == d.As<SerializeAsType> ()); // no round-trip loss
            if (not(ENUM_TYPE::eSTART <= *intoObjOfTypeT and *intoObjOfTypeT < ENUM_TYPE::eEND)) [[unlikely]] {
                using namespace Characters;
                DbgTrace (L"Enumeration ('%s') value %d out of range", Characters::ToString (typeid (ENUM_TYPE)).c_str (), static_cast<int> (*intoObjOfTypeT));
                Execution::Throw (BadFormatException{L"Enumeration value out of range"_k});
            }
        };
        return TypeMappingDetails{typeid (ENUM_TYPE), fromObjectMapper, toObjectMapper};
    }
    template <typename ACTUAL_CONTAINTER_TYPE, typename KEY_TYPE, typename VALUE_TYPE>
    ObjectVariantMapper::TypeMappingDetails ObjectVariantMapper::MakeCommonSerializer_MappingWithStringishKey ()
    {
        FromObjectMapperType<ACTUAL_CONTAINTER_TYPE> fromObjectMapper = [] (const ObjectVariantMapper& mapper, const ACTUAL_CONTAINTER_TYPE* fromObjOfTypeT) -> VariantValue {
            RequireNotNull (fromObjOfTypeT);
            FromObjectMapperType<KEY_TYPE>   keyMapper{mapper.FromObjectMapper<KEY_TYPE> ()};
            FromObjectMapperType<VALUE_TYPE> valueMapper{mapper.FromObjectMapper<VALUE_TYPE> ()};
            map<String, VariantValue>        m; // use std::map instead of Mapping<> as slight speed tweak to avoid virtual call adding
            for (const Common::KeyValuePair<KEY_TYPE, VALUE_TYPE>& i : *fromObjOfTypeT) {
                m.insert ({mapper.FromObject<KEY_TYPE> (keyMapper, i.fKey).template As<String> (), mapper.FromObject<VALUE_TYPE> (valueMapper, i.fValue)});
            }
            return VariantValue{Containers::Concrete::Mapping_stdmap<String, VariantValue>{move (m)}};
        };
        ToObjectMapperType<ACTUAL_CONTAINTER_TYPE> toObjectMapper = [] (const ObjectVariantMapper& mapper, const VariantValue& d, ACTUAL_CONTAINTER_TYPE* intoObjOfTypeT) -> void {
            RequireNotNull (intoObjOfTypeT);
            ToObjectMapperType<KEY_TYPE>   keyMapper{mapper.ToObjectMapper<KEY_TYPE> ()};
            ToObjectMapperType<VALUE_TYPE> valueMapper{mapper.ToObjectMapper<VALUE_TYPE> ()};
            Mapping<String, VariantValue>  m{d.As<Mapping<String, VariantValue>> ()};
            intoObjOfTypeT->clear ();
            for (const Common::KeyValuePair<String, VariantValue>& p : m) {
                intoObjOfTypeT->Add (mapper.ToObject<KEY_TYPE> (keyMapper, p.fKey), mapper.ToObject<VALUE_TYPE> (valueMapper, p.fValue));
            }
        };
        return TypeMappingDetails{typeid (ACTUAL_CONTAINTER_TYPE), fromObjectMapper, toObjectMapper};
    }
    template <typename ACTUAL_CONTAINTER_TYPE, typename KEY_TYPE, typename VALUE_TYPE>
    inline ObjectVariantMapper::TypeMappingDetails ObjectVariantMapper::MakeCommonSerializer_MappingAsArrayOfKeyValuePairs ()
    {
        return MakeCommonSerializer_WithKeyValuePairAdd_<KEY_TYPE, VALUE_TYPE, ACTUAL_CONTAINTER_TYPE> ();
    }
    template <typename RANGE_TYPE>
    ObjectVariantMapper::TypeMappingDetails ObjectVariantMapper::MakeCommonSerializer_Range_ (const RangeSerializerOptions& options)
    {
        static const String              kLowerBoundLabel_{L"LowerBound"sv};
        static const String              kUpperBoundLabel_{L"UpperBound"sv};
        String                           lowerBoundLabel  = options.fLowerBoundFieldName.value_or (kLowerBoundLabel_);
        String                           upperBoundLabel  = options.fUpperBoundFieldName.value_or (kUpperBoundLabel_);
        FromObjectMapperType<RANGE_TYPE> fromObjectMapper = [=] (const ObjectVariantMapper& mapper, const RANGE_TYPE* fromObjOfTypeT) -> VariantValue {
            RequireNotNull (fromObjOfTypeT);
            using value_type = typename RANGE_TYPE::value_type;
            Mapping<String, VariantValue> m;
            if (fromObjOfTypeT->empty ()) {
                return VariantValue{};
            }
            else {
                FromObjectMapperType<value_type> valueMapper{mapper.FromObjectMapper<value_type> ()};
                m.Add (lowerBoundLabel, mapper.FromObject<value_type> (valueMapper, fromObjOfTypeT->GetLowerBound ()));
                m.Add (upperBoundLabel, mapper.FromObject<value_type> (valueMapper, fromObjOfTypeT->GetUpperBound ()));
                return VariantValue{m};
            }
        };
        ToObjectMapperType<RANGE_TYPE> toObjectMapper = [=] (const ObjectVariantMapper& mapper, const VariantValue& d, RANGE_TYPE* intoObjOfTypeT) -> void {
            RequireNotNull (intoObjOfTypeT);
            using value_type = typename RANGE_TYPE::value_type;
            Mapping<String, VariantValue> m{d.As<Mapping<String, VariantValue>> ()};
            if (m.empty ()) {
                *intoObjOfTypeT = RANGE_TYPE (); // empty maps to empty
            }
            else {
                if (m.size () != 2) [[unlikely]] {
                    DbgTrace (L"Range ('%s') element needs LowerBound and UpperBound", Characters::ToString (typeid (RANGE_TYPE)).c_str ());
                    Execution::Throw (BadFormatException{L"Range needs LowerBound and UpperBound"sv});
                }
                if (not m.ContainsKey (lowerBoundLabel)) [[unlikely]] {
                    DbgTrace (L"Range ('%s') element needs LowerBound", Characters::ToString (typeid (RANGE_TYPE)).c_str ());
                    Execution::Throw (BadFormatException{L"Range needs 'LowerBound' element"sv});
                }
                if (not m.ContainsKey (upperBoundLabel)) [[unlikely]] {
                    DbgTrace (L"Range ('%s') element needs UpperBound", Characters::ToString (typeid (RANGE_TYPE)).c_str ());
                    Execution::Throw (BadFormatException{L"Range needs 'UpperBound' element"sv});
                }
                ToObjectMapperType<value_type> valueMapper{mapper.ToObjectMapper<value_type> ()};
                value_type                     from{mapper.ToObject<value_type> (valueMapper, *m.Lookup (lowerBoundLabel))};
                value_type                     to{mapper.ToObject<value_type> (valueMapper, *m.Lookup (upperBoundLabel))};
                *intoObjOfTypeT = CheckedConverter_Range<RANGE_TYPE> (from, to);
            }
        };
        return TypeMappingDetails{typeid (RANGE_TYPE), fromObjectMapper, toObjectMapper};
    }
    template <typename CLASS>
    ObjectVariantMapper::TypeMappingDetails ObjectVariantMapper::MakeCommonSerializer_ForClassObject_ (const type_index& forTypeInfo, [[maybe_unused]] size_t n, const Traversal::Iterable<StructFieldInfo>& fields, const optional<TypeMappingDetails>& extends)
    {
<<<<<<< HEAD
        if constexpr (qDebug) {
            for ([[maybe_unused]] const auto& i : fields) {
                Require (i.fFieldMetaInfo.fOffset < n);
=======
#if qDebug
        {
            // assure each field unique
            Containers::MultiSet<size_t> t;
            for (const auto& i : fields) {
                if (i.fFieldMetaInfo) {
                    t.Add (i.fFieldMetaInfo->fOffset);
                }
>>>>>>> b469248e
            }
            {
                // assure each field unique
                Containers::MultiSet<size_t> t;
                for (const auto& i : fields) {
                    t.Add (i.fFieldMetaInfo.fOffset);
                }
                for (const auto& i : t) {
                    [[maybe_unused]] bool alreadyInListOfFields = not(i.fCount == 1);
                    WeakAssert (not alreadyInListOfFields); //  not necessarily something we want to prohibit, but overwhelmingly likely a bug/typo
                }
            }
<<<<<<< HEAD
            {
                // Assure for each field type is registered. This is helpfull 99% of the time the assert is triggered.
                // If you ever need to avoid it (I don't see how because this mapper doesn't work with circular data structures)
                // you can just define a bogus mapper temporarily, and then reset it to the real one before use.
                for (const auto& i : fields) {
                    // don't need to register the type mapper if its specified as a field
                    if (not i.fOverrideTypeMapper.has_value ()) {
                        (void)Lookup_ (i.fFieldMetaInfo.fTypeInfo);
                    }
                }
            }
        }
        FromObjectMapperType<CLASS> fromObjectMapper = [fields] (const ObjectVariantMapper& mapper, const CLASS* fromObjOfTypeT) -> VariantValue {
=======
        }
        {
            for (const auto& i : fields) {
                Require (i.fOverrideTypeMapper or i.fFieldMetaInfo); // don't need to register the type mapper if its specified as a field
                if (i.fFieldMetaInfo) {
                    Require (i.fFieldMetaInfo->fOffset < n);
                }
            }
        }
#endif
        FromObjectMapperType<CLASS> fromObjectMapper = [fields, extends] (const ObjectVariantMapper& mapper, const CLASS* fromObjOfTypeT) -> VariantValue {
>>>>>>> b469248e
#if Stroika_Foundation_DataExchange_ObjectVariantMapper_USE_NOISY_TRACE_IN_THIS_MODULE_
            Debug::TraceContextBumper ctx{L"ObjectVariantMapper::TypeMappingDetails::{}::fFromObjectMapper"};
#endif
            Mapping<String, VariantValue> m;
            if (extends) {
                m = extends->fFromObjectMapper (mapper, fromObjOfTypeT).template As<Mapping<String, VariantValue>> (); // so we can extend
            }
            for (const auto& i : fields) {
#if Stroika_Foundation_DataExchange_ObjectVariantMapper_USE_NOISY_TRACE_IN_THIS_MODULE_
                DbgTrace (L"fieldname = %s, offset=%d", i.fSerializedFieldName.c_str (), i.fFieldMetaInfo ? i.fFieldMetaInfo->fOffset : -1);
#endif
                Require (i.fOverrideTypeMapper or i.fFieldMetaInfo);
                FromGenericObjectMapperType toGenericVariantMapper = i.fOverrideTypeMapper ? i.fOverrideTypeMapper->fFromObjectMapper : mapper.Lookup_ (i.fFieldMetaInfo->fTypeInfo).fFromObjectMapper;
                // if no field info, then use object ptr itself
                VariantValue vv = toGenericVariantMapper == nullptr ? VariantValue{} : toGenericVariantMapper (mapper, reinterpret_cast<const std::byte*> (fromObjOfTypeT) + (i.fFieldMetaInfo ? i.fFieldMetaInfo->fOffset : 0));
                if (i.fNullFields == ObjectVariantMapper::StructFieldInfo::eIncludeNullFields or vv.GetType () != VariantValue::eNull) {
                    m.Add (i.fSerializedFieldName, vv);
                }
            }
            return VariantValue{m};
        };
        ToObjectMapperType<CLASS> toObjectMapper = [fields, extends] (const ObjectVariantMapper& mapper, const VariantValue& d, CLASS* intoObjOfTypeT) -> void {
#if Stroika_Foundation_DataExchange_ObjectVariantMapper_USE_NOISY_TRACE_IN_THIS_MODULE_
            Debug::TraceContextBumper ctx{L"ObjectVariantMapper::TypeMappingDetails::{}::fToObjectMapper"};
#endif
            RequireNotNull (intoObjOfTypeT);
            if (extends) {
                extends->fToObjectMapper (mapper, d, intoObjOfTypeT);
            }
            Mapping<String, VariantValue> m = d.As<Mapping<String, VariantValue>> ();
            for (const auto& i : fields) {
                optional<VariantValue> o = m.Lookup (i.fSerializedFieldName);
#if Stroika_Foundation_DataExchange_ObjectVariantMapper_USE_NOISY_TRACE_IN_THIS_MODULE_
                DbgTrace (L"fieldname = %s, offset=%d, present=%d", i.fSerializedFieldName.c_str (), i.fFieldMetaInfo ? i.fFieldMetaInfo->fOffset : -1, o.has_value ());
#endif
                if (o) {
                    Require (i.fOverrideTypeMapper or i.fFieldMetaInfo);
                    ToGenericObjectMapperType toObjectMapper = i.fOverrideTypeMapper ? i.fOverrideTypeMapper->fToObjectMapper : mapper.Lookup_ (i.fFieldMetaInfo->fTypeInfo).fToObjectMapper;
                    if (toObjectMapper != nullptr) {
                        toObjectMapper (mapper, *o, reinterpret_cast<std::byte*> (intoObjOfTypeT) + (i.fFieldMetaInfo ? i.fFieldMetaInfo->fOffset : 0));
                    }
                }
            }
        };
        return TypeMappingDetails{forTypeInfo, fromObjectMapper, toObjectMapper};
    }
    template <typename CLASS>
    ObjectVariantMapper::TypeMappingDetails ObjectVariantMapper::MakeCommonSerializer_ForClassObject_and_check_ (const type_index& forTypeInfo, [[maybe_unused]] size_t n, const Traversal::Iterable<StructFieldInfo>& fields, const optional<TypeMappingDetails>& extends) const
    {
<<<<<<< HEAD
        if constexpr (qDebug) {
            for ([[maybe_unused]] const auto& i : fields) {
                Require (i.fFieldMetaInfo.fOffset < n);
            }
            {
                // assure each field unique
                Containers::MultiSet<size_t> t;
                for (const auto& i : fields) {
                    t.Add (i.fFieldMetaInfo.fOffset);
                }
                for (const auto& i : t) {
                    [[maybe_unused]] bool alreadyInListOfFields = not(i.fCount == 1);
                    Require (not alreadyInListOfFields); //  not necessarily something we want to prohibit, but overwhelmingly likely a bug/typo
                }
            }
            {
                // Assure for each field type is registered. This is helpfull 99% of the time the assert is triggered.
                // If you ever need to avoid it (I don't see how because this mapper doesn't work with circular data structures)
                // you can just define a bogus mapper temporarily, and then reset it to the real one before use.
                for (const auto& i : fields) {
                    // don't need to register the type mapper if its specified as a field
                    if (not i.fOverrideTypeMapper.has_value ()) {
                        (void)Lookup_ (i.fFieldMetaInfo.fTypeInfo);
                    }
                }
                if (baseClassTypeInfo) {
                    (void)Lookup_ (*baseClassTypeInfo);
                }
            }
        }
        FromObjectMapperType<CLASS> fromObjectMapper = [fields, baseClassTypeInfo] (const ObjectVariantMapper& mapper, const CLASS* fromObjOfTypeT) -> VariantValue {
#if Stroika_Foundation_DataExchange_ObjectVariantMapper_USE_NOISY_TRACE_IN_THIS_MODULE_
            Debug::TraceContextBumper ctx{L"ObjectVariantMapper::TypeMappingDetails::{}::fFromObjectMapper"};
#endif
            Mapping<String, VariantValue> m;
            if (baseClassTypeInfo) {
                m = mapper.Lookup_ (typeid (BASE_CLASS)).FromObjectMapper<BASE_CLASS> () (mapper, fromObjOfTypeT).template As<Mapping<String, VariantValue>> (); // so we can extend
            }
            for (const auto& i : fields) {
#if Stroika_Foundation_DataExchange_ObjectVariantMapper_USE_NOISY_TRACE_IN_THIS_MODULE_
                DbgTrace (L"fieldname = %s, offset=%d", i.fSerializedFieldName.c_str (), i.fFieldMetaInfo.fOffset);
#endif
                FromGenericObjectMapperType fromGenericObjectMapper = i.fOverrideTypeMapper ? i.fOverrideTypeMapper->fFromObjectMapper : mapper.Lookup_ (i.fFieldMetaInfo.fTypeInfo).fFromObjectMapper;
                VariantValue                vv                      = fromGenericObjectMapper (mapper, reinterpret_cast<const std::byte*> (fromObjOfTypeT) + i.fFieldMetaInfo.fOffset);
                if (i.fNullFields == ObjectVariantMapper::StructFieldInfo::NullFieldHandling::eInclude or vv.GetType () != VariantValue::eNull) {
                    m.Add (i.fSerializedFieldName, vv);
                }
            }
            return VariantValue{m};
        };
        ToObjectMapperType<CLASS> toObjectMapper = [fields, baseClassTypeInfo, preflightBeforeToObject] (const ObjectVariantMapper& mapper, const VariantValue& d, CLASS* intoObjOfTypeT) -> void {
#if Stroika_Foundation_DataExchange_ObjectVariantMapper_USE_NOISY_TRACE_IN_THIS_MODULE_
            Debug::TraceContextBumper ctx{L"ObjectVariantMapper::TypeMappingDetails::{}::fToObjectMapper"};
#endif
            RequireNotNull (intoObjOfTypeT);
            VariantValue v2Decode = d;
            if (preflightBeforeToObject != nullptr) {
                preflightBeforeToObject (&v2Decode);
            }
            if (baseClassTypeInfo) {
                mapper.Lookup_ (typeid (BASE_CLASS)).ToObjectMapper<BASE_CLASS> () (mapper, d, intoObjOfTypeT);
            }
            Mapping<String, VariantValue> m = v2Decode.As<Mapping<String, VariantValue>> ();
            for (const auto& i : fields) {
                optional<VariantValue> o = m.Lookup (i.fSerializedFieldName);
#if Stroika_Foundation_DataExchange_ObjectVariantMapper_USE_NOISY_TRACE_IN_THIS_MODULE_
                DbgTrace (L"fieldname = %s, offset=%d, present=%d", i.fSerializedFieldName.c_str (), i.fFieldMetaInfo.fOffset, o.has_value ());
#endif
                if (o) {
                    ToGenericObjectMapperType toGenericObjectMapper = i.fOverrideTypeMapper ? i.fOverrideTypeMapper->fToObjectMapper : mapper.Lookup_ (i.fFieldMetaInfo.fTypeInfo).fToObjectMapper;
                    toGenericObjectMapper (mapper, *o, reinterpret_cast<std::byte*> (intoObjOfTypeT) + i.fFieldMetaInfo.fOffset);
                }
            }
        };
        return TypeMappingDetails{forTypeInfo, fromObjectMapper, toObjectMapper};
=======
#if qDebug
        {
            // Assure for each field type is registered. This is helpfull 99% of the time the assert is triggered.
            // If you ever need to avoid it (I don't see how because this mapper doesn't work with circular data structures)
            // you can just define a bogus mapper temporarily, and then reset it to the real one before use.
            for (const auto& i : fields) {
                Require (i.fOverrideTypeMapper or i.fFieldMetaInfo); // don't need to register the type mapper if its specified as a field
                if (not i.fOverrideTypeMapper) {
                    Assert (i.fFieldMetaInfo); // cuz need type mapper if fFieldMetaInfo not present
                    (void)Lookup_ (i.fFieldMetaInfo->fTypeInfo);
                }
            }
        }
#endif
        return MakeCommonSerializer_ForClassObject_<CLASS> (forTypeInfo, n, fields, extends);
>>>>>>> b469248e
    }
}

#endif /*_Stroika_Foundation_DataExchange_ObjectVariantMapper_inl_*/<|MERGE_RESOLUTION|>--- conflicted
+++ resolved
@@ -237,42 +237,20 @@
     template <typename CLASS>
     inline void ObjectVariantMapper::AddClass (const Traversal::Iterable<StructFieldInfo>& fieldDescriptions, const optional<TypeMappingDetails>& extends)
     {
-<<<<<<< HEAD
         if constexpr (qDebug) {
             for (const auto& f : fieldDescriptions) {
-                if (not f.fOverrideTypeMapper.has_value ()) {
-                    (void)Lookup_ (f.fFieldMetaInfo.fTypeInfo); // for side-effect of internal Require
-                }
-            }
-        }
-        Add (MakeCommonSerializer_ForClassObject_<CLASS> (typeid (CLASS), sizeof (CLASS), fieldDescriptions, preflightBeforeToObject));
-=======
-#if qDebug
-        for (const auto& f : fieldDescriptions) {
-            Require (f.fOverrideTypeMapper or f.fFieldMetaInfo);
-            if (not f.fOverrideTypeMapper) {
-                (void)Lookup_ (f.fFieldMetaInfo->fTypeInfo); // for side-effect of internal Require
-            }
-        }
-#endif
+                Require (f.fOverrideTypeMapper or f.fFieldMetaInfo);
+                if (not f.fOverrideTypeMapper) {
+                    (void)Lookup_ (f.fFieldMetaInfo->fTypeInfo); // for side-effect of internal Require
+                }
+            }
+        }
         Add (MakeCommonSerializer_ForClassObject_and_check_<CLASS> (typeid (CLASS), sizeof (CLASS), fieldDescriptions, extends));
->>>>>>> b469248e
     }
     template <typename CLASS, typename BASE_CLASS>
     inline void ObjectVariantMapper::AddSubClass (const Traversal::Iterable<StructFieldInfo>& fieldDescriptions)
     {
-<<<<<<< HEAD
-        if constexpr (qDebug) {
-            for (const auto& f : fieldDescriptions) {
-                if (not f.fOverrideTypeMapper.has_value ()) {
-                    (void)Lookup_ (f.fFieldMetaInfo.fTypeInfo); // for side-effect of internal Require
-                }
-            }
-        }
-        Add (MakeCommonSerializer_ForClassObject_<CLASS, BASE_CLASS> (typeid (CLASS), sizeof (CLASS), fieldDescriptions, preflightBeforeToObject, type_index{typeid (BASE_CLASS)}));
-=======
         AddClass<CLASS> (fieldDescriptions, Lookup_ (typeid (BASE_CLASS)));
->>>>>>> b469248e
     }
     template <typename T>
     inline auto ObjectVariantMapper::ToObjectMapper () const -> ToObjectMapperType<T>
@@ -993,7 +971,7 @@
             using value_type = typename RANGE_TYPE::value_type;
             Mapping<String, VariantValue> m{d.As<Mapping<String, VariantValue>> ()};
             if (m.empty ()) {
-                *intoObjOfTypeT = RANGE_TYPE (); // empty maps to empty
+                *intoObjOfTypeT = RANGE_TYPE{}; // empty maps to empty
             }
             else {
                 if (m.size () != 2) [[unlikely]] {
@@ -1019,49 +997,29 @@
     template <typename CLASS>
     ObjectVariantMapper::TypeMappingDetails ObjectVariantMapper::MakeCommonSerializer_ForClassObject_ (const type_index& forTypeInfo, [[maybe_unused]] size_t n, const Traversal::Iterable<StructFieldInfo>& fields, const optional<TypeMappingDetails>& extends)
     {
-<<<<<<< HEAD
-        if constexpr (qDebug) {
-            for ([[maybe_unused]] const auto& i : fields) {
-                Require (i.fFieldMetaInfo.fOffset < n);
-=======
-#if qDebug
-        {
-            // assure each field unique
-            Containers::MultiSet<size_t> t;
-            for (const auto& i : fields) {
-                if (i.fFieldMetaInfo) {
-                    t.Add (i.fFieldMetaInfo->fOffset);
-                }
->>>>>>> b469248e
-            }
+        if constexpr (qDebug) {
             {
                 // assure each field unique
                 Containers::MultiSet<size_t> t;
                 for (const auto& i : fields) {
-                    t.Add (i.fFieldMetaInfo.fOffset);
+                    if (i.fFieldMetaInfo) {
+                        t.Add (i.fFieldMetaInfo->fOffset);
+                    }
+                }
+            }
+            {
+                // assure each field unique
+                Containers::MultiSet<size_t> t;
+                for (const auto& i : fields) {
+                    if (i.fFieldMetaInfo) {
+                        t.Add (i.fFieldMetaInfo->fOffset);
+                    }
                 }
                 for (const auto& i : t) {
                     [[maybe_unused]] bool alreadyInListOfFields = not(i.fCount == 1);
                     WeakAssert (not alreadyInListOfFields); //  not necessarily something we want to prohibit, but overwhelmingly likely a bug/typo
                 }
             }
-<<<<<<< HEAD
-            {
-                // Assure for each field type is registered. This is helpfull 99% of the time the assert is triggered.
-                // If you ever need to avoid it (I don't see how because this mapper doesn't work with circular data structures)
-                // you can just define a bogus mapper temporarily, and then reset it to the real one before use.
-                for (const auto& i : fields) {
-                    // don't need to register the type mapper if its specified as a field
-                    if (not i.fOverrideTypeMapper.has_value ()) {
-                        (void)Lookup_ (i.fFieldMetaInfo.fTypeInfo);
-                    }
-                }
-            }
-        }
-        FromObjectMapperType<CLASS> fromObjectMapper = [fields] (const ObjectVariantMapper& mapper, const CLASS* fromObjOfTypeT) -> VariantValue {
-=======
-        }
-        {
             for (const auto& i : fields) {
                 Require (i.fOverrideTypeMapper or i.fFieldMetaInfo); // don't need to register the type mapper if its specified as a field
                 if (i.fFieldMetaInfo) {
@@ -1069,9 +1027,7 @@
                 }
             }
         }
-#endif
         FromObjectMapperType<CLASS> fromObjectMapper = [fields, extends] (const ObjectVariantMapper& mapper, const CLASS* fromObjOfTypeT) -> VariantValue {
->>>>>>> b469248e
 #if Stroika_Foundation_DataExchange_ObjectVariantMapper_USE_NOISY_TRACE_IN_THIS_MODULE_
             Debug::TraceContextBumper ctx{L"ObjectVariantMapper::TypeMappingDetails::{}::fFromObjectMapper"};
 #endif
@@ -1121,85 +1077,7 @@
     template <typename CLASS>
     ObjectVariantMapper::TypeMappingDetails ObjectVariantMapper::MakeCommonSerializer_ForClassObject_and_check_ (const type_index& forTypeInfo, [[maybe_unused]] size_t n, const Traversal::Iterable<StructFieldInfo>& fields, const optional<TypeMappingDetails>& extends) const
     {
-<<<<<<< HEAD
-        if constexpr (qDebug) {
-            for ([[maybe_unused]] const auto& i : fields) {
-                Require (i.fFieldMetaInfo.fOffset < n);
-            }
-            {
-                // assure each field unique
-                Containers::MultiSet<size_t> t;
-                for (const auto& i : fields) {
-                    t.Add (i.fFieldMetaInfo.fOffset);
-                }
-                for (const auto& i : t) {
-                    [[maybe_unused]] bool alreadyInListOfFields = not(i.fCount == 1);
-                    Require (not alreadyInListOfFields); //  not necessarily something we want to prohibit, but overwhelmingly likely a bug/typo
-                }
-            }
-            {
-                // Assure for each field type is registered. This is helpfull 99% of the time the assert is triggered.
-                // If you ever need to avoid it (I don't see how because this mapper doesn't work with circular data structures)
-                // you can just define a bogus mapper temporarily, and then reset it to the real one before use.
-                for (const auto& i : fields) {
-                    // don't need to register the type mapper if its specified as a field
-                    if (not i.fOverrideTypeMapper.has_value ()) {
-                        (void)Lookup_ (i.fFieldMetaInfo.fTypeInfo);
-                    }
-                }
-                if (baseClassTypeInfo) {
-                    (void)Lookup_ (*baseClassTypeInfo);
-                }
-            }
-        }
-        FromObjectMapperType<CLASS> fromObjectMapper = [fields, baseClassTypeInfo] (const ObjectVariantMapper& mapper, const CLASS* fromObjOfTypeT) -> VariantValue {
-#if Stroika_Foundation_DataExchange_ObjectVariantMapper_USE_NOISY_TRACE_IN_THIS_MODULE_
-            Debug::TraceContextBumper ctx{L"ObjectVariantMapper::TypeMappingDetails::{}::fFromObjectMapper"};
-#endif
-            Mapping<String, VariantValue> m;
-            if (baseClassTypeInfo) {
-                m = mapper.Lookup_ (typeid (BASE_CLASS)).FromObjectMapper<BASE_CLASS> () (mapper, fromObjOfTypeT).template As<Mapping<String, VariantValue>> (); // so we can extend
-            }
-            for (const auto& i : fields) {
-#if Stroika_Foundation_DataExchange_ObjectVariantMapper_USE_NOISY_TRACE_IN_THIS_MODULE_
-                DbgTrace (L"fieldname = %s, offset=%d", i.fSerializedFieldName.c_str (), i.fFieldMetaInfo.fOffset);
-#endif
-                FromGenericObjectMapperType fromGenericObjectMapper = i.fOverrideTypeMapper ? i.fOverrideTypeMapper->fFromObjectMapper : mapper.Lookup_ (i.fFieldMetaInfo.fTypeInfo).fFromObjectMapper;
-                VariantValue                vv                      = fromGenericObjectMapper (mapper, reinterpret_cast<const std::byte*> (fromObjOfTypeT) + i.fFieldMetaInfo.fOffset);
-                if (i.fNullFields == ObjectVariantMapper::StructFieldInfo::NullFieldHandling::eInclude or vv.GetType () != VariantValue::eNull) {
-                    m.Add (i.fSerializedFieldName, vv);
-                }
-            }
-            return VariantValue{m};
-        };
-        ToObjectMapperType<CLASS> toObjectMapper = [fields, baseClassTypeInfo, preflightBeforeToObject] (const ObjectVariantMapper& mapper, const VariantValue& d, CLASS* intoObjOfTypeT) -> void {
-#if Stroika_Foundation_DataExchange_ObjectVariantMapper_USE_NOISY_TRACE_IN_THIS_MODULE_
-            Debug::TraceContextBumper ctx{L"ObjectVariantMapper::TypeMappingDetails::{}::fToObjectMapper"};
-#endif
-            RequireNotNull (intoObjOfTypeT);
-            VariantValue v2Decode = d;
-            if (preflightBeforeToObject != nullptr) {
-                preflightBeforeToObject (&v2Decode);
-            }
-            if (baseClassTypeInfo) {
-                mapper.Lookup_ (typeid (BASE_CLASS)).ToObjectMapper<BASE_CLASS> () (mapper, d, intoObjOfTypeT);
-            }
-            Mapping<String, VariantValue> m = v2Decode.As<Mapping<String, VariantValue>> ();
-            for (const auto& i : fields) {
-                optional<VariantValue> o = m.Lookup (i.fSerializedFieldName);
-#if Stroika_Foundation_DataExchange_ObjectVariantMapper_USE_NOISY_TRACE_IN_THIS_MODULE_
-                DbgTrace (L"fieldname = %s, offset=%d, present=%d", i.fSerializedFieldName.c_str (), i.fFieldMetaInfo.fOffset, o.has_value ());
-#endif
-                if (o) {
-                    ToGenericObjectMapperType toGenericObjectMapper = i.fOverrideTypeMapper ? i.fOverrideTypeMapper->fToObjectMapper : mapper.Lookup_ (i.fFieldMetaInfo.fTypeInfo).fToObjectMapper;
-                    toGenericObjectMapper (mapper, *o, reinterpret_cast<std::byte*> (intoObjOfTypeT) + i.fFieldMetaInfo.fOffset);
-                }
-            }
-        };
-        return TypeMappingDetails{forTypeInfo, fromObjectMapper, toObjectMapper};
-=======
-#if qDebug
-        {
+        if constexpr (qDebug) {
             // Assure for each field type is registered. This is helpfull 99% of the time the assert is triggered.
             // If you ever need to avoid it (I don't see how because this mapper doesn't work with circular data structures)
             // you can just define a bogus mapper temporarily, and then reset it to the real one before use.
@@ -1211,9 +1089,7 @@
                 }
             }
         }
-#endif
         return MakeCommonSerializer_ForClassObject_<CLASS> (forTypeInfo, n, fields, extends);
->>>>>>> b469248e
     }
 }
 

/*
 * Copyright(c) Sophist Solutions, Inc. 1990-2022.  All rights reserved
 */
#ifndef _Stroika_Foundation_DataExchange_ObjectVariantMapper_inl_
#define _Stroika_Foundation_DataExchange_ObjectVariantMapper_inl_ 1

/*
 ********************************************************************************
 ***************************** Implementation Details ***************************
 ********************************************************************************
 */
#include <algorithm>

#include "../Characters/String_Constant.h"
#include "../Characters/ToString.h"
#include "../Containers/Adapters/Adder.h"
#include "../Containers/Concrete/Mapping_stdmap.h"
#include "../Debug/Assertions.h"
#include "../Debug/Sanitizer.h"
#include "../Execution/Throw.h"

#include "BadFormatException.h"
#include "CheckedConverter.h"

// Comment this in to turn on aggressive noisy DbgTrace in this module (note the extra long name since its in a header)
//#define Stroika_Foundation_DataExchange_ObjectVariantMapper_USE_NOISY_TRACE_IN_THIS_MODULE_ 1

namespace Stroika::Foundation::DataExchange {

    /*
     ********************************************************************************
     ******************** ObjectVariantMapper::StructFieldInfo **********************
     ********************************************************************************
     */
    inline ObjectVariantMapper::StructFieldInfo::StructFieldInfo (const String& serializedFieldName, const StructFieldMetaInfo& fieldMetaInfo, const optional<TypeMappingDetails>& overrideTypeMapper, NullFieldHandling nullFields)
        : fFieldMetaInfo{fieldMetaInfo}
        , fSerializedFieldName{serializedFieldName}
        , fOverrideTypeMapper{overrideTypeMapper}
        , fNullFields{nullFields}
    {
    }
    inline ObjectVariantMapper::StructFieldInfo::StructFieldInfo (const String& serializedFieldName, const StructFieldMetaInfo& fieldMetaInfo, NullFieldHandling nullFields)
        : StructFieldInfo{serializedFieldName, fieldMetaInfo, {}, nullFields}
    {
    }
    template <int SZ>
    inline ObjectVariantMapper::StructFieldInfo::StructFieldInfo (const wchar_t (&serializedFieldName)[SZ], const StructFieldMetaInfo& fieldMetaInfo, NullFieldHandling nullFields)
        : StructFieldInfo{Characters::String_Constant{serializedFieldName}, fieldMetaInfo, {}, nullFields}
    {
    }
    template <int SZ>
    inline ObjectVariantMapper::StructFieldInfo::StructFieldInfo (const wchar_t (&serializedFieldName)[SZ], const StructFieldMetaInfo& fieldMetaInfo, const optional<TypeMappingDetails>& overrideTypeMapper, NullFieldHandling nullFields)
        : StructFieldInfo{Characters::String_Constant{serializedFieldName}, fieldMetaInfo, overrideTypeMapper, nullFields}
    {
    }

    /*
     ********************************************************************************
     *********** DataExchange::ObjectVariantMapper::TypeMappingDetails **************
     ********************************************************************************
     */
    inline ObjectVariantMapper::TypeMappingDetails::TypeMappingDetails (const type_index& forTypeInfo, const FromGenericObjectMapperType& fromObjectMapper, const ToGenericObjectMapperType& toObjectMapper)
        : fForType{forTypeInfo}
        , fFromObjectMapper{fromObjectMapper}
        , fToObjectMapper{toObjectMapper}
    {
        RequireNotNull (fromObjectMapper);
        RequireNotNull (toObjectMapper);
    }
    template <typename T, enable_if_t<not is_same_v<T, void> and Debug::kBuiltWithUndefinedBehaviorSanitizer>*>
    inline ObjectVariantMapper::TypeMappingDetails::TypeMappingDetails (const type_index& forTypeInfo, const FromObjectMapperType<T>& fromObjectMapper, const ToObjectMapperType<T>& toObjectMapper)
        : TypeMappingDetails{forTypeInfo,
                             [fromObjectMapper] (const ObjectVariantMapper& mapper, const void* objOfType) -> VariantValue {
                                 return fromObjectMapper (mapper, reinterpret_cast<const T*> (objOfType));
                             },
                             [toObjectMapper] (const ObjectVariantMapper& mapper, const VariantValue& d, void* into) -> void {
                                 toObjectMapper (mapper, d, reinterpret_cast<T*> (into));
                             }}
    {
        Require (type_index{typeid (T)} == forTypeInfo);
    }
    template <typename T, enable_if_t<not is_same_v<T, void> and not Debug::kBuiltWithUndefinedBehaviorSanitizer>*>
    inline ObjectVariantMapper::TypeMappingDetails::TypeMappingDetails (const type_index& forTypeInfo, const FromObjectMapperType<T>& fromObjectMapper, const ToObjectMapperType<T>& toObjectMapper)
        : TypeMappingDetails{forTypeInfo, *reinterpret_cast<const FromGenericObjectMapperType*> (&fromObjectMapper), *reinterpret_cast<const ToGenericObjectMapperType*> (&toObjectMapper)}
    {
        Require (type_index{typeid (T)} == forTypeInfo);
    }
    inline strong_ordering ObjectVariantMapper::TypeMappingDetails::operator<=> (const TypeMappingDetails& rhs) const
    {
#if __cpp_lib_three_way_comparison < 201907
        return std::compare_three_way{}(fForType, rhs.fForType); // for BWA I have in Common/Compare.h
#else
        return fForType <=> rhs.fForType; // just compare types, not functions
#endif
    }
    inline bool ObjectVariantMapper::TypeMappingDetails::operator== (const TypeMappingDetails& rhs) const
    {
        return fForType == rhs.fForType; // just compare types, not functions
    }
    template <typename T>
    inline ObjectVariantMapper::FromObjectMapperType<T> ObjectVariantMapper::TypeMappingDetails::FromObjectMapper (const FromGenericObjectMapperType& fromObjectMapper)
    {
        // See https://stroika.atlassian.net/browse/STK-601 - properly/safely map the types, or do the more performant cast of the function objects
        if constexpr (Debug::kBuiltWithUndefinedBehaviorSanitizer) {
            return [fromObjectMapper] (const ObjectVariantMapper& mapper, const T* objOfType) -> VariantValue {
                return fromObjectMapper (mapper, objOfType);
            };
        }
        else {
            return *reinterpret_cast<const FromObjectMapperType<T>*> (&fromObjectMapper);
        }
    }
    template <typename T>
    inline ObjectVariantMapper::FromObjectMapperType<T> ObjectVariantMapper::TypeMappingDetails::FromObjectMapper () const
    {
        Require (type_index{typeid (T)} == fForType);
        return FromObjectMapper<T> (fFromObjectMapper);
    }
    template <typename T>
    inline ObjectVariantMapper::ToObjectMapperType<T> ObjectVariantMapper::TypeMappingDetails::ToObjectMapper (const ToGenericObjectMapperType& toObjectMapper)
    {
        // See https://stroika.atlassian.net/browse/STK-601 - properly/safely map the types, or do the more performant cast of the function objects
        if constexpr (Debug::kBuiltWithUndefinedBehaviorSanitizer) {
            return [toObjectMapper] (const ObjectVariantMapper& mapper, const VariantValue& d, T* into) -> void {
                toObjectMapper (mapper, d, into);
            };
        }
        else {
            return *reinterpret_cast<const ToObjectMapperType<T>*> (&toObjectMapper);
        }
    }
    template <typename T>
    inline ObjectVariantMapper::ToObjectMapperType<T> ObjectVariantMapper::TypeMappingDetails::ToObjectMapper () const
    {
        Require (type_index{typeid (T)} == fForType);
        return ToObjectMapper<T> (fToObjectMapper);
    }

    /*
     ********************************************************************************
     ************** DataExchange::ObjectVariantMapper::TypesRegistry ****************
     ********************************************************************************
     */
    inline ObjectVariantMapper::TypesRegistry::TypesRegistry (const Traversal::Iterable<TypeMappingDetails>& src)
        : fSerializers_{src}
    {
    }
    inline optional<ObjectVariantMapper::TypeMappingDetails> ObjectVariantMapper::TypesRegistry::Lookup (type_index t) const
    {
        return fSerializers_.Lookup (t);
    }
    inline void ObjectVariantMapper::TypesRegistry::Add (const TypeMappingDetails& typeMapDetails)
    {
        fSerializers_.Add (typeMapDetails);
    }
    inline void ObjectVariantMapper::TypesRegistry::Add (const Traversal::Iterable<TypeMappingDetails>& typeMapDetails)
    {
        fSerializers_ += typeMapDetails;
    }
    inline void ObjectVariantMapper::TypesRegistry::operator+= (const TypeMappingDetails& typeMapDetails)
    {
        Add (typeMapDetails);
    }
    inline void ObjectVariantMapper::TypesRegistry::operator+= (const Traversal::Iterable<TypeMappingDetails>& typeMapDetails)
    {
        Add (typeMapDetails);
    }
    inline Traversal::Iterable<ObjectVariantMapper::TypeMappingDetails> ObjectVariantMapper::TypesRegistry::GetMappers () const
    {
        return fSerializers_;
    }

    /*
     ********************************************************************************
     ******************************** ObjectVariantMapper ***************************
     ********************************************************************************
     */
    inline ObjectVariantMapper::TypesRegistry ObjectVariantMapper::GetTypeMappingRegistry () const
    {
        return fTypeMappingRegistry_;
    }
    inline void ObjectVariantMapper::SetTypeMappingRegistry (const TypesRegistry& s)
    {
        fTypeMappingRegistry_ = s;
    }
    template <typename T>
    inline void ObjectVariantMapper::Add (const FromObjectMapperType<T>& fromObjectMapper, const ToObjectMapperType<T>& toObjectMapper)
    {
        Add (TypeMappingDetails{typeid (T), fromObjectMapper, toObjectMapper});
    }
    inline void ObjectVariantMapper::operator+= (const TypeMappingDetails& rhs)
    {
        Add (rhs);
    }
    inline void ObjectVariantMapper::operator+= (const Traversal::Iterable<TypeMappingDetails>& rhs)
    {
        Add (rhs);
    }
    inline void ObjectVariantMapper::operator+= (const TypesRegistry& rhs)
    {
        Add (rhs);
    }
    inline void ObjectVariantMapper::operator+= (const ObjectVariantMapper& rhs)
    {
        Add (rhs);
    }
    template <typename T, typename... ARGS>
    inline void ObjectVariantMapper::AddCommonType (ARGS&&... args)
    {
        const T* n = nullptr; // arg unused, just for overloading
        AssertDependentTypesAlreadyInRegistry_ (n);
        auto&& serializer = MakeCommonSerializer<T> (forward<ARGS> (args)...);
        Assert (serializer.fForType == typeid (T));
        Add (serializer);
    }
    template <typename CLASS>
    inline void ObjectVariantMapper::AddClass (const Traversal::Iterable<StructFieldInfo>& fieldDescriptions, function<void (VariantValue*)> preflightBeforeToObject)
    {
        if constexpr (qDebug) {
            for (const auto& f : fieldDescriptions) {
                if (not f.fOverrideTypeMapper.has_value ()) {
                    (void)Lookup_ (f.fFieldMetaInfo.fTypeInfo); // for side-effect of internal Require
                }
            }
        }
        Add (MakeCommonSerializer_ForClassObject_<CLASS> (typeid (CLASS), sizeof (CLASS), fieldDescriptions, preflightBeforeToObject));
    }
    template <typename CLASS, typename BASE_CLASS>
    inline void ObjectVariantMapper::AddSubClass (const Traversal::Iterable<StructFieldInfo>& fieldDescriptions, function<void (VariantValue*)> preflightBeforeToObject)
    {
        if constexpr (qDebug) {
            for (const auto& f : fieldDescriptions) {
                if (not f.fOverrideTypeMapper.has_value ()) {
                    (void)Lookup_ (f.fFieldMetaInfo.fTypeInfo); // for side-effect of internal Require
                }
            }
        }
        Add (MakeCommonSerializer_ForClassObject_<CLASS, BASE_CLASS> (typeid (CLASS), sizeof (CLASS), fieldDescriptions, preflightBeforeToObject, type_index{typeid (BASE_CLASS)}));
    }
    template <typename T>
    inline auto ObjectVariantMapper::ToObjectMapper () const -> ToObjectMapperType<T>
    {
        Require (Lookup_ (typeid (T)).fToObjectMapper);
        return Lookup_ (typeid (T)).ToObjectMapper<T> ();
    }
    template <typename T>
    inline auto ObjectVariantMapper::FromObjectMapper () const -> FromObjectMapperType<T>
    {
        Require (Lookup_ (typeid (T)).fFromObjectMapper);
        return Lookup_ (typeid (T)).FromObjectMapper<T> ();
    }
    template <typename T>
    inline void ObjectVariantMapper::ToObject (const ToObjectMapperType<T>& toObjectMapper, const VariantValue& v, T* into) const
    {
        RequireNotNull (into);
        RequireNotNull (toObjectMapper);
        // LOGICALLY require but cannot compare == on std::function! Require (toObjectMapper  == ToObjectMapper<T> ());  // pass it in as optimization, but not change of semantics
        toObjectMapper (*this, v, into);
    }
    template <typename T>
    inline void ObjectVariantMapper::ToObject (const VariantValue& v, T* into) const
    {
        RequireNotNull (into);
        ToObject<T> (ToObjectMapper<T> (), v, into);
    }
    template <typename T>
    inline T ObjectVariantMapper::ToObject (const ToObjectMapperType<T>& toObjectMapper, const VariantValue& v) const
    {
        /*
         *  NOTE: It is because of this line of code (the default CTOR for tmp) - that we ObjectVariantMapper requires
         *  all its types to have a default constructor. To avoid that dependency, you may provide a template
         *  specialization of this method, which passes specific (default) args to CLASS, and then they will be filled in/replaced
         *  by the two argument ToObject.
         */
        T tmp;
        ToObject (toObjectMapper, v, &tmp);
        return tmp;
    }
    template <typename T>
    inline T ObjectVariantMapper::ToObject (const VariantValue& v) const
    {
        return ToObject<T> (ToObjectMapper<T> (), v);
    }
    template <typename T>
    inline VariantValue ObjectVariantMapper::FromObject (const FromObjectMapperType<T>& fromObjectMapper, const T& from) const
    {
        // LOGICALLY require but cannot compare == on std::function! Require (fromObjectMapper  == FromObjectMapper<T> ());  // pass it in as optimization, but not change of semantics
        return fromObjectMapper (*this, &from);
    }
    template <typename T>
    inline VariantValue ObjectVariantMapper::FromObject (const T& from) const
    {
        return FromObjectMapper<T> () (*this, &from);
    }
    template <typename T>
    inline void ObjectVariantMapper::AssertDependentTypesAlreadyInRegistry_ (T*)
    {
        // by default nothing to check, just check certain partial specializations
    }
    template <typename T>
    inline void ObjectVariantMapper::AssertDependentTypesAlreadyInRegistry_ (optional<T>*)
    {
        if constexpr (qDebug) {
            (void)Lookup_ (typeid (T)); // just for side-effect of assert check
        }
    }
    template <typename DOMAIN_TYPE, typename RANGE_TYPE>
    inline void ObjectVariantMapper::AssertDependentTypesAlreadyInRegistry_ (const Containers::Bijection<DOMAIN_TYPE, RANGE_TYPE>*)
    {
        if constexpr (qDebug) {
            (void)Lookup_ (typeid (DOMAIN_TYPE)); // just for side-effect of assert check
            (void)Lookup_ (typeid (RANGE_TYPE));  // just for side-effect of assert check
        }
    }
    template <typename T>
    inline void ObjectVariantMapper::AssertDependentTypesAlreadyInRegistry_ (Containers::Collection<T>*)
    {
        if constexpr (qDebug) {
            (void)Lookup_ (typeid (T)); // just for side-effect of assert check
        }
    }
    template <typename T, typename TRAITS>
    inline void ObjectVariantMapper::AssertDependentTypesAlreadyInRegistry_ (const Traversal::DiscreteRange<T, TRAITS>*)
    {
        if constexpr (qDebug) {
            (void)Lookup_ (typeid (T)); // just for side-effect of assert check
        }
    }
    template <typename T, typename KEY_TYPE, typename TRAITS>
    inline void ObjectVariantMapper::AssertDependentTypesAlreadyInRegistry_ (Containers::KeyedCollection<T, KEY_TYPE, TRAITS>*)
    {
        if constexpr (qDebug) {
            (void)Lookup_ (typeid (T));        // just for side-effect of assert check
            (void)Lookup_ (typeid (KEY_TYPE)); // just for side-effect of assert check
        }
    }
    template <typename KEY_TYPE, typename VALUE_TYPE>
    inline void ObjectVariantMapper::AssertDependentTypesAlreadyInRegistry_ (const Mapping<KEY_TYPE, VALUE_TYPE>*)
    {
        if constexpr (qDebug) {
            (void)Lookup_ (typeid (KEY_TYPE));   // just for side-effect of assert check
            (void)Lookup_ (typeid (VALUE_TYPE)); // just for side-effect of assert check
        }
    }
    template <typename T, typename TRAITS>
    inline void ObjectVariantMapper::AssertDependentTypesAlreadyInRegistry_ (const Traversal::Range<T, TRAITS>*)
    {
        if constexpr (qDebug) {
            (void)Lookup_ (typeid (T)); // just for side-effect of assert check
        }
    }
    template <typename T>
    inline void ObjectVariantMapper::AssertDependentTypesAlreadyInRegistry_ (const Sequence<T>*)
    {
        if constexpr (qDebug) {
            (void)Lookup_ (typeid (T)); // just for side-effect of assert check
        }
    }
    template <typename T>
    inline void ObjectVariantMapper::AssertDependentTypesAlreadyInRegistry_ (const Set<T>*)
    {
        if constexpr (qDebug) {
            (void)Lookup_ (typeid (T)); // just for side-effect of assert check
        }
    }
<<<<<<< HEAD
    template <typename T>
    inline void ObjectVariantMapper::AssertDependentTypesAlreadyInRegistry_ (const Containers::SortedCollection<T>*)
    {
        if constexpr (qDebug) {
            (void)Lookup_ (typeid (T)); // just for side-effect of assert check
        }
    }
    template <typename T, typename KEY_TYPE, typename TRAITS>
    inline void ObjectVariantMapper::AssertDependentTypesAlreadyInRegistry_ (Containers::SortedKeyedCollection<T, KEY_TYPE, TRAITS>*)
    {
        if constexpr (qDebug) {
            (void)Lookup_ (typeid (T));        // just for side-effect of assert check
            (void)Lookup_ (typeid (KEY_TYPE)); // just for side-effect of assert check
        }
    }
    template <typename KEY_TYPE, typename VALUE_TYPE>
    inline void ObjectVariantMapper::AssertDependentTypesAlreadyInRegistry_ (const Containers::SortedMapping<KEY_TYPE, VALUE_TYPE>*)
    {
        if constexpr (qDebug) {
            (void)Lookup_ (typeid (KEY_TYPE));   // just for side-effect of assert check
            (void)Lookup_ (typeid (VALUE_TYPE)); // just for side-effect of assert check
        }
    }
    template <typename T>
    inline void ObjectVariantMapper::AssertDependentTypesAlreadyInRegistry_ (const Containers::SortedSet<T>*)
    {
        if constexpr (qDebug) {
            (void)Lookup_ (typeid (T)); // just for side-effect of assert check
        }
    }
=======
>>>>>>> c38e5031
    template <typename T, typename TRAITS>
    inline void ObjectVariantMapper::AssertDependentTypesAlreadyInRegistry_ (const Execution::Synchronized<T, TRAITS>*)
    {
        if constexpr (qDebug) {
            (void)Lookup_ (typeid (T)); // just for side-effect of assert check
        }
    }
    template <typename T>
    inline void ObjectVariantMapper::AssertDependentTypesAlreadyInRegistry_ (const vector<T>*)
    {
        if constexpr (qDebug) {
            (void)Lookup_ (typeid (T)); // just for side-effect of assert check
        }
    }
    template <typename T1, typename T2>
    inline void ObjectVariantMapper::AssertDependentTypesAlreadyInRegistry_ (const pair<T1, T2>*)
    {
        if constexpr (qDebug) {
            (void)Lookup_ (typeid (T1)); // just for side-effect of assert check
            (void)Lookup_ (typeid (T2)); // just for side-effect of assert check
        }
    }
    template <typename T>
    inline void ObjectVariantMapper::AssertDependentTypesAlreadyInRegistry_ (const Common::CountedValue<T>*)
    {
#if qDebug
        (void)Lookup_ (typeid (T)); // just for side-effect of assert check
#endif
    }
    template <typename T1, typename T2>
    inline void ObjectVariantMapper::AssertDependentTypesAlreadyInRegistry_ (const Common::KeyValuePair<T1, T2>*)
    {
        if constexpr (qDebug) {
            (void)Lookup_ (typeid (T1)); // just for side-effect of assert check
            (void)Lookup_ (typeid (T2)); // just for side-effect of assert check
        }
    }
    template <typename T1>
    inline void ObjectVariantMapper::AssertDependentTypesAlreadyInRegistry_ (const tuple<T1>*)
    {
        if constexpr (qDebug) {
            (void)Lookup_ (typeid (T1)); // just for side-effect of assert check
        }
    }
    template <typename T1, typename T2>
    inline void ObjectVariantMapper::AssertDependentTypesAlreadyInRegistry_ (const tuple<T1, T2>*)
    {
        if constexpr (qDebug) {
            (void)Lookup_ (typeid (T1)); // just for side-effect of assert check
            (void)Lookup_ (typeid (T2)); // just for side-effect of assert check
        }
    }
    template <typename T1, typename T2, typename T3>
    inline void ObjectVariantMapper::AssertDependentTypesAlreadyInRegistry_ (const tuple<T1, T2, T3>*)
    {
        if constexpr (qDebug) {
            (void)Lookup_ (typeid (T1)); // just for side-effect of assert check
            (void)Lookup_ (typeid (T2)); // just for side-effect of assert check
            (void)Lookup_ (typeid (T3)); // just for side-effect of assert check
        }
    }
    template <typename T, size_t SZ>
    inline void ObjectVariantMapper::AssertDependentTypesAlreadyInRegistry_ (const T (*)[SZ])
    {
        if constexpr (qDebug) {
            (void)Lookup_ (typeid (T)); // just for side-effect of assert check
        }
    }
    template <typename ACTUAL_CONTAINER_TYPE>
    ObjectVariantMapper::TypeMappingDetails ObjectVariantMapper::MakeCommonSerializer_WithAdder ()
    {
        using T                                                      = typename ACTUAL_CONTAINER_TYPE::value_type;
        FromObjectMapperType<ACTUAL_CONTAINER_TYPE> fromObjectMapper = [] (const ObjectVariantMapper& mapper, const ACTUAL_CONTAINER_TYPE* fromObjOfTypeT) -> VariantValue {
            RequireNotNull (fromObjOfTypeT);
            Sequence<VariantValue> s;
            if (not fromObjOfTypeT->empty ()) {
                FromObjectMapperType<T> valueMapper{mapper.FromObjectMapper<T> ()};
                for (const auto& i : *fromObjOfTypeT) {
                    s.Append (mapper.FromObject<T> (valueMapper, i));
                }
            }
            return VariantValue{s};
        };
        ToObjectMapperType<ACTUAL_CONTAINER_TYPE> toObjectMapper = [] (const ObjectVariantMapper& mapper, const VariantValue& d, ACTUAL_CONTAINER_TYPE* intoObjOfTypeT) -> void {
            RequireNotNull (intoObjOfTypeT);
            Require (intoObjOfTypeT->empty ());
            Sequence<VariantValue> s = d.As<Sequence<VariantValue>> ();
            if (not s.empty ()) {
                ToObjectMapperType<T> valueMapper{mapper.ToObjectMapper<T> ()};
                for (const auto& i : s) {
                    Containers::Adapters::Adder<ACTUAL_CONTAINER_TYPE>::Add (intoObjOfTypeT, mapper.ToObject<T> (valueMapper, i));
                }
            }
        };
        return TypeMappingDetails{typeid (ACTUAL_CONTAINER_TYPE), fromObjectMapper, toObjectMapper};
    }
    template <typename T, typename... ARGS>
    inline ObjectVariantMapper::TypeMappingDetails ObjectVariantMapper::MakeCommonSerializer (ARGS&&... args)
    {
        const T*           n = nullptr; // arg unused, just for overloading
        TypeMappingDetails tmp{MakeCommonSerializer_ (n, forward<ARGS> (args)...)};
        // NB: beacuse of how we match on MakeCommonSerializer_, the type it sees maybe a base class of T, and we want to actually register the type the user specified.
        return TypeMappingDetails{typeid (T), tmp.fFromObjectMapper, tmp.fToObjectMapper};
    }
    template <typename DOMAIN_TYPE, typename RANGE_TYPE>
    ObjectVariantMapper::TypeMappingDetails ObjectVariantMapper::MakeCommonSerializer_ (const Containers::Bijection<DOMAIN_TYPE, RANGE_TYPE>*)
    {
        using Containers::Bijection;
        FromObjectMapperType<Bijection<DOMAIN_TYPE, RANGE_TYPE>> fromObjectMapper = [] (const ObjectVariantMapper& mapper, const Bijection<DOMAIN_TYPE, RANGE_TYPE>* fromObjOfTypeT) -> VariantValue {
            RequireNotNull (fromObjOfTypeT);
            FromObjectMapperType<DOMAIN_TYPE> domainMapper{mapper.FromObjectMapper<DOMAIN_TYPE> ()};
            FromObjectMapperType<RANGE_TYPE>  rangeMapper{mapper.FromObjectMapper<RANGE_TYPE> ()};
            Sequence<VariantValue>            s;
            for (const auto& i : *fromObjOfTypeT) {
                Sequence<VariantValue> encodedPair;
                encodedPair.Append (mapper.FromObject<DOMAIN_TYPE> (domainMapper, i.first));
                encodedPair.Append (mapper.FromObject<RANGE_TYPE> (rangeMapper, i.second));
                s.Append (VariantValue{encodedPair});
            }
            return VariantValue{s};
        };
        ToObjectMapperType<Bijection<DOMAIN_TYPE, RANGE_TYPE>> toObjectMapper = [] (const ObjectVariantMapper& mapper, const VariantValue& d, Bijection<DOMAIN_TYPE, RANGE_TYPE>* intoObjOfTypeT) -> void {
            RequireNotNull (intoObjOfTypeT);
            ToObjectMapperType<DOMAIN_TYPE> domainMapper{mapper.ToObjectMapper<DOMAIN_TYPE> ()};
            ToObjectMapperType<RANGE_TYPE>  rangeMapper{mapper.ToObjectMapper<RANGE_TYPE> ()};
            Sequence<VariantValue>          s = d.As<Sequence<VariantValue>> ();
            intoObjOfTypeT->clear ();
            for (const VariantValue& encodedPair : s) {
                Sequence<VariantValue> p = encodedPair.As<Sequence<VariantValue>> ();
                if (p.size () != 2) [[unlikely]] {
                    DbgTrace (L"Bijection ('%s') element with item count (%d) other than 2", Characters::ToString (typeid (Bijection<DOMAIN_TYPE, RANGE_TYPE>)).c_str (), static_cast<int> (p.size ()));
                    Execution::Throw (BadFormatException{L"Mapping element with item count other than 2"sv});
                }
                intoObjOfTypeT->Add (mapper.ToObject<DOMAIN_TYPE> (domainMapper, p[0]), mapper.ToObject<RANGE_TYPE> (rangeMapper, p[1]));
            }
        };
        return TypeMappingDetails{typeid (Bijection<DOMAIN_TYPE, RANGE_TYPE>), fromObjectMapper, toObjectMapper};
    }
    template <typename T>
    inline ObjectVariantMapper::TypeMappingDetails ObjectVariantMapper::MakeCommonSerializer_ (const Containers::Collection<T>*)
    {
        return MakeCommonSerializer_WithAdder<Containers::Collection<T>> ();
    }
    template <typename T, typename KEY_TYPE, typename TRAITS>
    inline ObjectVariantMapper::TypeMappingDetails ObjectVariantMapper::MakeCommonSerializer_ (const Containers::KeyedCollection<T, KEY_TYPE, TRAITS>*)
    {
        return MakeCommonSerializer_WithAdder<Containers::KeyedCollection<T, KEY_TYPE, TRAITS>> ();
    }
    template <typename KEY_TYPE, typename VALUE_TYPE>
    inline ObjectVariantMapper::TypeMappingDetails ObjectVariantMapper::MakeCommonSerializer_ (const Mapping<KEY_TYPE, VALUE_TYPE>*)
    {
        // NB: We default to 'json object/mapping' because this is the overwhelmingly most commonly expected mapping (especially to JSON), but
        // MakeCommonSerializer_MappingAsArrayOfKeyValuePairs is more general. If KEY_TYPE is not convertible to a string, or you wish to strucutre
        // the VariantValue (typically think JSON representation) as an array of Key/Value pairs, then use MakeCommonSerializer_MappingAsArrayOfKeyValuePairs
        return MakeCommonSerializer_MappingWithStringishKey<Containers::Mapping<KEY_TYPE, VALUE_TYPE>> ();
    }
    template <typename T>
    inline ObjectVariantMapper::TypeMappingDetails ObjectVariantMapper::MakeCommonSerializer_ (const Containers::MultiSet<T>*)
    {
        return MakeCommonSerializer_WithAdder<Containers::MultiSet<T>> ();
    }
    template <typename T>
    ObjectVariantMapper::TypeMappingDetails ObjectVariantMapper::MakeCommonSerializer_ (const optional<T>*)
    {
        FromObjectMapperType<optional<T>> fromObjectMapper = [] (const ObjectVariantMapper& mapper, const optional<T>* fromObjOfTypeT) -> VariantValue {
            RequireNotNull (fromObjOfTypeT);
            if (fromObjOfTypeT->has_value ()) {
                return mapper.FromObject<T> (**fromObjOfTypeT);
            }
            else {
                return VariantValue{};
            }
        };
        ToObjectMapperType<optional<T>> toObjectMapper = [] (const ObjectVariantMapper& mapper, const VariantValue& d, optional<T>* intoObjOfTypeT) -> void {
            RequireNotNull (intoObjOfTypeT);
            if (d.GetType () == VariantValue::eNull) {
                *intoObjOfTypeT = nullopt;
            }
            else {
                // SEE https://stroika.atlassian.net/browse/STK-910
                // fix here - I KNOW I have something there, but how to construct
                *intoObjOfTypeT = mapper.ToObject<T> (d);
            }
        };
        return TypeMappingDetails{typeid (optional<T>), fromObjectMapper, toObjectMapper};
    }
    template <typename T>
    ObjectVariantMapper::TypeMappingDetails ObjectVariantMapper::MakeCommonSerializer_ (const optional<T>*, const OptionalSerializerOptions& options)
    {
        if (not options.fTMapper.has_value ()) {
            return MakeCommonSerializer_ ((const optional<T>*)nullptr);
        }
        FromObjectMapperType<optional<T>> fromObjectMapper = [options] (const ObjectVariantMapper& mapper, const optional<T>* fromObjOfTypeT) -> VariantValue {
            RequireNotNull (fromObjOfTypeT);
            if (fromObjOfTypeT->has_value ()) {
                return options.fTMapper->FromObjectMapper<T> () (mapper, &**fromObjOfTypeT);
            }
            else {
                return VariantValue{};
            }
        };
        ToObjectMapperType<optional<T>> toObjectMapper = [options] (const ObjectVariantMapper& mapper, const VariantValue& d, optional<T>* intoObjOfTypeT) -> void {
            RequireNotNull (intoObjOfTypeT);
            if (d.GetType () == VariantValue::eNull) {
                *intoObjOfTypeT = nullopt;
            }
            else {
                // SEE https://stroika.atlassian.net/browse/STK-910
                // fix here - I KNOW I have something there, but how to construct
                T tmp{};
                options.fTMapper->ToObjectMapper<T> () (mapper, d, &tmp);
                *intoObjOfTypeT = tmp;
            }
        };
        return TypeMappingDetails{typeid (optional<T>), fromObjectMapper, toObjectMapper};
    }
    //  https://stroika.atlassian.net/browse/STK-910
    template <>
    ObjectVariantMapper::TypeMappingDetails ObjectVariantMapper::MakeCommonSerializer_ (const optional<IO::Network::CIDR>*);
    template <typename T, typename TRAITS>
    ObjectVariantMapper::TypeMappingDetails ObjectVariantMapper::MakeCommonSerializer_ (const Execution::Synchronized<T, TRAITS>*)
    {
        using Execution::Synchronized;
        auto fromObjectMapper = [] (const ObjectVariantMapper& mapper, const Synchronized<T, TRAITS>* fromObjOfTypeT) -> VariantValue {
            RequireNotNull (fromObjOfTypeT);
            return mapper.FromObject<T> (**fromObjOfTypeT);
        };
        auto toObjectMapper = [] (const ObjectVariantMapper& mapper, const VariantValue& d, Synchronized<T, TRAITS>* intoObjOfTypeT) -> void {
            RequireNotNull (intoObjOfTypeT);
            *intoObjOfTypeT = mapper.ToObject<T> (d);
        };
        return TypeMappingDetails{typeid (Synchronized<T, TRAITS>), fromObjectMapper, toObjectMapper};
    }
    template <typename T>
    inline ObjectVariantMapper::TypeMappingDetails ObjectVariantMapper::MakeCommonSerializer_ (const Sequence<T>*)
    {
        return MakeCommonSerializer_WithAdder<Sequence<T>> ();
    }
    template <typename T>
    inline ObjectVariantMapper::TypeMappingDetails ObjectVariantMapper::MakeCommonSerializer_ (const vector<T>*)
    {
        return MakeCommonSerializer_WithAdder<vector<T>> ();
    }
    template <typename T1, typename T2>
    ObjectVariantMapper::TypeMappingDetails ObjectVariantMapper::MakeCommonSerializer_ (const pair<T1, T2>*)
    {
        // render as array of two elements
        return TypeMappingDetails{
            typeid (pair<T1, T2>),
            FromObjectMapperType<pair<T1, T2>>{[] (const ObjectVariantMapper& mapper, const pair<T1, T2>* fromObj) -> VariantValue {
                return VariantValue{Sequence<VariantValue>{mapper.FromObject<T1> (fromObj->first), mapper.FromObject<T2> (fromObj->second)}};
            }},
            ToObjectMapperType<pair<T1, T2>>{[] (const ObjectVariantMapper& mapper, const VariantValue& d, pair<T1, T2>* intoObj) -> void {
                Sequence<VariantValue> s = d.As<Sequence<VariantValue>> ();
                if (s.size () < 2) {
                    Execution::Throw (BadFormatException{L"Array size out of range for pair"sv});
                };
                *intoObj = make_pair (mapper.ToObject<T1> (s[0]), mapper.ToObject<T2> (s[1]));
            }}};
    }
    template <typename T>
    ObjectVariantMapper::TypeMappingDetails ObjectVariantMapper::MakeCommonSerializer_ (const Common::CountedValue<T>*)
    {
        // render as array of two elements
        using CountedValue = typename Common::CountedValue<T>;
        using CounterType  = typename CountedValue::CounterType;
        return TypeMappingDetails{
            typeid (CountedValue),
            FromObjectMapperType<CountedValue>{[] (const ObjectVariantMapper& mapper, const CountedValue* fromObj) -> VariantValue {
                return VariantValue{Sequence<VariantValue>{mapper.FromObject<T> (fromObj->fValue), mapper.FromObject<CounterType> (fromObj->fCount)}};
            }},
            ToObjectMapperType<CountedValue>{[] (const ObjectVariantMapper& mapper, const VariantValue& d, CountedValue* intoObj) -> void {
                Sequence<VariantValue> s = d.As<Sequence<VariantValue>> ();
                if (s.size () < 2) {
                    Execution::Throw (BadFormatException{L"Array size out of range for CountedValue"sv});
                };
                *intoObj = CountedValue{mapper.ToObject<T> (s[0]), mapper.ToObject<CounterType> (s[1])};
            }}};
    }
    template <typename T1, typename T2>
    ObjectVariantMapper::TypeMappingDetails ObjectVariantMapper::MakeCommonSerializer_ (const Common::KeyValuePair<T1, T2>*)
    {
        // render as array of two elements
        return TypeMappingDetails{
            typeid (Common::KeyValuePair<T1, T2>),
            FromObjectMapperType<Common::KeyValuePair<T1, T2>>{[] (const ObjectVariantMapper& mapper, const Common::KeyValuePair<T1, T2>* fromObj) -> VariantValue {
                return VariantValue{Sequence<VariantValue>{mapper.FromObject<T1> (fromObj->fKey), mapper.FromObject<T2> (fromObj->fValue)}};
            }},
            ToObjectMapperType<Common::KeyValuePair<T1, T2>>{[] (const ObjectVariantMapper& mapper, const VariantValue& d, Common::KeyValuePair<T1, T2>* intoObj) -> void {
                Sequence<VariantValue> s = d.As<Sequence<VariantValue>> ();
                if (s.size () < 2) {
                    Execution::Throw (BadFormatException{L"Array size out of range for KeyValuePair"sv});
                };
                *intoObj = Common::KeyValuePair<T1, T2>{mapper.ToObject<T1> (s[0]), mapper.ToObject<T2> (s[1])};
            }}};
    }
    template <typename T1>
    ObjectVariantMapper::TypeMappingDetails ObjectVariantMapper::MakeCommonSerializer_ (const tuple<T1>*)
    {
        // render as array of one element
        return TypeMappingDetails{
            typeid (tuple<T1>),
            FromObjectMapperType<tuple<T1>>{[] (const ObjectVariantMapper& mapper, const tuple<T1>* fromObj) -> VariantValue {
                return VariantValue{Sequence<VariantValue>{mapper.FromObject<T1> (std::get<0> (*fromObj))}};
            }},
            ToObjectMapperType<tuple<T1>>{[] (const ObjectVariantMapper& mapper, const VariantValue& d, tuple<T1>* intoObj) -> void {
                Sequence<VariantValue> s = d.As<Sequence<VariantValue>> ();
                if (s.size () < 1) {
                    Execution::Throw (BadFormatException{L"Array size out of range for tuple/1"sv});
                };
                *intoObj = make_tuple (mapper.ToObject<T1> (s[0]));
            }}};
    }
    template <typename T1, typename T2>
    ObjectVariantMapper::TypeMappingDetails ObjectVariantMapper::MakeCommonSerializer_ (const tuple<T1, T2>*)
    {
        // render as array of two elements
        return TypeMappingDetails{
            typeid (tuple<T1, T2>),
            FromObjectMapperType<tuple<T1, T2>>{[] (const ObjectVariantMapper& mapper, const tuple<T1, T2>* fromObj) -> VariantValue {
                return VariantValue{Sequence<VariantValue>{mapper.FromObject<T1> (std::get<0> (*fromObj)), mapper.FromObject<T2> (std::get<1> (*fromObj))}};
            }},
            ToObjectMapperType<tuple<T1, T2>>{[] (const ObjectVariantMapper& mapper, const VariantValue& d, tuple<T1, T2>* intoObj) -> void {
                Sequence<VariantValue> s = d.As<Sequence<VariantValue>> ();
                if (s.size () < 2) {
                    Execution::Throw (BadFormatException{L"Array size out of range for tuple/2"sv});
                };
                *intoObj = make_tuple (mapper.ToObject<T1> (s[0]), mapper.ToObject<T2> (s[1]));
            }}};
    }
    template <typename T1, typename T2, typename T3>
    ObjectVariantMapper::TypeMappingDetails ObjectVariantMapper::MakeCommonSerializer_ (const tuple<T1, T2, T3>*)
    {
        // render as array of three elements
        return TypeMappingDetails{
            typeid (tuple<T1, T2, T3>),
            FromObjectMapperType<tuple<T1, T2, T3>>{[] (const ObjectVariantMapper& mapper, const tuple<T1, T2, T3>* fromObj) -> VariantValue {
                return VariantValue{Sequence<VariantValue>{mapper.FromObject<T1> (std::get<0> (*fromObj)), mapper.FromObject<T2> (std::get<1> (*fromObj)), mapper.FromObject<T3> (std::get<2> (*fromObj))}};
            }},
            ToObjectMapperType<tuple<T1, T2, T3>>{[] (const ObjectVariantMapper& mapper, const VariantValue& d, tuple<T1, T2, T3>* intoObj) -> void {
                Sequence<VariantValue> s = d.As<Sequence<VariantValue>> ();
                if (s.size () < 3) {
                    Execution::Throw (BadFormatException{L"Array size out of range for tuple/3"sv});
                };
                *intoObj = make_tuple (mapper.ToObject<T1> (s[0]), mapper.ToObject<T2> (s[1]), mapper.ToObject<T3> (s[2]));
            }}};
    }
    template <typename T>
    inline ObjectVariantMapper::TypeMappingDetails ObjectVariantMapper::MakeCommonSerializer_ (const Set<T>*)
    {
        return MakeCommonSerializer_WithAdder<Set<T>> ();
    }
    template <typename T>
    inline ObjectVariantMapper::TypeMappingDetails ObjectVariantMapper::MakeCommonSerializer_ (const Containers::SortedCollection<T>*)
    {
        return MakeCommonSerializer_WithAdder<Containers::SortedCollection<T>> ();
    }
    template <typename T, typename KEY_TYPE, typename TRAITS>
    inline ObjectVariantMapper::TypeMappingDetails ObjectVariantMapper::MakeCommonSerializer_ (const Containers::SortedKeyedCollection<T, KEY_TYPE, TRAITS>*)
    {
        return MakeCommonSerializer_WithAdder<Containers::SortedKeyedCollection<T, KEY_TYPE, TRAITS>> ();
    }
    template <typename KEY_TYPE, typename VALUE_TYPE>
    inline ObjectVariantMapper::TypeMappingDetails ObjectVariantMapper::MakeCommonSerializer_ (const Containers::SortedMapping<KEY_TYPE, VALUE_TYPE>*)
    {
        // NB: We default to 'json object/mapping' because this is the overwhelmingly most commonly expected mapping (especially to JSON), but
        // MakeCommonSerializer_MappingAsArrayOfKeyValuePairs is more general. If KEY_TYPE is not convertible to a string, or you wish to strucutre
        // the VariantValue (typically think JSON representation) as an array of Key/Value pairs, then use MakeCommonSerializer_MappingAsArrayOfKeyValuePairs
        return MakeCommonSerializer_MappingWithStringishKey<Containers::SortedMapping<KEY_TYPE, VALUE_TYPE>> ();
    }
    template <typename T>
    inline ObjectVariantMapper::TypeMappingDetails ObjectVariantMapper::MakeCommonSerializer_ (const Containers::SortedMultiSet<T>*)
    {
        return MakeCommonSerializer_WithAdder<Containers::SortedMultiSet<T>> ();
    }
    template <typename T>
    inline ObjectVariantMapper::TypeMappingDetails ObjectVariantMapper::MakeCommonSerializer_ (const Containers::SortedSet<T>*)
    {
        return MakeCommonSerializer_WithAdder<Containers::SortedSet<T>> ();
    }
    template <typename T, typename TRAITS>
    inline ObjectVariantMapper::TypeMappingDetails ObjectVariantMapper::MakeCommonSerializer_ (const Traversal::DiscreteRange<T, TRAITS>*)
    {
        return MakeCommonSerializer_Range_<Traversal::DiscreteRange<T, TRAITS>> ();
    }
    template <typename T, typename TRAITS, typename... ARGS>
    inline ObjectVariantMapper::TypeMappingDetails ObjectVariantMapper::MakeCommonSerializer_ (const Traversal::Range<T, TRAITS>*, ARGS&&... args)
    {
        return MakeCommonSerializer_Range_<Traversal::Range<T, TRAITS>> (forward<ARGS> (args)...);
    }
    template <typename T>
    inline ObjectVariantMapper::TypeMappingDetails ObjectVariantMapper::MakeCommonSerializer_ (const T*, enable_if_t<is_enum_v<T>>*)
    {
        return MakeCommonSerializer_NamedEnumerations<T> ();
    }
    template <typename T, size_t SZ>
    ObjectVariantMapper::TypeMappingDetails ObjectVariantMapper::MakeCommonSerializer_ (const T (*)[SZ])
    {
        // @todo - see https://stroika.atlassian.net/browse/STK-581 - to switch from generic to 'T' based mapper.
        auto fromObjectMapper = [] (const ObjectVariantMapper& mapper, const void* fromObjOfTypeT) -> VariantValue {
            RequireNotNull (fromObjOfTypeT);
            FromObjectMapperType<T> valueMapper{mapper.FromObjectMapper<T> ()}; // optimization if > 1 array elt, and anti-optimization array.size == 0
            Sequence<VariantValue>  s;
            const T*                actualMember{reinterpret_cast<const T*> (fromObjOfTypeT)};
            for (auto i = actualMember; i < actualMember + SZ; ++i) {
                s.Append (mapper.FromObject<T> (valueMapper, *i));
            }
            return VariantValue{s};
        };
        auto toObjectMapper = [] (const ObjectVariantMapper& mapper, const VariantValue& d, void* intoObjOfTypeT) -> void {
            RequireNotNull (intoObjOfTypeT);
            Sequence<VariantValue> s = d.As<Sequence<VariantValue>> ();
            T*                     actualMember{reinterpret_cast<T*> (intoObjOfTypeT)};
            if (s.size () > SZ) [[unlikely]] {
                DbgTrace (L"Array ('%s') actual size %d out of range", Characters::ToString (typeid (T[SZ])).c_str (), static_cast<int> (s.size ()));
                Execution::Throw (BadFormatException{L"Array size out of range"sv});
            }
            ToObjectMapperType<T>
                   valueMapper{mapper.ToObjectMapper<T> ()}; // optimization if > 1 array elt, and anti-optimization array.size == 0
            size_t idx = 0;
            for (const auto& i : s) {
                actualMember[idx++] = mapper.ToObject<T> (valueMapper, i);
            }
            while (idx < SZ) {
                actualMember[idx++] = T{};
            }
        };
        return TypeMappingDetails{typeid (T[SZ]), fromObjectMapper, toObjectMapper};
    }
    template <typename KEY_TYPE, typename VALUE_TYPE, typename ACTUAL_CONTAINER_TYPE>
    ObjectVariantMapper::TypeMappingDetails ObjectVariantMapper::MakeCommonSerializer_WithKeyValuePairAdd_ ()
    {
        auto fromObjectMapper = [] (const ObjectVariantMapper& mapper, const ACTUAL_CONTAINER_TYPE* fromObjOfTypeT) -> VariantValue {
            RequireNotNull (fromObjOfTypeT);
            FromObjectMapperType<KEY_TYPE>   keyMapper{mapper.FromObjectMapper<KEY_TYPE> ()};
            FromObjectMapperType<VALUE_TYPE> valueMapper{mapper.FromObjectMapper<VALUE_TYPE> ()};
            Sequence<VariantValue>           s;
            for (const auto& i : *fromObjOfTypeT) {
                Sequence<VariantValue> encodedPair;
                encodedPair.Append (mapper.FromObject<KEY_TYPE> (keyMapper, i.fKey));
                encodedPair.Append (mapper.FromObject<VALUE_TYPE> (valueMapper, i.fValue));
                s.Append (VariantValue{encodedPair});
            }
            return VariantValue{s};
        };
        auto toObjectMapper = [] (const ObjectVariantMapper& mapper, const VariantValue& d, ACTUAL_CONTAINER_TYPE* intoObjOfTypeT) -> void {
            RequireNotNull (intoObjOfTypeT);
            /*
             *  NB: When you mixup having an array and an object (say because of writing with
             *  MakeCommonSerializer_ContainerWithStringishKey and reading back with this regular Mapping serializer?) or for other reasons,
             *  the covnersion to d.As<Sequence<VariantValue>> () can fail with a format exception.
             *
             *  This requires you wrote with the above serializer.
             */
            ToObjectMapperType<KEY_TYPE>   keyMapper{mapper.ToObjectMapper<KEY_TYPE> ()};
            ToObjectMapperType<VALUE_TYPE> valueMapper{mapper.ToObjectMapper<VALUE_TYPE> ()};
            Sequence<VariantValue>         s = d.As<Sequence<VariantValue>> ();
            intoObjOfTypeT->clear ();
            for (const VariantValue& encodedPair : s) {
                Sequence<VariantValue> p = encodedPair.As<Sequence<VariantValue>> ();
                if (p.size () != 2) [[unlikely]] {
                    using namespace Characters;
                    DbgTrace (L"Container with Key/Value pair ('%s') element with item count (%d) other than 2", Characters::ToString (typeid (ACTUAL_CONTAINER_TYPE)).c_str (), static_cast<int> (p.size ()));
                    Execution::Throw (BadFormatException{L"Container with Key/Value pair element with item count other than 2"_k});
                }
                intoObjOfTypeT->Add (mapper.ToObject<KEY_TYPE> (keyMapper, p[0]), mapper.ToObject<VALUE_TYPE> (valueMapper, p[1]));
            }
        };
        return TypeMappingDetails{typeid (ACTUAL_CONTAINER_TYPE), fromObjectMapper, toObjectMapper};
    }
    template <typename ENUM_TYPE>
    ObjectVariantMapper::TypeMappingDetails ObjectVariantMapper::MakeCommonSerializer_NamedEnumerations (const Containers::Bijection<ENUM_TYPE, String>& nameMap)
    {
        static_assert (is_enum_v<ENUM_TYPE>, "MakeCommonSerializer_NamedEnumerations only works for enum types");
        using SerializeAsType = typename underlying_type<ENUM_TYPE>::type;
        static_assert (sizeof (SerializeAsType) == sizeof (ENUM_TYPE), "underlyingtype?");
        FromObjectMapperType<ENUM_TYPE> fromObjectMapper = [nameMap] ([[maybe_unused]] const ObjectVariantMapper& mapper, const ENUM_TYPE* fromObjOfTypeT) -> VariantValue {
            RequireNotNull (fromObjOfTypeT);
            Assert (sizeof (SerializeAsType) == sizeof (ENUM_TYPE));
            Assert (static_cast<ENUM_TYPE> (static_cast<SerializeAsType> (*fromObjOfTypeT)) == *fromObjOfTypeT); // no round-trip loss
            return VariantValue{*nameMap.Lookup (*fromObjOfTypeT)};
        };
        ToObjectMapperType<ENUM_TYPE> toObjectMapper = [nameMap] ([[maybe_unused]] const ObjectVariantMapper& mapper, const VariantValue& d, ENUM_TYPE* intoObjOfTypeT) -> void {
            RequireNotNull (intoObjOfTypeT);
            auto optVal = nameMap.InverseLookup (d.As<String> ());
            if (not optVal.has_value ()) [[unlikely]] {
                DbgTrace (L"Enumeration ('%s') value '%s' out of range", Characters::ToString (typeid (ENUM_TYPE)).c_str (), d.As<String> ().c_str ());
                Execution::Throw (BadFormatException{L"Enumeration value out of range"sv});
            }
            *intoObjOfTypeT = *optVal;
        };
        return TypeMappingDetails{typeid (ENUM_TYPE), fromObjectMapper, toObjectMapper};
    }
    template <typename ENUM_TYPE>
    inline ObjectVariantMapper::TypeMappingDetails ObjectVariantMapper::MakeCommonSerializer_NamedEnumerations (const Configuration::EnumNames<ENUM_TYPE>& nameMap)
    {
        return MakeCommonSerializer_NamedEnumerations (Containers::Bijection<ENUM_TYPE, String>{nameMap});
    }
    template <typename ENUM_TYPE>
    ObjectVariantMapper::TypeMappingDetails ObjectVariantMapper::MakeCommonSerializer_EnumAsInt ()
    {
        /*
         *  Note: we cannot get the enumeration print names - in general. That would be nicer to read, but we don't have
         *  the data, and this is simple and efficient.
         *
         *  See MakeCommonSerializer_NamedEnumerations
         */
        static_assert (is_enum_v<ENUM_TYPE>, "This only works for enum types");
        using SerializeAsType = typename underlying_type<ENUM_TYPE>::type;
        static_assert (sizeof (SerializeAsType) == sizeof (ENUM_TYPE), "underlyingtype?");
        FromObjectMapperType<ENUM_TYPE> fromObjectMapper = [] ([[maybe_unused]] const ObjectVariantMapper& mapper, const ENUM_TYPE* fromObjOfTypeT) -> VariantValue {
            RequireNotNull (fromObjOfTypeT);
            Assert (static_cast<ENUM_TYPE> (static_cast<SerializeAsType> (*fromObjOfTypeT)) == *fromObjOfTypeT); // no round-trip loss
            return VariantValue{static_cast<SerializeAsType> (*fromObjOfTypeT)};
        };
        ToObjectMapperType<ENUM_TYPE> toObjectMapper = [] ([[maybe_unused]] const ObjectVariantMapper& mapper, const VariantValue& d, ENUM_TYPE* intoObjOfTypeT) -> void {
            RequireNotNull (intoObjOfTypeT);
            *intoObjOfTypeT = static_cast<ENUM_TYPE> (d.As<SerializeAsType> ());
            Assert (static_cast<SerializeAsType> (*intoObjOfTypeT) == d.As<SerializeAsType> ()); // no round-trip loss
            if (not(ENUM_TYPE::eSTART <= *intoObjOfTypeT and *intoObjOfTypeT < ENUM_TYPE::eEND)) [[unlikely]] {
                using namespace Characters;
                DbgTrace (L"Enumeration ('%s') value %d out of range", Characters::ToString (typeid (ENUM_TYPE)).c_str (), static_cast<int> (*intoObjOfTypeT));
                Execution::Throw (BadFormatException{L"Enumeration value out of range"_k});
            }
        };
        return TypeMappingDetails{typeid (ENUM_TYPE), fromObjectMapper, toObjectMapper};
    }
    template <typename ACTUAL_CONTAINTER_TYPE, typename KEY_TYPE, typename VALUE_TYPE>
    ObjectVariantMapper::TypeMappingDetails ObjectVariantMapper::MakeCommonSerializer_MappingWithStringishKey ()
    {
        FromObjectMapperType<ACTUAL_CONTAINTER_TYPE> fromObjectMapper = [] (const ObjectVariantMapper& mapper, const ACTUAL_CONTAINTER_TYPE* fromObjOfTypeT) -> VariantValue {
            RequireNotNull (fromObjOfTypeT);
            FromObjectMapperType<KEY_TYPE>   keyMapper{mapper.FromObjectMapper<KEY_TYPE> ()};
            FromObjectMapperType<VALUE_TYPE> valueMapper{mapper.FromObjectMapper<VALUE_TYPE> ()};
            map<String, VariantValue>        m; // use std::map instead of Mapping<> as slight speed tweak to avoid virtual call adding
            for (const Common::KeyValuePair<KEY_TYPE, VALUE_TYPE>& i : *fromObjOfTypeT) {
                m.insert ({mapper.FromObject<KEY_TYPE> (keyMapper, i.fKey).template As<String> (), mapper.FromObject<VALUE_TYPE> (valueMapper, i.fValue)});
            }
            return VariantValue{Containers::Concrete::Mapping_stdmap<String, VariantValue>{move (m)}};
        };
        ToObjectMapperType<ACTUAL_CONTAINTER_TYPE> toObjectMapper = [] (const ObjectVariantMapper& mapper, const VariantValue& d, ACTUAL_CONTAINTER_TYPE* intoObjOfTypeT) -> void {
            RequireNotNull (intoObjOfTypeT);
            ToObjectMapperType<KEY_TYPE>   keyMapper{mapper.ToObjectMapper<KEY_TYPE> ()};
            ToObjectMapperType<VALUE_TYPE> valueMapper{mapper.ToObjectMapper<VALUE_TYPE> ()};
            Mapping<String, VariantValue>  m{d.As<Mapping<String, VariantValue>> ()};
            intoObjOfTypeT->clear ();
            for (const Common::KeyValuePair<String, VariantValue>& p : m) {
                intoObjOfTypeT->Add (mapper.ToObject<KEY_TYPE> (keyMapper, p.fKey), mapper.ToObject<VALUE_TYPE> (valueMapper, p.fValue));
            }
        };
        return TypeMappingDetails{typeid (ACTUAL_CONTAINTER_TYPE), fromObjectMapper, toObjectMapper};
    }
    template <typename ACTUAL_CONTAINTER_TYPE, typename KEY_TYPE, typename VALUE_TYPE>
    inline ObjectVariantMapper::TypeMappingDetails ObjectVariantMapper::MakeCommonSerializer_MappingAsArrayOfKeyValuePairs ()
    {
        return MakeCommonSerializer_WithKeyValuePairAdd_<KEY_TYPE, VALUE_TYPE, ACTUAL_CONTAINTER_TYPE> ();
    }
    template <typename RANGE_TYPE>
    ObjectVariantMapper::TypeMappingDetails ObjectVariantMapper::MakeCommonSerializer_Range_ (const RangeSerializerOptions& options)
    {
        static const String              kLowerBoundLabel_{L"LowerBound"sv};
        static const String              kUpperBoundLabel_{L"UpperBound"sv};
        String                           lowerBoundLabel  = options.fLowerBoundFieldName.value_or (kLowerBoundLabel_);
        String                           upperBoundLabel  = options.fUpperBoundFieldName.value_or (kUpperBoundLabel_);
        FromObjectMapperType<RANGE_TYPE> fromObjectMapper = [=] (const ObjectVariantMapper& mapper, const RANGE_TYPE* fromObjOfTypeT) -> VariantValue {
            RequireNotNull (fromObjOfTypeT);
            using value_type = typename RANGE_TYPE::value_type;
            Mapping<String, VariantValue> m;
            if (fromObjOfTypeT->empty ()) {
                return VariantValue{};
            }
            else {
                FromObjectMapperType<value_type> valueMapper{mapper.FromObjectMapper<value_type> ()};
                m.Add (lowerBoundLabel, mapper.FromObject<value_type> (valueMapper, fromObjOfTypeT->GetLowerBound ()));
                m.Add (upperBoundLabel, mapper.FromObject<value_type> (valueMapper, fromObjOfTypeT->GetUpperBound ()));
                return VariantValue{m};
            }
        };
        ToObjectMapperType<RANGE_TYPE> toObjectMapper = [=] (const ObjectVariantMapper& mapper, const VariantValue& d, RANGE_TYPE* intoObjOfTypeT) -> void {
            RequireNotNull (intoObjOfTypeT);
            using value_type = typename RANGE_TYPE::value_type;
            Mapping<String, VariantValue> m{d.As<Mapping<String, VariantValue>> ()};
            if (m.empty ()) {
                *intoObjOfTypeT = RANGE_TYPE (); // empty maps to empty
            }
            else {
                if (m.size () != 2) [[unlikely]] {
                    DbgTrace (L"Range ('%s') element needs LowerBound and UpperBound", Characters::ToString (typeid (RANGE_TYPE)).c_str ());
                    Execution::Throw (BadFormatException{L"Range needs LowerBound and UpperBound"sv});
                }
                if (not m.ContainsKey (lowerBoundLabel)) [[unlikely]] {
                    DbgTrace (L"Range ('%s') element needs LowerBound", Characters::ToString (typeid (RANGE_TYPE)).c_str ());
                    Execution::Throw (BadFormatException{L"Range needs 'LowerBound' element"sv});
                }
                if (not m.ContainsKey (upperBoundLabel)) [[unlikely]] {
                    DbgTrace (L"Range ('%s') element needs UpperBound", Characters::ToString (typeid (RANGE_TYPE)).c_str ());
                    Execution::Throw (BadFormatException{L"Range needs 'UpperBound' element"sv});
                }
                ToObjectMapperType<value_type> valueMapper{mapper.ToObjectMapper<value_type> ()};
                value_type                     from{mapper.ToObject<value_type> (valueMapper, *m.Lookup (lowerBoundLabel))};
                value_type                     to{mapper.ToObject<value_type> (valueMapper, *m.Lookup (upperBoundLabel))};
                *intoObjOfTypeT = CheckedConverter_Range<RANGE_TYPE> (from, to);
            }
        };
        return TypeMappingDetails{typeid (RANGE_TYPE), fromObjectMapper, toObjectMapper};
    }
    template <typename CLASS>
    ObjectVariantMapper::TypeMappingDetails ObjectVariantMapper::MakeCommonSerializer_ForClassObject_ (const type_index& forTypeInfo, [[maybe_unused]] size_t n, const Traversal::Iterable<StructFieldInfo>& fields, const function<void (VariantValue*)>& preflightBeforeToObject) const
    {
        if constexpr (qDebug) {
            for ([[maybe_unused]] const auto& i : fields) {
                Require (i.fFieldMetaInfo.fOffset < n);
            }
            {
                // assure each field unique
                Containers::MultiSet<size_t> t;
                for (const auto& i : fields) {
                    t.Add (i.fFieldMetaInfo.fOffset);
                }
                for (const auto& i : t) {
                    [[maybe_unused]] bool alreadyInListOfFields = not(i.fCount == 1);
                    WeakAssert (not alreadyInListOfFields); //  not necessarily something we want to prohibit, but overwhelmingly likely a bug/typo
                }
            }
            {
                // Assure for each field type is registered. This is helpfull 99% of the time the assert is triggered.
                // If you ever need to avoid it (I don't see how because this mapper doesn't work with circular data structures)
                // you can just define a bogus mapper temporarily, and then reset it to the real one before use.
                for (const auto& i : fields) {
                    // don't need to register the type mapper if its specified as a field
                    if (not i.fOverrideTypeMapper.has_value ()) {
                        (void)Lookup_ (i.fFieldMetaInfo.fTypeInfo);
                    }
                }
            }
        }
        FromObjectMapperType<CLASS> fromObjectMapper = [fields] (const ObjectVariantMapper& mapper, const CLASS* fromObjOfTypeT) -> VariantValue {
#if Stroika_Foundation_DataExchange_ObjectVariantMapper_USE_NOISY_TRACE_IN_THIS_MODULE_
            Debug::TraceContextBumper ctx{L"ObjectVariantMapper::TypeMappingDetails::{}::fFromObjectMapper"};
#endif
            map<String, VariantValue> m; //slight performance tweak, build STL container and then convert
            for (const auto& i : fields) {
#if Stroika_Foundation_DataExchange_ObjectVariantMapper_USE_NOISY_TRACE_IN_THIS_MODULE_
                DbgTrace (L"fieldname = %s, offset=%d", i.fSerializedFieldName.c_str (), i.fFieldMetaInfo.fOffset);
#endif
                FromGenericObjectMapperType toGenericVariantMapper = i.fOverrideTypeMapper ? i.fOverrideTypeMapper->fFromObjectMapper : mapper.Lookup_ (i.fFieldMetaInfo.fTypeInfo).fFromObjectMapper;
                VariantValue                vv                     = toGenericVariantMapper (mapper, reinterpret_cast<const std::byte*> (fromObjOfTypeT) + i.fFieldMetaInfo.fOffset);
                if (i.fNullFields == ObjectVariantMapper::StructFieldInfo::eIncludeNullFields or vv.GetType () != VariantValue::eNull) {
                    m.insert ({i.fSerializedFieldName, vv});
                }
            }
            return VariantValue{Containers::Concrete::Mapping_stdmap<String, VariantValue>{move (m)}};
        };
        ToObjectMapperType<CLASS> toObjectMapper = [fields, preflightBeforeToObject] (const ObjectVariantMapper& mapper, const VariantValue& d, CLASS* intoObjOfTypeT) -> void {
#if Stroika_Foundation_DataExchange_ObjectVariantMapper_USE_NOISY_TRACE_IN_THIS_MODULE_
            Debug::TraceContextBumper ctx{L"ObjectVariantMapper::TypeMappingDetails::{}::fToObjectMapper"};
#endif
            RequireNotNull (intoObjOfTypeT);
            VariantValue v2Decode = d;
            if (preflightBeforeToObject != nullptr) {
                preflightBeforeToObject (&v2Decode);
            }
            Mapping<String, VariantValue> m = v2Decode.As<Mapping<String, VariantValue>> ();
            for (const auto& i : fields) {
                optional<VariantValue> o = m.Lookup (i.fSerializedFieldName);
#if Stroika_Foundation_DataExchange_ObjectVariantMapper_USE_NOISY_TRACE_IN_THIS_MODULE_
                DbgTrace (L"fieldname = %s, offset=%d, present=%d", i.fSerializedFieldName.c_str (), i.fFieldMetaInfo.fOffset, o.has_value ());
#endif
                if (o) {
                    ToGenericObjectMapperType fromGenericVariantMapper = i.fOverrideTypeMapper ? i.fOverrideTypeMapper->fToObjectMapper : mapper.Lookup_ (i.fFieldMetaInfo.fTypeInfo).fToObjectMapper;
                    fromGenericVariantMapper (mapper, *o, reinterpret_cast<std::byte*> (intoObjOfTypeT) + i.fFieldMetaInfo.fOffset);
                }
            }
        };

        return TypeMappingDetails{forTypeInfo, fromObjectMapper, toObjectMapper};
    }
    template <typename CLASS, typename BASE_CLASS>
    ObjectVariantMapper::TypeMappingDetails ObjectVariantMapper::MakeCommonSerializer_ForClassObject_ (const type_index& forTypeInfo, [[maybe_unused]] size_t n, const Traversal::Iterable<StructFieldInfo>& fields, const function<void (VariantValue*)>& preflightBeforeToObject, const optional<type_index>& baseClassTypeInfo) const
    {
        if constexpr (qDebug) {
            for ([[maybe_unused]] const auto& i : fields) {
                Require (i.fFieldMetaInfo.fOffset < n);
            }
            {
                // assure each field unique
                Containers::MultiSet<size_t> t;
                for (const auto& i : fields) {
                    t.Add (i.fFieldMetaInfo.fOffset);
                }
                for (const auto& i : t) {
                    [[maybe_unused]] bool alreadyInListOfFields = not(i.fCount == 1);
                    Require (not alreadyInListOfFields); //  not necessarily something we want to prohibit, but overwhelmingly likely a bug/typo
                }
            }
            {
                // Assure for each field type is registered. This is helpfull 99% of the time the assert is triggered.
                // If you ever need to avoid it (I don't see how because this mapper doesn't work with circular data structures)
                // you can just define a bogus mapper temporarily, and then reset it to the real one before use.
                for (const auto& i : fields) {
                    // don't need to register the type mapper if its specified as a field
                    if (not i.fOverrideTypeMapper.has_value ()) {
                        (void)Lookup_ (i.fFieldMetaInfo.fTypeInfo);
                    }
                }
                if (baseClassTypeInfo) {
                    (void)Lookup_ (*baseClassTypeInfo);
                }
            }
        }
        FromObjectMapperType<CLASS> fromObjectMapper = [fields, baseClassTypeInfo] (const ObjectVariantMapper& mapper, const CLASS* fromObjOfTypeT) -> VariantValue {
#if Stroika_Foundation_DataExchange_ObjectVariantMapper_USE_NOISY_TRACE_IN_THIS_MODULE_
            Debug::TraceContextBumper ctx{L"ObjectVariantMapper::TypeMappingDetails::{}::fFromObjectMapper"};
#endif
            Mapping<String, VariantValue> m;
            if (baseClassTypeInfo) {
                m = mapper.Lookup_ (typeid (BASE_CLASS)).FromObjectMapper<BASE_CLASS> () (mapper, fromObjOfTypeT).template As<Mapping<String, VariantValue>> (); // so we can extend
            }
            for (const auto& i : fields) {
#if Stroika_Foundation_DataExchange_ObjectVariantMapper_USE_NOISY_TRACE_IN_THIS_MODULE_
                DbgTrace (L"fieldname = %s, offset=%d", i.fSerializedFieldName.c_str (), i.fFieldMetaInfo.fOffset);
#endif
                FromGenericObjectMapperType fromGenericObjectMapper = i.fOverrideTypeMapper ? i.fOverrideTypeMapper->fFromObjectMapper : mapper.Lookup_ (i.fFieldMetaInfo.fTypeInfo).fFromObjectMapper;
                VariantValue                vv                      = fromGenericObjectMapper (mapper, reinterpret_cast<const std::byte*> (fromObjOfTypeT) + i.fFieldMetaInfo.fOffset);
                if (i.fNullFields == ObjectVariantMapper::StructFieldInfo::NullFieldHandling::eInclude or vv.GetType () != VariantValue::eNull) {
                    m.Add (i.fSerializedFieldName, vv);
                }
            }
            return VariantValue{m};
        };
        ToObjectMapperType<CLASS> toObjectMapper = [fields, baseClassTypeInfo, preflightBeforeToObject] (const ObjectVariantMapper& mapper, const VariantValue& d, CLASS* intoObjOfTypeT) -> void {
#if Stroika_Foundation_DataExchange_ObjectVariantMapper_USE_NOISY_TRACE_IN_THIS_MODULE_
            Debug::TraceContextBumper ctx{L"ObjectVariantMapper::TypeMappingDetails::{}::fToObjectMapper"};
#endif
            RequireNotNull (intoObjOfTypeT);
            VariantValue v2Decode = d;
            if (preflightBeforeToObject != nullptr) {
                preflightBeforeToObject (&v2Decode);
            }
            if (baseClassTypeInfo) {
                mapper.Lookup_ (typeid (BASE_CLASS)).ToObjectMapper<BASE_CLASS> () (mapper, d, intoObjOfTypeT);
            }
            Mapping<String, VariantValue> m = v2Decode.As<Mapping<String, VariantValue>> ();
            for (const auto& i : fields) {
                optional<VariantValue> o = m.Lookup (i.fSerializedFieldName);
#if Stroika_Foundation_DataExchange_ObjectVariantMapper_USE_NOISY_TRACE_IN_THIS_MODULE_
                DbgTrace (L"fieldname = %s, offset=%d, present=%d", i.fSerializedFieldName.c_str (), i.fFieldMetaInfo.fOffset, o.has_value ());
#endif
                if (o) {
                    ToGenericObjectMapperType toGenericObjectMapper = i.fOverrideTypeMapper ? i.fOverrideTypeMapper->fToObjectMapper : mapper.Lookup_ (i.fFieldMetaInfo.fTypeInfo).fToObjectMapper;
                    toGenericObjectMapper (mapper, *o, reinterpret_cast<std::byte*> (intoObjOfTypeT) + i.fFieldMetaInfo.fOffset);
                }
            }
        };
        return TypeMappingDetails{forTypeInfo, fromObjectMapper, toObjectMapper};
    }
}

#endif /*_Stroika_Foundation_DataExchange_ObjectVariantMapper_inl_*/<|MERGE_RESOLUTION|>--- conflicted
+++ resolved
@@ -363,39 +363,6 @@
             (void)Lookup_ (typeid (T)); // just for side-effect of assert check
         }
     }
-<<<<<<< HEAD
-    template <typename T>
-    inline void ObjectVariantMapper::AssertDependentTypesAlreadyInRegistry_ (const Containers::SortedCollection<T>*)
-    {
-        if constexpr (qDebug) {
-            (void)Lookup_ (typeid (T)); // just for side-effect of assert check
-        }
-    }
-    template <typename T, typename KEY_TYPE, typename TRAITS>
-    inline void ObjectVariantMapper::AssertDependentTypesAlreadyInRegistry_ (Containers::SortedKeyedCollection<T, KEY_TYPE, TRAITS>*)
-    {
-        if constexpr (qDebug) {
-            (void)Lookup_ (typeid (T));        // just for side-effect of assert check
-            (void)Lookup_ (typeid (KEY_TYPE)); // just for side-effect of assert check
-        }
-    }
-    template <typename KEY_TYPE, typename VALUE_TYPE>
-    inline void ObjectVariantMapper::AssertDependentTypesAlreadyInRegistry_ (const Containers::SortedMapping<KEY_TYPE, VALUE_TYPE>*)
-    {
-        if constexpr (qDebug) {
-            (void)Lookup_ (typeid (KEY_TYPE));   // just for side-effect of assert check
-            (void)Lookup_ (typeid (VALUE_TYPE)); // just for side-effect of assert check
-        }
-    }
-    template <typename T>
-    inline void ObjectVariantMapper::AssertDependentTypesAlreadyInRegistry_ (const Containers::SortedSet<T>*)
-    {
-        if constexpr (qDebug) {
-            (void)Lookup_ (typeid (T)); // just for side-effect of assert check
-        }
-    }
-=======
->>>>>>> c38e5031
     template <typename T, typename TRAITS>
     inline void ObjectVariantMapper::AssertDependentTypesAlreadyInRegistry_ (const Execution::Synchronized<T, TRAITS>*)
     {

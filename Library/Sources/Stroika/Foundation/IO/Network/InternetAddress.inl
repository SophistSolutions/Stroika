--- conflicted
+++ resolved
@@ -266,11 +266,7 @@
     {
         return TWC_ (*this, rhs) == 0;
     }
-<<<<<<< HEAD
-    inline Common::strong_ordering InternetAddress::TWC_ (const InternetAddress& lhs, const InternetAddress& rhs)
-=======
     inline strong_ordering InternetAddress::TWC_ (const InternetAddress& lhs, const InternetAddress& rhs)
->>>>>>> 9e62fa46
     {
         if (auto cmp = Common::ThreeWayCompare (lhs.fAddressFamily_, rhs.fAddressFamily_); cmp != strong_ordering::equal) {
             return cmp;
@@ -287,11 +283,7 @@
             } break;
         }
         //AssertNotReached ();  @todo - this really should be an assertion failure, but tricky cuz constexpr function could fix with template)
-<<<<<<< HEAD
-        return Common::kEqual;
-=======
         return strong_ordering::equal;
->>>>>>> 9e62fa46
     }
 
     namespace V4 {

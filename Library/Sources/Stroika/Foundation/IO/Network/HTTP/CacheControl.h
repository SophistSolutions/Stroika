/*
 * Copyright(c) Sophist Solutions, Inc. 1990-2022.  All rights reserved
 */
#ifndef _Stroika_Foundation_IO_Network_HTTP_CacheControl_h_
#define _Stroika_Foundation_IO_Network_HTTP_CacheControl_h_ 1

#include "../../../StroikaPreComp.h"

#include <optional>

#include "../../../Characters/String.h"
#include "../../../Configuration/Enumeration.h"

/**
 */

namespace Stroika::Foundation::IO::Network::HTTP {

    /**
     *  Support Cache-Control headers
     *      @see https://developer.mozilla.org/en-US/docs/Web/HTTP/Headers/Cache-Control
     *      @see https://tools.ietf.org/html/rfc7234 (Hypertext Transfer Protocol (HTTP/1.1): Caching)
     * 
     *  \par Example Usage
     *      \code
     *          auto cc1 = CacheControl{CacheControl::eNoStore};                                // Cache-Control: no-store
     *          auto cc2 = CacheControl{.fStoreRestriction=CacheControl::eNoStore, .fMaxAge=0}; // Cache-Control: no-store, max-age=0
     *          auto cc3 = CacheControl{.fMaxAge=1234};                                         // Cache-Control: max-age=1234
     *          auto cc3 = CacheControl{.fMaxAge=604800};                                       // Cache-Control: public, max-age=604800
     *      \endcode
     * 
     *  \par Example Usage (@see https://developer.mozilla.org/en-US/docs/Web/HTTP/Headers/Cache-Control#caching_static_assets)
     *      \code
     *          auto cc = CacheControl{.fVisibility=CacheControl::ePublic, .fImmutable=true, .fMaxAge=CacheControl::kMaximumAgeValue}; // Cache-Control: public, max-age=2147483647, immutable
     *          see kImmutable
     *      \endcode
     * 
     *  \par Example Usage (@see https://developer.mozilla.org/en-US/docs/Web/HTTP/Headers/Cache-Control#preventing_caching)
     *      \code
     *          auto cc1 = CacheControl{.fStoreRestriction=CacheControl::StoreRestriction::eNoStore};             // Cache-Control: no-store
     *          auto cc2 = CacheControl{.fStoreRestriction=CacheControl::StoreRestriction::eNoStore, .fMaxAge=0}; // Cache-Control: no-store max-age=0; like above but forces clear of existing cached item
     *          see kDisableCaching
     *      \endcode
     *
     *  \par Example Usage (Web-Services) - just a rough example cuz this will depend alot on the web-service
     *      \code
     *          auto cc1 = CacheControl{.fVisibility=CacheControl::ePrivate, .fMaxAge=Duration{30s}.As<int> ()}; // Cache-Control: private, max-age=30
     *          auto cc2 = CacheControl::kDisableCaching;
     *          // @see https://developer.mozilla.org/en-US/docs/Web/HTTP/Headers/Cache-Control#requiring_revalidation
     *          auto cc3 = CacheControl{.fStoreRestriction=CacheControl::StoreRestriction::eNoCache};             // Cache-Control: no-cache
     *          auto cc3 = CacheControl{.fMaxAge=0, .fMustRevalidate=true};                                       // Cache-Control: max-age=0, must-revalidate
     *          auto cc4 = CacheControl::kMustRevalidate;
     *          auto cc5 = CacheControl::kPrivateMustRevalidate;        // ** probably best to use for most webservice calls, except those that have side-effects, and those should use kDisableCaching **
     *      \endcode
     */
    struct CacheControl {

        /**
         *  The Parse the header, SILENTLY ignorning anything in the header which is unrecognized.
         */
        static CacheControl Parse (const Characters::String& headerValue);

        /**
         *  @see https://developer.mozilla.org/en-US/docs/Web/HTTP/Headers/Cache-Control#cacheability
         *
         *  \note   Configuration::DefaultNames<> supported
         */
        enum class Cacheability {
            ePublic,  // The response may be stored by any cache, even if the response is normally non-cacheable
            ePrivate, // The response may be stored only by a browser's cache, even if the response is normally non-cacheable
            eNoCache, // The response may be stored by any cache, even if the response is normally non-cacheable. However, the stored response MUST always go through validation with the origin server first
            eNoStore, // The response may not be stored in any cache (can also set max-age=0 to also clear existing cache responses)

            Stroika_Define_Enum_Bounds (ePublic, eNoStore)
        };
        static constexpr Cacheability ePublic  = Cacheability::ePublic;
        static constexpr Cacheability ePrivate = Cacheability::ePrivate;
        static constexpr Cacheability eNoStore = Cacheability::eNoStore;
        static constexpr Cacheability eNoCache = Cacheability::eNoCache;

        /**
         */
        optional<Cacheability> fCacheability;

        /**
         *  The number of seconds a resource is considered fresh (**very common**)
         *  \note req fMaxAge <= kMaximumAgeValue
         */
        optional<uint32_t> fMaxAge;

        static constexpr uint32_t kMaximumAgeValue = numeric_limits<int32_t>::max (); // see https://tools.ietf.org/html/rfc7234#section-1.2.1

        /**
         */
        bool fMustRevalidate{false};

        /**
         * @see https://developer.mozilla.org/en-US/docs/Web/HTTP/Headers/Cache-Control#revalidation_and_reloading
         */
        bool fImmutable{false};

        /**
         * @see https://developer.mozilla.org/en-US/docs/Web/HTTP/Headers/Cache-Control#other
         */
        bool fNoTransform{false};

        /**
         * @see https://developer.mozilla.org/en-US/docs/Web/HTTP/Headers/Cache-Control#other
         */
        bool fOnlyIfCached{false};

        /**
         *  Used by servers just in proxying (otherwise no reason to return something with a non-zero age)
         *  \note req fMaxAge <= kMaximumAgeValue
         */
        optional<uint32_t> fAge;

        /**
         *  overrides fMaxAge & Expires, but ONLY for shared caches(e.g. proxies)
         *  \note req fMaxAge <= kMaximumAgeValue
         */
        optional<int> fSharedMaxAge;

        /**
         *  Indicates the client will accept a stale response
         */
        struct MaxStale {
            //An optional value in seconds indicates the upper limit of staleness the client will accept.
<<<<<<< HEAD
            optional<int> fAmount;
=======
            optional<int>              fAmount;
>>>>>>> 9e62fa46
            nonvirtual strong_ordering operator<=> (const MaxStale&) const = default;
        };
        optional<MaxStale> fMaxStale;

        /**
         *  Indicates the client wants a response that will still be fresh for at least the specified number of seconds
         */
        optional<int> fMinFresh;

        /**
         *  Supported values for T include:
         *      String
         */
        template <typename T>
        T As () const;

        /**
         *  @see Characters::ToString ();
         */
        nonvirtual Characters::String ToString () const;

    public:
        /**
         */
        nonvirtual strong_ordering operator<=> (const CacheControl&) const = default;

    public:
        /**
         */
        nonvirtual bool operator== (const CacheControl&) const = default;

    public:
        /**
         *  \par Example Usage (@see https://developer.mozilla.org/en-US/docs/Web/HTTP/Headers/Cache-Control#caching_static_assets)
         *      \code
         *          kImmutable = CacheControl{.fCacheability=CacheControl::ePublic, .fMaxAge=CacheControl::kMaximumAgeValue, .fImmutable=true}; // Cache-Control: public, max-age=2147483647, immutable
         *      \endcode
         */
        static const CacheControl kImmutable;

    public:
        /**
         *  \par Example Usage (@see https://developer.mozilla.org/en-US/docs/Web/HTTP/Headers/Cache-Control#preventing_caching)
         *      \code
         *          auto cc = CacheControl{.fCacheability=CacheControl::eNoStore};             // Cache-Control: no-store
         *      \endcode
         */
        static const CacheControl kDisableCaching;

    public:
        /**
         *  \brief this means you CAN cache the value, but should revalidate each time before use (so etags can be used etc)
         * 
         *  From https://developer.mozilla.org/en-US/docs/Web/HTTP/Headers/Cache-Control#requiring_revalidation:
         *    no-cache and max-age=0, must-revalidate indicates same meaning
         *
         *  \par Example Usage (@see https://developer.mozilla.org/en-US/docs/Web/HTTP/Headers/Cache-Control#requiring_revalidation)
         *      \code
         *          auto cc = CacheControl{.fCacheability=CacheControl::eNoCache};             // Cache-Control: no-cache
         *      \endcode
         */
        static const CacheControl kMustRevalidatePublic;

    public:
        /**
         *  \brief this means you CAN cache the value, but should revalidate each time before use (so etags can be used etc) - but it should not be re-used from user to user
         */
        static const CacheControl kMustRevalidatePrivate;
    };
    template <>
    Characters::String CacheControl::As () const;

#if __cpp_designated_initializers
    inline constexpr const CacheControl CacheControl::kImmutable{.fCacheability = CacheControl::ePublic, .fMaxAge = CacheControl::kMaximumAgeValue, .fImmutable = true};
#else
    inline constexpr const CacheControl CacheControl::kImmutable{CacheControl::ePublic, CacheControl::kMaximumAgeValue, false, true};
#endif
#if __cpp_designated_initializers
    inline constexpr const CacheControl CacheControl::kDisableCaching{.fCacheability = CacheControl::eNoStore};
#else
    inline constexpr const CacheControl CacheControl::kDisableCaching{CacheControl::eNoStore};
#endif
#if __cpp_designated_initializers
    inline constexpr const CacheControl CacheControl::kMustRevalidatePublic{.fCacheability = CacheControl::eNoCache};
#else
    inline constexpr const CacheControl CacheControl::kMustRevalidatePublic{CacheControl::eNoCache};
#endif
#if __cpp_designated_initializers
    inline constexpr const CacheControl CacheControl::kMustRevalidatePrivate{.fCacheability = CacheControl::ePrivate, .fMustRevalidate = true};
#else
    inline constexpr const CacheControl CacheControl::kMustRevalidatePrivate{CacheControl::ePrivate, nullopt, true};
#endif

}

/*
 ********************************************************************************
 ***************************** Implementation Details ***************************
 ********************************************************************************
 */
#include "CacheControl.inl"

#endif /*_Stroika_Foundation_IO_Network_HTTP_CacheControl_h_*/<|MERGE_RESOLUTION|>--- conflicted
+++ resolved
@@ -126,11 +126,7 @@
          */
         struct MaxStale {
             //An optional value in seconds indicates the upper limit of staleness the client will accept.
-<<<<<<< HEAD
-            optional<int> fAmount;
-=======
             optional<int>              fAmount;
->>>>>>> 9e62fa46
             nonvirtual strong_ordering operator<=> (const MaxStale&) const = default;
         };
         optional<MaxStale> fMaxStale;

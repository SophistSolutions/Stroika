/*
 * Copyright(c) Sophist Solutions, Inc. 1990-2022.  All rights reserved
 */
#include "../../StroikaPreComp.h"

#include "../../Characters/String2Int.h"
#include "../../Characters/StringBuilder.h"
#include "../../Debug/Trace.h"
#include "../../Execution/Exceptions.h"
#include "../../Math/Common.h"

#include "CIDR.h"

using namespace Stroika::Foundation;
using namespace Stroika::Foundation::Characters;
using namespace Stroika::Foundation::IO;
using namespace Stroika::Foundation::IO::Network;

/*
 ********************************************************************************
 ******************************** Network::CIDR *********************************
 ********************************************************************************
 */
CIDR::CIDR (const InternetAddress& internetAddress, unsigned int significantBits)
    : fBaseAddress_{internetAddress.KeepSignifcantBits (significantBits)}
    , fSignificantBits_{significantBits}
{
}

namespace {
    CIDR read_ (const String& cidrNotation, InternetAddress::AddressFamily addressFamily)
    {
        if (auto i = cidrNotation.RFind ('/')) {
            InternetAddress ia{cidrNotation.SubString (0, *i), addressFamily};
            unsigned int    nBits = Characters::String2Int<unsigned int> (cidrNotation.SubString (*i + 1));
<<<<<<< HEAD
            if (not ia.GetAddressSize ().has_value ()) [[unlikely]] {
                Execution::Throw (Execution::RuntimeErrorException{L"CIDR format exception: cannot use CIDR notation with that type of internet address"sv});
            }
            if (*ia.GetAddressSize () * 8 < nBits) [[unlikely]] {
                Execution::Throw (Execution::RuntimeErrorException{L"CIDR format exception: number of significant bits too large"sv});
=======
            if (not ia.GetAddressSize ().has_value ()) [[UNLIKELY_ATTR]] {
                static const Execution::RuntimeErrorException k_ = Execution::RuntimeErrorException{L"CIDR format exception: cannot use CIDR notation with that type of internet address"sv};
                Execution::Throw (k_);
            }
            if (*ia.GetAddressSize () * 8 < nBits) [[UNLIKELY_ATTR]] {
                static const Execution::RuntimeErrorException k_ = Execution::RuntimeErrorException{L"CIDR format exception: number of significant bits too large"sv};
                Execution::Throw (k_);
>>>>>>> 83351fa1
            }
            return CIDR{ia, nBits};
        }
        static const Execution::RuntimeErrorException k_ = Execution::RuntimeErrorException{L"CIDR format exception: doesn't contain a / character"sv};
        Execution::Throw (k_);
    }
}

CIDR::CIDR (const String& cidrNotation, InternetAddress::AddressFamily addressFamily)
    : CIDR{read_ (cidrNotation, addressFamily)}
{
}

template <>
String CIDR::As<String> () const
{
    return fBaseAddress_.As<String> () + L"/"sv + Characters::ToString ((int)fSignificantBits_);
}

String Network::CIDR::ToString () const
{
    return Characters::ToString (fBaseAddress_) + L"/"sv + Characters::ToString ((int)fSignificantBits_);
}

Traversal::DiscreteRange<InternetAddress> Network::CIDR::GetRange () const
{
    Require (fBaseAddress_.GetAddressSize ().has_value ());
    size_t offset = *fBaseAddress_.GetAddressSize () * 8 - fSignificantBits_;
    return Traversal::DiscreteRange<InternetAddress>{fBaseAddress_, fBaseAddress_.PinLowOrderBitsToMax (static_cast<unsigned int> (offset))};
}<|MERGE_RESOLUTION|>--- conflicted
+++ resolved
@@ -33,21 +33,13 @@
         if (auto i = cidrNotation.RFind ('/')) {
             InternetAddress ia{cidrNotation.SubString (0, *i), addressFamily};
             unsigned int    nBits = Characters::String2Int<unsigned int> (cidrNotation.SubString (*i + 1));
-<<<<<<< HEAD
             if (not ia.GetAddressSize ().has_value ()) [[unlikely]] {
-                Execution::Throw (Execution::RuntimeErrorException{L"CIDR format exception: cannot use CIDR notation with that type of internet address"sv});
-            }
-            if (*ia.GetAddressSize () * 8 < nBits) [[unlikely]] {
-                Execution::Throw (Execution::RuntimeErrorException{L"CIDR format exception: number of significant bits too large"sv});
-=======
-            if (not ia.GetAddressSize ().has_value ()) [[UNLIKELY_ATTR]] {
                 static const Execution::RuntimeErrorException k_ = Execution::RuntimeErrorException{L"CIDR format exception: cannot use CIDR notation with that type of internet address"sv};
                 Execution::Throw (k_);
             }
-            if (*ia.GetAddressSize () * 8 < nBits) [[UNLIKELY_ATTR]] {
+            if (*ia.GetAddressSize () * 8 < nBits) [[unlikely]] {
                 static const Execution::RuntimeErrorException k_ = Execution::RuntimeErrorException{L"CIDR format exception: number of significant bits too large"sv};
                 Execution::Throw (k_);
->>>>>>> 83351fa1
             }
             return CIDR{ia, nBits};
         }

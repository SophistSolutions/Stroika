/*
 * Copyright(c) Sophist Solutions, Inc. 1990-2022.  All rights reserved
 */
#ifndef _Stroika_Foundation_Characters_String_inl_
#define _Stroika_Foundation_Characters_String_inl_

/*
 ********************************************************************************
 ***************************** Implementation Details ***************************
 ********************************************************************************
 */
#include <regex>

#include "../Debug/Assertions.h"
#include "../Execution/Throw.h"

namespace Stroika::Foundation::Characters {

    /*
     ********************************************************************************
     ********************************* String::_IRep ********************************
     ********************************************************************************
     */
    inline String::_IRep::_IRep (const pair<const wchar_t*, const wchar_t*>& span)
        : _fStart{span.first}
        , _fEnd{span.second}
    {
    }
    inline String::_IRep::_IRep (const wchar_t* start, const wchar_t* end)
        : _fStart{start}
        , _fEnd{end}
    {
    }
    inline Character String::_IRep::GetAt (size_t index) const
    {
        Assert (_fStart <= _fEnd);
        Require (index < size ());
        return _fStart[index];
    }
    inline pair<const Character*, const Character*> String::_IRep::GetData () const
    {
        Assert (_fStart <= _fEnd);
        static_assert (sizeof (Character) == sizeof (wchar_t), "Character and wchar_t must be same size");
        return pair<const Character*, const Character*> (reinterpret_cast<const Character*> (_fStart), reinterpret_cast<const Character*> (_fEnd));
    }
    inline void String::_IRep::CopyTo (Character* bufFrom, [[maybe_unused]] Character* bufTo) const
    {
        RequireNotNull (bufFrom);
        Require (bufFrom + _GetLength () >= bufTo);
        size_t nChars = _GetLength ();
        (void)::memcpy (bufFrom, _Peek (), nChars * sizeof (Character));
    }
    inline void String::_IRep::CopyTo (wchar_t* bufFrom, [[maybe_unused]] wchar_t* bufTo) const
    {
        RequireNotNull (bufFrom);
        Require (bufFrom + _GetLength () >= bufTo);
        size_t nChars = _GetLength ();
        (void)::memcpy (bufFrom, _Peek (), nChars * sizeof (Character));
    }
    inline size_t String::_IRep::_GetLength () const
    {
        Assert (_fStart <= _fEnd);
        Assert (*_fEnd == '\0');
        return _fEnd - _fStart;
    }
    inline Character String::_IRep::_GetAt (size_t index) const
    {
        Assert (_fStart <= _fEnd);
        Require (index < _GetLength ());
        return _fStart[index];
    }
    inline const Character* String::_IRep::_Peek () const
    {
        Assert (_fStart <= _fEnd);
        static_assert (sizeof (Character) == sizeof (wchar_t), "Character and wchar_t must be same size");
        return (const Character*)_fStart;
    }
    inline auto String::_IRep::Find_equal_to (const Configuration::ArgByValueType<value_type>& v) const -> Traversal::Iterator<value_type>
    {
        return this->_Find_equal_to_default_implementation (v);
    }

    /*
     ********************************************************************************
     ************************************* String ***********************************
     ********************************************************************************
     */
    inline String::String (const _SharedPtrIRep& rep) noexcept
        : inherited{rep}
    {
        _AssertRepValidType ();
    }
    inline String::String (_SharedPtrIRep&& rep) noexcept
        : inherited{move (rep)}
    {
        //RequireNotNull (rep); -- logically required, but we cannot test here, must test before mem-initializers
        _AssertRepValidType ();
    }
    inline String::String ()
        : inherited{mkEmpty_ ()}
    {
        _AssertRepValidType ();
    }
    inline String::String (const wchar_t* cString)
        : inherited{cString[0] == '\0' ? mkEmpty_ () : mk_ (cString, cString + ::wcslen (cString))}
    {
        RequireNotNull (cString);
        _AssertRepValidType ();
    }
    inline String::String (const wchar_t* from, const wchar_t* to)
        : inherited{(from == to) ? mkEmpty_ () : mk_ (from, to)}
    {
        Require (from <= to);
        Require (from != nullptr or from == to);
        _AssertRepValidType ();
    }
    inline String::String (const Character* from, const Character* to)
        : inherited{(from == to) ? mkEmpty_ () : mk_ (reinterpret_cast<const wchar_t*> (from), reinterpret_cast<const wchar_t*> (to))}
    {
        static_assert (sizeof (Character) == sizeof (wchar_t), "Character and wchar_t must be same size");
        Require (from <= to);
        Require (from != nullptr or from == to);
        _AssertRepValidType ();
    }
    inline String::String (const wstring& r)
        : inherited{r.empty () ? mkEmpty_ () : mk_ (r.data (), r.data () + r.length ())}
    {
        _AssertRepValidType ();
    }
    inline String::String (const u16string& r)
        : inherited{r.empty () ? mkEmpty_ () : mk_ (r.data (), r.data () + r.length ())}
    {
        _AssertRepValidType ();
    }
    inline String::String (const u32string& r)
        : inherited{r.empty () ? mkEmpty_ () : mk_ (r.data (), r.data () + r.length ())}
    {
        _AssertRepValidType ();
    }
#if __cpp_char8_t >= 201811L
    inline String::String (const char8_t* from, const char8_t* to)
        : inherited{(from == to) ? mkEmpty_ () : FromUTF8 (from, to)}
    {
        Require ((from == nullptr) == (to == nullptr));
        Require (from <= to);
        _AssertRepValidType (); // just make sure non-null and right type
    }
#endif
    inline String::String (const char16_t* from, const char16_t* to)
        : inherited{(from == to) ? mkEmpty_ () : mk_ (from, to)}
    {
        Require ((from == nullptr) == (to == nullptr));
        Require (from <= to);
        _AssertRepValidType (); // just make sure non-null and right type
    }
    inline String::String (const char32_t* from, const char32_t* to)
        : inherited{(from == to) ? mkEmpty_ () : mk_ (from, to)}
    {
        Require ((from == nullptr) == (to == nullptr));
        Require (from <= to);
        _AssertRepValidType (); // just make sure non-null and right type
    }
    inline String String::FromNarrowString (const char* from, const locale& l)
    {
        RequireNotNull (from);
        return FromNarrowString (from, from + ::strlen (from), l);
    }
    inline String String::FromNarrowString (const string& from, const locale& l)
    {
        return FromNarrowString (from.c_str (), from.c_str () + from.length (), l);
    }
    inline String String::FromASCII (const char* from)
    {
        RequireNotNull (from);
        return FromASCII (from, from + ::strlen (from));
    }
    inline String String::FromASCII (const string& from)
    {
        return FromASCII (from.c_str (), from.c_str () + from.length ());
    }
    inline String String::FromASCII (const wchar_t* from)
    {
        RequireNotNull (from);
        return FromASCII (from, from + ::wcslen (from));
    }
    inline String String::FromASCII (const wstring& from)
    {
        return FromASCII (from.c_str (), from.c_str () + from.length ());
    }
    inline String String::FromUTF8 (const char* from)
    {
        RequireNotNull (from);
        return FromUTF8 (from, from + ::strlen (from));
    }
    inline String String::FromUTF8 (const string& from)
    {
        return FromUTF8 (from.c_str (), from.c_str () + from.length ());
    }
#if __cpp_char8_t >= 201811L
    inline String String::FromUTF8 (const char8_t* from, const char8_t* to)
    {
        return FromUTF8 (reinterpret_cast<const char*> (from), reinterpret_cast<const char*> (to));
    }
    inline String String::FromUTF8 (const char8_t* from)
    {
        return FromUTF8 (from, from + ::strlen ((const char*)from));
    }
    inline String String::FromUTF8 (const u8string& from)
    {
        return FromUTF8 (from.c_str (), from.c_str () + from.length ());
    }
#endif
    inline String String::FromISOLatin1 (const char* from)
    {
        return FromISOLatin1 (from, from + ::strlen (from));
    }
    inline String String::FromISOLatin1 (const string& from)
    {
        return FromISOLatin1 (from.c_str (), from.c_str () + from.length ());
    }
    inline void String::_AssertRepValidType () const
    {
        EnsureMember (&_SafeReadRepAccessor{this}._ConstGetRep (), String::_IRep);
    }
    inline void String::CopyTo (Character* bufFrom, Character* bufTo) const
    {
        _SafeReadRepAccessor accessor{this};
        RequireNotNull (bufFrom);
        Require (bufFrom + accessor._ConstGetRep ()._GetLength () >= bufTo);
        accessor._ConstGetRep ().CopyTo (bufFrom, bufTo);
    }
    inline void String::CopyTo (wchar_t* bufFrom, wchar_t* bufTo) const
    {
        _SafeReadRepAccessor accessor{this};
        RequireNotNull (bufFrom);
        Require (bufFrom + accessor._ConstGetRep ()._GetLength () >= bufTo);
        accessor._ConstGetRep ().CopyTo (bufFrom, bufTo);
    }
    inline size_t String::size () const
    {
        return _SafeReadRepAccessor{this}._ConstGetRep ()._GetLength ();
    }
    inline size_t String::SubString_adjust_ (unsigned int from, [[maybe_unused]] size_t myLength) const
    {
        return static_cast<size_t> (from);
    }
    inline size_t String::SubString_adjust_ (unsigned long from, [[maybe_unused]] size_t myLength) const
    {
        return static_cast<size_t> (from);
    }
    inline size_t String::SubString_adjust_ (unsigned long long from, [[maybe_unused]] size_t myLength) const
    {
        return static_cast<size_t> (from);
    }
    inline size_t String::SubString_adjust_ (int from, size_t myLength) const
    {
        return static_cast<size_t> (from < 0 ? (myLength + from) : from);
    }
    inline size_t String::SubString_adjust_ (long from, size_t myLength) const
    {
        return static_cast<size_t> (from < 0 ? (myLength + from) : from);
    }
    inline size_t String::SubString_adjust_ (long long from, size_t myLength) const
    {
        return static_cast<size_t> (from < 0 ? (myLength + from) : from);
    }
    template <typename SZ>
    inline String String::SubString (SZ from) const
    {
        _SafeReadRepAccessor accessor{this};
        size_t               myLength{accessor._ConstGetRep ()._GetLength ()};
        size_t               f = SubString_adjust_ (from, myLength);
        size_t               t = myLength;
        Require (f <= myLength);
        return SubString_ (accessor, myLength, f, t);
    }
    template <typename SZ1, typename SZ2>
    inline String String::SubString (SZ1 from, SZ2 to) const
    {
        _SafeReadRepAccessor accessor{this};
        size_t               myLength{accessor._ConstGetRep ()._GetLength ()};
        size_t               f = SubString_adjust_ (from, myLength);
        size_t               t = SubString_adjust_ (to, myLength);
        Require (f <= t);
        Require (t <= myLength);
        return SubString_ (accessor, myLength, f, t);
    }
    template <typename SZ>
    inline String String::SafeSubString (SZ from) const
    {
        _SafeReadRepAccessor accessor{this};
        size_t               myLength{accessor._ConstGetRep ()._GetLength ()};
        size_t               f = SubString_adjust_ (from, myLength);
        f                      = min (f, myLength);
        Assert (f <= myLength);
        size_t useLength{myLength - f};
        return SubString_ (accessor, myLength, f, f + useLength);
    }
    template <typename SZ1, typename SZ2>
    inline String String::SafeSubString (SZ1 from, SZ2 to) const
    {
        _SafeReadRepAccessor accessor{this};
        size_t               myLength{accessor._ConstGetRep ()._GetLength ()};
        size_t               f = SubString_adjust_ (from, myLength);
        size_t               t = SubString_adjust_ (to, myLength);
        f                      = min (f, myLength);
        t                      = min (t, myLength);
        t                      = max (t, f);
        Assert (f <= t);
        Assert (t <= myLength);
        size_t useLength = (t - f);
        return SubString_ (accessor, myLength, f, f + useLength);
    }
    inline String String::RemoveAt (size_t charAt) const
    {
        return RemoveAt (charAt, charAt + 1);
    }
    inline String String::RemoveAt (pair<size_t, size_t> fromTo) const
    {
        return RemoveAt (fromTo.first, fromTo.second);
    }
    inline bool String::empty () const
    {
        _SafeReadRepAccessor accessor{this};
        return accessor._ConstGetRep ()._GetLength () == 0;
    }
    inline void String::clear ()
    {
        *this = String{};
    }
    namespace Private_ {
        // match index starts with 1 (and requres match.size () >=2)
        inline void ExtractMatches_ ([[maybe_unused]] const wsmatch& base_match, [[maybe_unused]] size_t currentUnpackIndex)
        {
        }
        template <typename... OPTIONAL_STRINGS>
        void ExtractMatches_ (const wsmatch& base_match, size_t currentUnpackIndex, optional<String>* subMatchI, OPTIONAL_STRINGS&&... remainingSubmatches)
        {
            if (currentUnpackIndex < base_match.size ()) {
                if (subMatchI != nullptr) {
                    *subMatchI = base_match[currentUnpackIndex].str ();
                }
                ExtractMatches_ (base_match, currentUnpackIndex + 1, forward<OPTIONAL_STRINGS> (remainingSubmatches)...);
            }
        }
        const wregex& RegularExpression_GetCompiled (const RegularExpression& regExp);
    }
    template <typename... OPTIONAL_STRINGS>
    bool String::Match (const RegularExpression& regEx, OPTIONAL_STRINGS&&... subMatches) const
    {
        wstring tmp{As<wstring> ()};
        wsmatch base_match;
        if (regex_match (tmp, base_match, Private_::RegularExpression_GetCompiled (regEx))) {
            Private_::ExtractMatches_ (base_match, 1, forward<OPTIONAL_STRINGS> (subMatches)...);
            return true;
        }
        return false;
    }
    inline optional<size_t> String::Find (Character c, CompareOptions co) const
    {
        return Find (c, 0, co);
    }
    inline optional<size_t> String::Find (const String& subString, CompareOptions co) const
    {
        return Find (subString, 0, co);
    }
    inline Traversal::Iterator<Character> String::Find (const function<bool (Character item)>& that) const
    {
        return inherited::Find (that);
    }
    inline bool String::Contains (Character c, CompareOptions co) const
    {
        return static_cast<bool> (Find (c, co));
    }
    inline bool String::Contains (const String& subString, CompareOptions co) const
    {
        return static_cast<bool> (Find (subString, co));
    }
    inline String String::Replace (pair<size_t, size_t> fromTo, const String& replacement) const
    {
        return Replace (fromTo.first, fromTo.second, replacement);
    }
    inline String String::InsertAt (Character c, size_t at) const
    {
        return InsertAt (&c, &c + 1, at);
    }
    inline String String::InsertAt (const String& s, size_t at) const
    {
        _SafeReadRepAccessor                     copyAccessor{&s};
        pair<const Character*, const Character*> d = copyAccessor._ConstGetRep ().GetData ();
        return InsertAt (d.first, d.second, at);
    }
    inline String String::InsertAt (const wchar_t* from, const wchar_t* to, size_t at) const
    {
        return InsertAt (reinterpret_cast<const Character*> (from), reinterpret_cast<const Character*> (to), at);
    }
    inline void String::Append (const wchar_t* from, const wchar_t* to)
    {
        Require (from <= to);
        if (from != to) {
            _SafeReadRepAccessor                     thisAccessor{this};
            pair<const Character*, const Character*> lhsD = thisAccessor._ConstGetRep ().GetData ();
            *this                                         = String{mk_ (reinterpret_cast<const wchar_t*> (lhsD.first), reinterpret_cast<const wchar_t*> (lhsD.second), from, to)};
        }
    }
    inline void String::Append (Character c)
    {
        Append (&c, &c + 1);
    }
    inline void String::Append (const String& s)
    {
        _SafeReadRepAccessor                     rhsAccessor{&s};
        pair<const Character*, const Character*> rhsD = rhsAccessor._ConstGetRep ().GetData ();
        Append (reinterpret_cast<const wchar_t*> (rhsD.first), reinterpret_cast<const wchar_t*> (rhsD.second));
    }
    inline void String::Append (const wchar_t* s)
    {
        Append (s, s + ::wcslen (s));
    }
    inline void String::Append (const Character* from, const Character* to)
    {
        Append (reinterpret_cast<const wchar_t*> (from), reinterpret_cast<const wchar_t*> (to));
    }
    inline String& String::operator+= (Character appendage)
    {
        Append (appendage);
        return *this;
    }
    inline String& String::operator+= (const String& appendage)
    {
        Append (appendage);
        return *this;
    }
    inline String& String::operator+= (const wchar_t* appendageCStr)
    {
        Append (appendageCStr);
        return *this;
    }
    inline const Character String::GetCharAt (size_t i) const
    {
        _SafeReadRepAccessor accessor{this};
        Require (i >= 0);
        Require (i < accessor._ConstGetRep ()._GetLength ());
        return accessor._ConstGetRep ().GetAt (i);
    }
    inline const Character String::operator[] (size_t i) const
    {
        Require (i >= 0);
        Require (i < size ());
        return GetCharAt (i);
    }
    template <>
    inline void String::As (wstring* into) const
    {
        RequireNotNull (into);
        _SafeReadRepAccessor accessor{this};
        size_t               n{accessor._ConstGetRep ()._GetLength ()};
        const Character*     cp = accessor._ConstGetRep ()._Peek ();
        Assert (sizeof (Character) == sizeof (wchar_t)); // going to want to clean this up!!!    --LGP 2011-09-01
        const wchar_t* wcp = (const wchar_t*)cp;
        into->assign (wcp, wcp + n);
    }
    template <>
    inline wstring String::As () const
    {
        wstring r;
        As (&r);
        return r;
    }
    template <>
    inline u16string String::As () const
    {
        return AsUTF16 ();
    }
    template <>
    inline u32string String::As () const
    {
        return AsUTF32 ();
    }
    template <>
    inline const wchar_t* String::As () const
    {
        _SafeReadRepAccessor accessor{this};
        return (const wchar_t*)accessor._ConstGetRep ()._Peek ();
    }
    template <>
    inline const Character* String::As () const
    {
        _SafeReadRepAccessor accessor{this};
        return accessor._ConstGetRep ()._Peek ();
    }
    template <>
    inline string String::AsUTF8 () const
    {
        string r;
        AsUTF8 (&r);
        return r;
    }
#if __cpp_char8_t >= 201811L
    template <>
    inline u8string String::AsUTF8 () const
    {
        u8string r;
        AsUTF8 (&r);
        return r;
    }
#endif
    inline u16string String::AsUTF16 () const
    {
        u16string r;
        AsUTF16 (&r);
        return r;
    }
    inline u32string String::AsUTF32 () const
    {
        u32string r;
        AsUTF32 (&r);
        return r;
    }
    template <>
    inline string String::AsASCII () const
    {
        string r;
        AsASCII (&r);
        return r;
    }
    template <>
    inline bool String::AsASCIIQuietly (string* into) const
    {
        RequireNotNull (into);
        String::_SafeReadRepAccessor             thisAccessor{this};
        pair<const Character*, const Character*> p = thisAccessor._ConstGetRep ().GetData ();
        return AsASCIIQuietly (reinterpret_cast<const wchar_t*> (p.first), reinterpret_cast<const wchar_t*> (p.second), into);
    }
    template <>
    inline bool String::AsASCIIQuietly (Memory::StackBuffer<char>* into) const
    {
        RequireNotNull (into);
        String::_SafeReadRepAccessor             thisAccessor{this};
        pair<const Character*, const Character*> p = thisAccessor._ConstGetRep ().GetData ();
        return AsASCIIQuietly (reinterpret_cast<const wchar_t*> (p.first), reinterpret_cast<const wchar_t*> (p.second), into);
    }
    inline string String::AsNarrowString (const locale& l) const
    {
        string result;
        AsNarrowString (l, &result);
        return result;
    }
    inline SDKString String::AsSDKString () const
    {
        SDKString result;
        AsSDKString (&result);
        return result;
    }
    inline string String::AsNarrowSDKString () const
    {
        string result;
        AsNarrowSDKString (&result);
        return result;
    }
    template <>
    inline pair<const Character*, const Character*> String::GetData () const
    {
        _SafeReadRepAccessor accessor{this};
        return accessor._ConstGetRep ().GetData ();
    }
    template <>
    inline pair<const wchar_t*, const wchar_t*> String::GetData () const
    {
        _SafeReadRepAccessor                     accessor{this};
        pair<const Character*, const Character*> p = accessor._ConstGetRep ().GetData ();
        return pair<const wchar_t*, const wchar_t*> (reinterpret_cast<const wchar_t*> (p.first), reinterpret_cast<const wchar_t*> (p.second));
    }
    inline size_t String::length () const
    {
        return size ();
    }
    inline const wchar_t* String::data () const
    {
        return As<const wchar_t*> ();
    }
    inline const wchar_t* String::c_str () const noexcept
    {
        const wchar_t* result = _SafeReadRepAccessor{this}._ConstGetRep ().c_str_peek ();
        EnsureNotNull (result);
        Ensure (result[size ()] == '\0');
        return result;
    }
    inline size_t String::find (wchar_t c, size_t startAt) const
    {
        return Find (c, startAt, CompareOptions::eWithCase).value_or (npos);
    }
    inline size_t String::rfind (wchar_t c) const
    {
        return RFind (c).value_or (npos);
    }
    inline void String::push_back (wchar_t c)
    {
        Append (Character (c));
    }
    inline void String::push_back (Character c)
    {
        Append (c);
    }
    inline String String::substr (size_t from, size_t count) const
    {
        _SafeReadRepAccessor accessor{this};
        size_t               thisLen = accessor._ConstGetRep ()._GetLength ();
        if (from > thisLen) [[unlikely]] {
            Execution::Throw (out_of_range{"string index out of range"});
        }
        // @todo
        // Not QUITE correct - due to overflow issues, but pragmaitcally this is probably close enough
        size_t to = (count == npos) ? thisLen : (from + min (thisLen, count));
        return SubString_ (accessor, thisLen, from, to);
    }
    inline strong_ordering String::operator<=> (const String& rhs) const
    {
        return ThreeWayComparer{}(*this, rhs);
    }
    inline strong_ordering String::operator<=> (const wchar_t* rhs) const
    {
        return ThreeWayComparer{}(*this, rhs);
    }
    inline strong_ordering String::operator<=> (const wstring& rhs) const
    {
        return ThreeWayComparer{}(*this, rhs);
    }
    inline strong_ordering String::operator<=> (const wstring_view& rhs) const
    {
        return ThreeWayComparer{}(*this, rhs);
    }
    inline bool String::operator== (const String& rhs) const
    {
        return EqualsComparer{}(*this, rhs);
    }
    inline bool String::operator== (const wchar_t* rhs) const
    {
        return EqualsComparer{}(*this, rhs);
    }
    inline bool String::operator== (const wstring& rhs) const
    {
        return EqualsComparer{}(*this, rhs);
    }
    inline bool String::operator== (const wstring_view& rhs) const
    {
        return EqualsComparer{}(*this, rhs);
    }

    /*
     ********************************************************************************
     **************************** String::EqualsComparer ****************************
     ********************************************************************************
     */
    constexpr String::EqualsComparer::EqualsComparer (CompareOptions co)
        : fCompareOptions{co}
    {
    }
    inline pair<const Character*, const Character*> String::EqualsComparer::Access_ (const wstring& s)
    {
        using namespace Stroika::Foundation::Traversal;
        return s.empty () ? make_pair<const Character*, const Character*> (nullptr, nullptr) : make_pair (reinterpret_cast<const Character*> (Iterator2Pointer (s.begin ())), reinterpret_cast<const Character*> (Iterator2Pointer (s.begin ()) + s.size ()));
    }
    inline pair<const Character*, const Character*> String::EqualsComparer::Access_ (const wstring_view& s)
    {
        using namespace Stroika::Foundation::Traversal;
        return s.empty () ? make_pair<const Character*, const Character*> (nullptr, nullptr) : make_pair (reinterpret_cast<const Character*> (Iterator2Pointer (s.begin ())), reinterpret_cast<const Character*> (Iterator2Pointer (s.begin ()) + s.size ()));
    }
    inline pair<const Character*, const Character*> String::EqualsComparer::Access_ (const Character* s)
    {
        using namespace Stroika::Foundation::Characters;
        static_assert (sizeof (Character) == sizeof (wchar_t), "Character and wchar_t must be same size");
        RequireNotNull (s);
        return make_pair (s, s + ::wcslen (reinterpret_cast<const wchar_t*> (s)));
    }
    inline pair<const Character*, const Character*> String::EqualsComparer::Access_ (const wchar_t* s)
    {
        using namespace Stroika::Foundation::Characters;
        static_assert (sizeof (Character) == sizeof (wchar_t), "Character and wchar_t must be same size");
        RequireNotNull (s);
        return make_pair (reinterpret_cast<const Character*> (s), reinterpret_cast<const Character*> (s) + ::wcslen (s));
    }
    inline pair<const Character*, const Character*> String::EqualsComparer::Access_ (const String& s)
    {
        using namespace Stroika::Foundation::Characters;
        return String::_SafeReadRepAccessor{&s}._ConstGetRep ().GetData ();
    }
    template <typename LT, typename RT>
    inline bool String::EqualsComparer::Cmp_ (LT lhs, RT rhs) const
    {
        using namespace Stroika::Foundation::Characters;
        pair<const Character*, const Character*> l = Access_ (lhs);
        pair<const Character*, const Character*> r = Access_ (rhs);
        return Character::Compare (l.first, l.second, r.first, r.second, fCompareOptions) == 0;
    }
    inline bool String::EqualsComparer::operator() (const String& lhs, const String& rhs) const
    {
        if (lhs.size () != rhs.size ()) {
            return false; // performance tweak
        }
        return Cmp_ (lhs, rhs);
    }
    inline bool String::EqualsComparer::operator() (const String& lhs, const wstring& rhs) const
    {
        if (lhs.size () != rhs.size ()) {
            return false; // performance tweak
        }
        return Cmp_ (lhs, rhs);
    }
    inline bool String::EqualsComparer::operator() (const String& lhs, const wstring_view& rhs) const
    {
        if (lhs.size () != rhs.size ()) {
            return false; // performance tweak
        }
        return Cmp_ (lhs, rhs);
    }
    inline bool String::EqualsComparer::operator() (const String& lhs, const Character* rhs) const
    {
        return Cmp_ (lhs, rhs);
    }
    inline bool String::EqualsComparer::operator() (const String& lhs, const wchar_t* rhs) const
    {
        return Cmp_ (lhs, rhs);
    }
    inline bool String::EqualsComparer::operator() (const wstring& lhs, const String& rhs) const
    {
        if (lhs.size () != rhs.size ()) {
            return false; // performance tweak
        }
        return Cmp_ (lhs, rhs);
    }
    inline bool String::EqualsComparer::operator() (const wstring_view& lhs, const String& rhs) const
    {
        if (lhs.size () != rhs.size ()) {
            return false; // performance tweak
        }
        return Cmp_ (lhs, rhs);
    }
    inline bool String::EqualsComparer::operator() (const wstring& lhs, const wstring_view& rhs) const
    {
        if (lhs.size () != rhs.size ()) {
            return false; // performance tweak
        }
        return Cmp_ (lhs, rhs);
    }
    inline bool String::EqualsComparer::operator() (const wstring_view& lhs, const wstring_view& rhs) const
    {
        if (lhs.size () != rhs.size ()) {
            return false; // performance tweak
        }
        return Cmp_ (lhs, rhs);
    }
    inline bool String::EqualsComparer::operator() (const wstring& lhs, const Character* rhs) const
    {
        return Cmp_ (lhs, rhs);
    }
    inline bool String::EqualsComparer::operator() (const wstring_view& lhs, const Character* rhs) const
    {
        return Cmp_ (lhs, rhs);
    }
    inline bool String::EqualsComparer::operator() (const wstring& lhs, const wchar_t* rhs) const
    {
        return Cmp_ (lhs, rhs);
    }
    inline bool String::EqualsComparer::operator() (const wstring_view& lhs, const wchar_t* rhs) const
    {
        return Cmp_ (lhs, rhs);
    }
    inline bool String::EqualsComparer::operator() (const Character* lhs, const String& rhs) const
    {
        return Cmp_ (lhs, rhs);
    }
    inline bool String::EqualsComparer::operator() (const Character* lhs, const wstring& rhs) const
    {
        return Cmp_ (lhs, rhs);
    }
    inline bool String::EqualsComparer::operator() (const Character* lhs, const wstring_view& rhs) const
    {
        return Cmp_ (lhs, rhs);
    }
    inline bool String::EqualsComparer::operator() (const Character* lhs, const Character* rhs) const
    {
        return Cmp_ (lhs, rhs);
    }
    inline bool String::EqualsComparer::operator() (const Character* lhs, const wchar_t* rhs) const
    {
        return Cmp_ (lhs, rhs);
    }
    inline bool String::EqualsComparer::operator() (const wchar_t* lhs, const String& rhs) const
    {
        return Cmp_ (lhs, rhs);
    }
    inline bool String::EqualsComparer::operator() (const wchar_t* lhs, const wstring& rhs) const
    {
        return Cmp_ (lhs, rhs);
    }
    inline bool String::EqualsComparer::operator() (const wchar_t* lhs, const wstring_view& rhs) const
    {
        return Cmp_ (lhs, rhs);
    }
    inline bool String::EqualsComparer::operator() (const wchar_t* lhs, const Character* rhs) const
    {
        return Cmp_ (lhs, rhs);
    }
    inline bool String::EqualsComparer::operator() (const wchar_t* lhs, const wchar_t* rhs) const
    {
        return Cmp_ (lhs, rhs);
    }

    /*
     ********************************************************************************
     **************************** String::ThreeWayComparer **************************
     ********************************************************************************
     */
    constexpr String::ThreeWayComparer::ThreeWayComparer (CompareOptions co)
        : fCompareOptions{co}
    {
    }
    inline pair<const Character*, const Character*> String::ThreeWayComparer::Access_ (const wstring_view& s)
    {
        using namespace Stroika::Foundation::Characters;
        return s.empty ()
                   ? make_pair<const Character*, const Character*> (nullptr, nullptr)
                   : make_pair (reinterpret_cast<const Character*> (Traversal::Iterator2Pointer (s.begin ())), reinterpret_cast<const Character*> (Traversal::Iterator2Pointer (s.begin ()) + s.size ()));
    }
    inline pair<const Character*, const Character*> String::ThreeWayComparer::Access_ (const Character* s)
    {
        using namespace Stroika::Foundation::Characters;
        static_assert (sizeof (Character) == sizeof (wchar_t), "Character and wchar_t must be same size");
        RequireNotNull (s);
        return make_pair (s, s + ::wcslen (reinterpret_cast<const wchar_t*> (s)));
    }
    inline pair<const Character*, const Character*> String::ThreeWayComparer::Access_ (const wchar_t* s)
    {
        using namespace Stroika::Foundation::Characters;
        static_assert (sizeof (Character) == sizeof (wchar_t), "Character and wchar_t must be same size");
        RequireNotNull (s);
        return make_pair (reinterpret_cast<const Character*> (s), reinterpret_cast<const Character*> (s) + ::wcslen (s));
    }
    inline pair<const Character*, const Character*> String::ThreeWayComparer::Access_ (const String& s)
    {
        using namespace Stroika::Foundation::Characters;
        return String::_SafeReadRepAccessor{&s}._ConstGetRep ().GetData ();
    }
    template <typename LT, typename RT>
<<<<<<< HEAD
    inline strong_ordering String::ThreeWayComparer::Cmp_ (LT lhs, RT rhs) const
=======
    inline Common::strong_ordering String::ThreeWayComparer::Cmp_ (LT&& lhs, RT&& rhs) const
>>>>>>> f6a152ea
    {
        using namespace Stroika::Foundation::Characters;
        pair<const Character*, const Character*> l = Access_ (forward<LT> (lhs));
        pair<const Character*, const Character*> r = Access_ (forward<RT> (rhs));
        return Character::Compare (l.first, l.second, r.first, r.second, fCompareOptions);
    }
    inline strong_ordering String::ThreeWayComparer::operator() (const String& lhs, const String& rhs) const
    {
        return Cmp_ (lhs, rhs);
    }
    inline strong_ordering String::ThreeWayComparer::operator() (const wstring_view& lhs, const wstring_view& rhs) const
    {
        return Cmp_ (lhs, rhs);
    }
    inline strong_ordering String::ThreeWayComparer::operator() (const Character* lhs, const String& rhs) const
    {
        return Cmp_ (lhs, rhs);
    }
    inline strong_ordering String::ThreeWayComparer::operator() (const Character* lhs, const wstring_view& rhs) const
    {
        return Cmp_ (lhs, rhs);
    }
    inline strong_ordering String::ThreeWayComparer::operator() (const String& lhs, const Character* rhs) const
    {
        return Cmp_ (lhs, rhs);
    }
    inline strong_ordering String::ThreeWayComparer::operator() (const wstring_view& lhs, const Character* rhs) const
    {
        return Cmp_ (lhs, rhs);
    }
    inline strong_ordering String::ThreeWayComparer::operator() (const Character* lhs, const Stroika::Foundation::Characters::Character* rhs) const
    {
        return Cmp_ (lhs, rhs);
    }
    inline strong_ordering String::ThreeWayComparer::operator() (const wchar_t* lhs, const Stroika::Foundation::Characters::String& rhs) const
    {
        return Cmp_ (lhs, rhs);
    }
    inline strong_ordering String::ThreeWayComparer::operator() (const wchar_t* lhs, const wstring_view& rhs) const
    {
        return Cmp_ (lhs, rhs);
    }
    inline strong_ordering String::ThreeWayComparer::operator() (const Stroika::Foundation::Characters::String& lhs, const wchar_t* rhs) const
    {
        return Cmp_ (lhs, rhs);
    }
    inline strong_ordering String::ThreeWayComparer::operator() (const wstring_view& lhs, const wchar_t* rhs) const
    {
        return Cmp_ (lhs, rhs);
    }
    inline strong_ordering String::ThreeWayComparer::operator() (const wchar_t* lhs, const wchar_t* rhs) const
    {
        return Cmp_ (lhs, rhs);
    }

    /*
     ********************************************************************************
     **************************** String::LessComparer ******************************
     ********************************************************************************
     */
    constexpr String::LessComparer::LessComparer (CompareOptions co)
        : fComparer_{co}
    {
    }
    template <typename T1, typename T2>
    inline bool String::LessComparer::operator() (T1 lhs, T2 rhs) const
    {
        return fComparer_ (lhs, rhs) < 0;
    }

    /*
     ********************************************************************************
     *********************************** operator"" *********************************
     ********************************************************************************
     */
    inline String operator"" _ASCII (const char* str, size_t len)
    {
        // a future verison of this API may do something like String_Constant, which is why this API requires its arg is a
        // forever-lifetime C++ constant.
        return String::FromASCII (str, str + len);
    }

    /*
     ********************************************************************************
     *********************************** operator+ **********************************
     ********************************************************************************
     */
    inline String operator+ (const String& lhs, const wchar_t* rhs)
    {
        RequireNotNull (rhs);
        return lhs.Concatenate (rhs);
    }
    inline String operator+ (const String& lhs, const String& rhs)
    {
        return lhs.Concatenate (rhs);
    }

}

namespace Stroika::Foundation::Traversal {
    /*
     *  LOGICALLY, we should put Iterable<T>::Join () String methods in Iterable.inl, but they must be defined in
     *  String.inl to avoid #include problems (that includes this anyhow, and this cannot include that because that includes this)
     */
    template <typename T>
    inline Characters::String Iterable<T>::Join (const function<Characters::String (const T&)>& convertToT, const function<Characters::String (const Characters::String&, const Characters::String&)>& combine) const
    {
        return Join<Characters::String> (convertToT, combine);
    }
    template <typename T>
    inline Characters::String Iterable<T>::Join (const function<Characters::String (const T&)>& convertToT, const Characters::String& separator) const
    {
        return Join (convertToT, [=] (const Characters::String& l, const Characters::String& r) { return l + separator + r; });
    }
    template <typename T>
    inline Characters::String Iterable<T>::Join (const function<Characters::String (const T&)>& convertToT) const
    {
        return Join (convertToT, L", "sv);
    }
    template <typename T>
    inline Characters::String Iterable<T>::Join (const Characters::String& separator) const
    {
        //return Join ([] (const auto& i) { return Characters::ToString (i); });    @todo figure out trick to be able to use Characters::ToString () here...
        return Join ([] (const auto& i) { return i.ToString (); }, [=] (const Characters::String& l, const Characters::String& r) { return l + separator + r; });
    }
    template <typename T>
    inline Characters::String Iterable<T>::Join () const
    {
        return Join (L", "sv);
    }
}

#endif // _Stroika_Foundation_Characters_String_inl_<|MERGE_RESOLUTION|>--- conflicted
+++ resolved
@@ -843,11 +843,7 @@
         return String::_SafeReadRepAccessor{&s}._ConstGetRep ().GetData ();
     }
     template <typename LT, typename RT>
-<<<<<<< HEAD
     inline strong_ordering String::ThreeWayComparer::Cmp_ (LT lhs, RT rhs) const
-=======
-    inline Common::strong_ordering String::ThreeWayComparer::Cmp_ (LT&& lhs, RT&& rhs) const
->>>>>>> f6a152ea
     {
         using namespace Stroika::Foundation::Characters;
         pair<const Character*, const Character*> l = Access_ (forward<LT> (lhs));

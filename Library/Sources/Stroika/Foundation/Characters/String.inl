--- conflicted
+++ resolved
@@ -281,11 +281,7 @@
     inline String String::FromUTF8 (const CHAR_T* from)
         requires (is_same_v<remove_cv_t<CHAR_T>, char8_t> or is_same_v<remove_cv_t<CHAR_T>, char>)
     {
-<<<<<<< HEAD
-        return FromUTF8 (span{from, ::strlen (from)});
-=======
-            return FromUTF8 (span{from, ::strlen (reinterpret_cast<const char*> (from))});
->>>>>>> fedb1a94
+        return FromUTF8 (span{from, ::strlen (reinterpret_cast<const char*> (from))});
     }
     inline String String::FromISOLatin1 (const char* from)
     {

--- conflicted
+++ resolved
@@ -54,7 +54,6 @@
     {
         Require ((String{start, end} == String{start, end}.Trim ()));
 
-<<<<<<< HEAD
         /*
          *  Most of the time we can do this very efficiently, because there are just ascii characters.
          *  Else, fallback on older algorithm that understands full unicode character set.
@@ -66,9 +65,15 @@
             auto e = asciiS.end ();
             if (b != e and *b == '+') {
                 ++b; // "the plus sign is not recognized outside of the exponent (only the minus sign is permitted at the beginning)" from https://en.cppreference.com/w/cpp/utility/from_chars
-=======
-        if constexpr (qCompilerAndStdLib_to_chars_INT_Buggy) {
-            return Private_::String2IntOrUInt_<T> (String{start, end});
+            }
+            auto [ptr, ec] = from_chars (b, e, r);
+            if (ec == errc::result_out_of_range) [[UNLIKELY_ATTR]] {
+                return *b == '-' ? numeric_limits<T>::min () : numeric_limits<T>::max ();
+            }
+            // if error or trailing crap - return 0
+            T result = (ec == std::errc{} and ptr == e) ? r : 0;                    // a weird default, but what the algorithm advertises and for its not sure there is better?
+            Ensure (result == Private_::String2IntOrUInt_<T> (String{start, end})); // test backward compat with old algorithm --LGP 2021-11-08
+            return result;
         }
         else {
             /*
@@ -91,19 +96,10 @@
                 T result = (ec == std::errc{} and ptr == e) ? r : 0;                    // a weird default, but what the algorithm advertises and for its not sure there is better?
                 Ensure (result == Private_::String2IntOrUInt_<T> (String{start, end})); // test backward compat with old algorithm --LGP 2021-11-08
                 return result;
->>>>>>> 3530d22b
             }
-            auto [ptr, ec] = from_chars (b, e, r);
-            if (ec == errc::result_out_of_range) [[UNLIKELY_ATTR]] {
-                return *b == '-' ? numeric_limits<T>::min () : numeric_limits<T>::max ();
+            else {
+                return Private_::String2IntOrUInt_<T> (String{start, end});
             }
-            // if error or trailing crap - return 0
-            T result = (ec == std::errc{} and ptr == e) ? r : 0;                    // a weird default, but what the algorithm advertises and for its not sure there is better?
-            Ensure (result == Private_::String2IntOrUInt_<T> (String{start, end})); // test backward compat with old algorithm --LGP 2021-11-08
-            return result;
-        }
-        else {
-            return Private_::String2IntOrUInt_<T> (String{start, end});
         }
     }
     template <typename T>

<<<<<<< HEAD
/*
 * Copyright(c) Sophist Solutions, Inc. 1990-2011.  All rights reserved
 */
#include	"../StroikaPreComp.h"

#include    <algorithm>
#include	<cstdarg>
#include    <climits>
#include    <istream>
#include	<string>

#include	"../Math/Common.h"

#include	"String.h"



using	namespace	Stroika::Foundation;
using	namespace	Stroika::Foundation::Characters;






/*
 ********************************************************************************
 ************************************* String ***********************************
 ********************************************************************************
 */
String::String ()
	: fRep (&Clone_, nullptr)
{
	static	Memory::Shared<StringRep>	sSharedBuffer (&Clone_, new StringRep_CharArray (nullptr, 0));

	fRep = sSharedBuffer;
	Assert (fRep.CountReferences () > 1);
}

String::String (const char* cString)
	: fRep (&Clone_, nullptr)
{
	RequireNotNull (cString);
	fRep = new StringRep_CharArray (cString, strlen (cString));
}

String::String (StringRep* sharedPart, bool)
	: fRep (&Clone_, sharedPart)
{
	Require (fRep.CountReferences () == 1);
}

String&	String::operator+= (Character appendage)
{
	fRep->InsertAt (appendage, GetLength ()+1);
	return (*this);
}

String&	String::operator+= (const String& appendage)
{
	if ((fRep == appendage.fRep) and (fRep.CountReferences () == 1)) {
		/*
		 * We must be careful about this case since blowing aways "this"s memory, and then
		 * trying to copy from "appendage"s would be bad.
		 */
		String tmp = appendage;
		return (operator+= (tmp));
	}
	else {
#if		qDebug
		size_t	oldAppendLength = appendage.GetLength ();
#endif
		size_t	oldLength	=	GetLength ();
		size_t	appendLength = appendage.GetLength ();
		SetLength (oldLength + appendLength);
		Assert (appendage.GetLength () == appendLength);
		memcpy (&((char*)fRep->Peek ())[oldLength], appendage.fRep->Peek (), size_t (appendLength));
	}
	return (*this);
}

void	String::SetLength (size_t newLength)
{
	if (newLength == 0) {
		fRep->RemoveAll ();
	}
	else {
		fRep->SetLength (newLength);
	}
}

void	String::SetCharAt (Character c, size_t i)
{
	Require (i >= 1);
	Require (i <= GetLength ());
	fRep->SetAt (c, i);
}

void	String::InsertAt (Character c, size_t i)
{
	Require (i >= 1);
	Require (i <= (GetLength ()+1));
	fRep->InsertAt (c, i);
}

void	String::RemoveAt (size_t i, size_t amountToRemove)
{
	Require (i >= 1);
	Require ((i+amountToRemove-1) <= (GetLength ()));
	fRep->RemoveAt (i, amountToRemove);
}

void	String::Remove (Character c)
{
	size_t index = IndexOf (c);
	if (index != kBadStringIndex) {
		fRep->RemoveAt (index, 1);
	}
}

size_t	String::IndexOf (Character c) const
{
	size_t length = GetLength ();
	for (size_t i = 1; i <= length; i++) {
		if (fRep->GetAt (i) == c) {
			return (i);
		}
	}
	return (kBadStringIndex);
}

size_t	String::IndexOf (const String& subString) const
{
	if (subString.GetLength () == 0) {
		return ((GetLength () == 0) ? kBadStringIndex : 1);
	}
	if (GetLength () < subString.GetLength ()) {
		return (kBadStringIndex);	// important test cuz size_t is unsigned
	}

	size_t	subStrLen	=	subString.GetLength ();
	size_t	limit		=	GetLength () - subStrLen;
	for (size_t i = 0; i <= limit; i++) {
		for (size_t j = 1; j <= subStrLen; j++) {
			if (fRep->GetAt (i+j) != subString.fRep->GetAt (j)) {
				goto nogood;
			}
		}
		return (i+1);
nogood:
		;
	}
	return (kBadStringIndex);
}

size_t	String::RIndexOf (Character c) const
{
	size_t length = GetLength ();
	for (size_t i = length; i >= 1; i--) {
		if (fRep->GetAt (i) == c) {
			return (i);
		}
	}
	return (kBadStringIndex);
}

size_t	String::RIndexOf (const String& subString) const
{
	/*
	 * Do quickie implementation, and dont worry about efficiency...
	 */
	if (subString.GetLength () == 0) {
		return ((GetLength () == 0) ? kBadStringIndex : GetLength ());
	}

	size_t	subStrLen	=	subString.GetLength ();
	size_t	limit		=	GetLength () - subStrLen + 1;
	for (size_t i = limit; i >= 1; i--) {
		if (SubString (i, subStrLen) == subString) {
			return (i);
		}
	}
	return (kBadStringIndex);
}

bool	String::Contains (Character c) const
{
	return (fRep->Contains (c));
}

bool	String::Contains (const String& subString) const
{
	return bool (IndexOf (subString) != kBadStringIndex);
}

String	String::SubString (size_t from, size_t length) const
{
	Require (from >= 1);
	Require ((length == kBadStringIndex) or (length <= (GetLength ()-from+1) and (length >= 0)));

	if (length == 0) {
		return ("");
	}
	if (length == kBadStringIndex) {
		length = GetLength () - from + 1;
	}
	return (String (new StringRep_Substring (fRep, from, length), false));
}

char*	String::ToCString () const
{
//	size_t	length = (GetLength () * sizeof (Character)) + 1;		// n Characters plus a length byte
	size_t	length = (GetLength () * sizeof (char)) + 1;			// n Characters plus a length byte
	return (ToCString (new char [length], length));
}

char*	String::ToCString (char buf [], size_t bufferSize) const
{
	Require (bufferSize > 0);
	size_t bytesToCopy = min (GetLength (), bufferSize-1);
	memcpy (buf, Peek (), bytesToCopy);
	buf [bytesToCopy] = '\0';
	return (buf);
}

char*	String::ToCStringTrunc (char buf [], size_t bufferSize) const
{
	size_t	len	= min (GetLength (), bufferSize);
	len = min (len, size_t (UCHAR_MAX));
	if (len == GetLength ()) {
		return (ToCString (buf, bufferSize));
	}
	else {
		return (SubString (1, len).ToCString (buf, bufferSize));
	}
}




/*
 ********************************************************************************
 ******************************** String_CharArray ******************************
 ********************************************************************************
 */
String_CharArray::String_CharArray ()
	: String (nullptr, false)
{
	SetRep (new StringRep_CharArray (nullptr, 0));
}

String_CharArray::String_CharArray (const char* cString)
	: String (nullptr, false)
{
	size_t length = strlen (cString);
	SetRep (new StringRep_CharArray (cString, length));
}

String_CharArray::String_CharArray (const void* arrayOfBytes, size_t nBytes)
	: String (nullptr, false)
{
	SetRep (new StringRep_CharArray (arrayOfBytes, nBytes));
}

String_CharArray::String_CharArray (const String& from)
	: String (nullptr, false)
{
	SetRep (new StringRep_CharArray (from.Peek (), from.GetLength ()));
}





/*
 ********************************************************************************
 **************************** String_BufferedCharArray **************************
 ********************************************************************************
 */
String_BufferedCharArray::String_BufferedCharArray ()
	: String (nullptr, false)
{
	SetRep (new StringRep_BufferedCharArray (nullptr, 0));
}

String_BufferedCharArray::String_BufferedCharArray (const char* cString)
	: String (nullptr, false)
{
	size_t length = strlen (cString);
	SetRep (new StringRep_BufferedCharArray (cString, length));
}

String_BufferedCharArray::String_BufferedCharArray (const void* arrayOfBytes, size_t nBytes)
	: String (nullptr, false)
{
	SetRep (new StringRep_BufferedCharArray (arrayOfBytes, nBytes));
}

String_BufferedCharArray::String_BufferedCharArray (const String& from)
	: String (nullptr, false)
{
	SetRep (new StringRep_BufferedCharArray (from.Peek (), from.GetLength ()));
}





/*
 ********************************************************************************
 ****************************** String_ReadOnlyChar *****************************
 ********************************************************************************
 */
String_ReadOnlyChar::String_ReadOnlyChar (const char* cString)
	: String (nullptr, false)
{
	size_t length = strlen (cString);
	SetRep (new StringRep_ReadOnlyChar (cString, length));
}

String_ReadOnlyChar::String_ReadOnlyChar (const void* arrayOfBytes, size_t nBytes)
	: String (nullptr, false)
{
	SetRep (new StringRep_ReadOnlyChar (arrayOfBytes, nBytes));
}




/*
 ********************************************************************************
 *********************************** StringRep **********************************
 ********************************************************************************
 */
String::StringRep::~StringRep ()
{
}






/*
 ********************************************************************************
 ******************************** StringRep_CharArray ***************************
 ********************************************************************************
 */
StringRep_CharArray::StringRep_CharArray (const void* arrayOfBytes, size_t nBytes)
	: StringRep ()
	, fStorage (nullptr)
	, fLength (0)
{
	fLength = nBytes;
	fStorage = ::new char [CalcAllocSize (fLength)];
	if (arrayOfBytes != nullptr) {
		memcpy (fStorage, arrayOfBytes, fLength);
	}
}

StringRep_CharArray::StringRep_CharArray ()
	: StringRep ()
	, fStorage (nullptr)
	, fLength (0)
{
}

StringRep_CharArray::~StringRep_CharArray ()
{
	delete fStorage;
}

String::StringRep*	StringRep_CharArray::Clone () const
{
	return (new StringRep_CharArray (fStorage, fLength));
}

size_t	StringRep_CharArray::GetLength () const
{
	return (fLength);
}

bool	StringRep_CharArray::Contains (Character item) const
{
	AssertNotNull (fStorage);

	char asciiItem = item.GetAsciiCode ();
	for (size_t i = 0; i < fLength; i++) {
		if (fStorage[i] == asciiItem) {
			return (true);
		}
	}
	return (false);
}

void	StringRep_CharArray::RemoveAll ()
{
	SetLength (0);
}

Character	StringRep_CharArray::GetAt (size_t index) const
{
	Require (index >= 1);
	Require (index <= GetLength ());
	AssertNotNull (fStorage);

	return (fStorage[index-1]);
}

void	StringRep_CharArray::SetAt (Character item, size_t index)
{
	Require (index >= 1);
	Require (index <= GetLength ());
	AssertNotNull (fStorage);

	fStorage[index-1] = item.GetAsciiCode ();
}

void	StringRep_CharArray::InsertAt (Character item, size_t index)
{
	Require (index >= 1);
	Require (index <= GetLength ()+1);

	SetLength (GetLength () + 1);
	if (index < fLength) {
		char*	lhs	=	&fStorage [fLength-1];
		char*	rhs	=	&fStorage [fLength-2];
		size_t i = fLength-1;
		for (; i >= index; i--) {
			*lhs-- = *rhs--;
		}
		Assert (i == index-1);
		Assert (lhs == &fStorage [index-1]);
	}
	fStorage[index-1] = item.GetAsciiCode ();
}

void	StringRep_CharArray::RemoveAt (size_t index, size_t amountToRemove)
{
	Require (index >= 1);
	Require (index <= fLength);

	if (index < fLength) {
		char*	lhs	=	&fStorage [index-1];
		char*	rhs	=	&fStorage [index+amountToRemove-1];
		for (size_t i = fLength - index - amountToRemove + 1; i > 0; i--) {
			*lhs++ = *rhs++;
		}
	}
	fLength -= amountToRemove;
}

void	StringRep_CharArray::SetLength (size_t newLength)
{
	AssertNotNull (fStorage);

	size_t	oldAllocSize	=	CalcAllocSize (fLength);
	size_t	newAllocSize	=	CalcAllocSize (newLength);

	if (oldAllocSize != newAllocSize) {
		Assert (newAllocSize >= newLength);
		fStorage = (char*)realloc (fStorage, newAllocSize);
	}
	fLength = newLength;
	Ensure (fLength == newLength);
}

const void*	StringRep_CharArray::Peek () const
{
	return (fStorage);
}

/* Deliberately does not try to free up old fStorage, as this could be other than heap memory */
void	StringRep_CharArray::SetStorage (char* storage, size_t length)
{
	fStorage = storage;
	fLength = length;
}

size_t	StringRep_CharArray::CalcAllocSize (size_t requested)
{
	return (requested);
}





/*
 ********************************************************************************
 **************************** StringRep_BufferedCharArray ***********************
 ********************************************************************************
 */
StringRep_BufferedCharArray::StringRep_BufferedCharArray (const void* arrayOfBytes, size_t nBytes)
	: StringRep_CharArray ()
{
	RequireNotNull (arrayOfBytes);

	char*	storage = ::new char [CalcAllocSize (nBytes)];
	memcpy (storage, arrayOfBytes, nBytes);
	SetStorage (storage, nBytes);
}

String::StringRep*	StringRep_BufferedCharArray::Clone () const
{
	return (new StringRep_BufferedCharArray (Peek (), GetLength ()));
}

size_t	StringRep_BufferedCharArray::CalcAllocSize (size_t requested)
{
	// round up to buffer block size
	return (Stroika::Foundation::Math::RoundUpTo (requested, static_cast<size_t> (32)));
}






/*
 ********************************************************************************
 ****************************** StringRep_ReadOnlyChar **************************
 ********************************************************************************
 */
StringRep_ReadOnlyChar::StringRep_ReadOnlyChar (const void* arrayOfBytes, size_t nBytes)
	: StringRep_CharArray ()
	, fAllocedMem (false)
{
	RequireNotNull (arrayOfBytes);
	SetStorage ((char*)arrayOfBytes, nBytes);
}

StringRep_ReadOnlyChar::~StringRep_ReadOnlyChar ()
{
	if (not fAllocedMem) {
		SetStorage (nullptr, 0);	// make sure that memory is not deleted, as we never alloced
	}
}

void	StringRep_ReadOnlyChar::RemoveAll ()
{
	AssureMemAllocated ();
	StringRep_CharArray::RemoveAll ();
}

void	StringRep_ReadOnlyChar::SetAt (Character item, size_t index)
{
	AssureMemAllocated ();
	StringRep_CharArray::SetAt (item, index);
}

void	StringRep_ReadOnlyChar::InsertAt (Character item, size_t index)
{
	AssureMemAllocated ();
	StringRep_CharArray::InsertAt (item, index);
}

void	StringRep_ReadOnlyChar::RemoveAt (size_t index, size_t amountToRemove)
{
	AssureMemAllocated ();
	StringRep_CharArray::RemoveAt (index, amountToRemove);
}

void	StringRep_ReadOnlyChar::SetLength (size_t newLength)
{
	AssureMemAllocated ();
	StringRep_CharArray::SetLength (newLength);
}

void	StringRep_ReadOnlyChar::AssureMemAllocated ()
{
	if (not fAllocedMem) {
		SetStorage (::new char [GetLength ()], GetLength ());
		fAllocedMem = true;
	}

	Ensure (fAllocedMem);
}






/*
 ********************************************************************************
 ******************************** StringRep_Substring ***************************
 ********************************************************************************
 */
StringRep_Substring::StringRep_Substring (const Memory::Shared<StringRep>& baseString, size_t from, size_t length)
	: fBase (baseString)
	, fFrom (from)
	, fLength (length)
{
	Require (from >= 1);
	Require (length >= 0);
	Require ((from + length - 1) <= fBase->GetLength ());
}

String::StringRep*	StringRep_Substring::Clone () const
{
	return (new StringRep_CharArray (Peek (), GetLength ()));
}

size_t	StringRep_Substring::GetLength () const
{
	return (fLength);
}

bool	StringRep_Substring::Contains (Character item) const
{
	for (size_t i = 1; i <= fLength; i++) {
		if (GetAt (i) == item) {
			return (true);
		}
	}
	return (false);
}

void	StringRep_Substring::RemoveAll ()
{
	fBase->RemoveAll ();
	fFrom = 1;
	fLength = 0;
}

Character	StringRep_Substring::GetAt (size_t index) const
{
	Require (index <= GetLength ());
	Assert ((fFrom+index-1) <= fBase->GetLength ());
	return (fBase->GetAt (fFrom+index-1));
}

void	StringRep_Substring::SetAt (Character item, size_t index)
{
	Require (index <= GetLength ());
	Assert ((fFrom+index-1) <= fBase->GetLength ());
	fBase->SetAt (item, (fFrom+index-1));
}

void	StringRep_Substring::InsertAt (Character item, size_t index)
{
	Require (index <= (GetLength ()+1));
	Assert ((fFrom+index-1) <= (fBase->GetLength ()+1));
	fBase->InsertAt (item, (fFrom+index-1));
	fLength++;
}

void	StringRep_Substring::RemoveAt (size_t index, size_t amountToRemove)
{
	Require (index <= GetLength ());
	Require ((index+amountToRemove) <= GetLength ());

	Assert ((fFrom+index-1) <= fBase->GetLength ());
	fBase->RemoveAt (index, amountToRemove);
	fLength -= amountToRemove;
}

void	StringRep_Substring::SetLength (size_t newLength)
{
	size_t delta = newLength - fLength;
	if (delta != 0) {
		fBase->SetLength (fBase->GetLength () + delta);
		fLength += delta;
	}
}

const void*	StringRep_Substring::Peek () const
{
	Assert (fFrom <= fBase->GetLength ());

	const char* buffer = (const char*) fBase->Peek ();
	return (&buffer[fFrom-1]);
}




/*
 ********************************************************************************
 ******************************** StringRep_Catenate ****************************
 ********************************************************************************
 */
StringRep_Catenate::StringRep_Catenate (const String& lhs, const String& rhs)
	: fLeft (lhs)
	, fRight (rhs)
	, fLength (lhs.GetLength () + rhs.GetLength ())
{
}

String::StringRep*	StringRep_Catenate::Clone () const
{
	StringRep_CharArray*	s	=	new StringRep_CharArray (nullptr, GetLength ());
	size_t lhsLength = fLeft.GetLength ();
	memcpy (&((char*)s->Peek ())[0], fLeft.Peek (), size_t (lhsLength));
	memcpy (&((char*)s->Peek ())[lhsLength], fRight.Peek (), size_t (fRight.GetLength ()));
	return (s);
}

size_t	StringRep_Catenate::GetLength () const
{
	Assert (fLength == (fLeft.GetLength () + fRight.GetLength ()));
	return (fLength);
}

bool	StringRep_Catenate::Contains (Character item) const
{
	return (bool ((fLeft.Contains (item)) or (fRight.Contains (item))));
}

void	StringRep_Catenate::RemoveAll ()
{
	fLeft = "";
	fRight = "";
	fLength = 0;
}

Character	StringRep_Catenate::GetAt (size_t index) const
{
	size_t length = fLeft.GetLength ();
	if (index <= length) {
		return (fLeft[index]);
	}
	else {
		return (fRight[(index - length)]);
	}
}

void	StringRep_Catenate::SetAt (Character item, size_t index)
{
	Normalize ();
	fLeft.SetCharAt (item, index);
}

void	StringRep_Catenate::InsertAt (Character item, size_t index)
{
	Normalize ();
	fLeft.InsertAt (item, index);
	fLength++;
}

void	StringRep_Catenate::RemoveAt (size_t index, size_t amountToRemove)
{
	Normalize ();
	fLeft.RemoveAt (index, amountToRemove);
	fLength -= amountToRemove;
}

void	StringRep_Catenate::SetLength (size_t newLength)
{
	Normalize ();
	fLeft.SetLength (newLength);
	fLength = newLength;
}

const void*	StringRep_Catenate::Peek () const
{
	// ~const
	((StringRep_Catenate*) this)->Normalize ();
	return (fLeft.Peek ());
}


void	StringRep_Catenate::Normalize ()
{
	if (fRight != "") {
		String_CharArray newL	=	String_CharArray (nullptr, GetLength ());
		size_t lhsLength = fLeft.GetLength ();
		memcpy (&((char*)newL.Peek ())[0], fLeft.Peek (), size_t (lhsLength));
		memcpy (&((char*)newL.Peek ())[lhsLength], fRight.Peek (), size_t (fRight.GetLength ()));

		fLeft = newL;
		fRight = "";
	}
	Assert (fLength == (fLeft.GetLength () + fRight.GetLength ()));
}





/*
 ********************************************************************************
 ************************************* operator+ ********************************
 ********************************************************************************
 */
String	Stroika::Foundation::Characters::operator+ (const String& lhs, const String& rhs)
{
#if 0
    size_t	lhsLen	=	lhs.GetLength ();
    size_t	rhsLen	=	rhs.GetLength ();
    String	s	=	String (nullptr, lhsLen + rhsLen);			// garbage string of right size
    memcpy (&((char*)s.Peek ())[0], lhs.Peek (), size_t (lhsLen));
    memcpy (&((char*)s.Peek ())[lhsLen], rhs.Peek (), size_t (rhsLen));
    return (s);
#else
    return (String (new StringRep_Catenate (lhs, rhs), false));
#endif
}





/*
 ********************************************************************************
 ************************************* operator== *******************************
 ********************************************************************************
 */
bool	Stroika::Foundation::Characters::operator== (const String& lhs, const String& rhs)
{
    if (lhs.fRep == rhs.fRep) {
        return (true);
    }
    size_t length = lhs.GetLength ();

    if (length != rhs.GetLength ()) {
        return (false);
    }

    for (size_t i = 1; i <= length; i++) {
        if (lhs[i] != rhs[i]) {
            return (false);
        }
    }
    return (true);
}

bool	Stroika::Foundation::Characters::operator== (const char* lhs, const String& rhs)
{
    RequireNotNull (lhs);
    size_t length = ::strlen (lhs);

    if (length != rhs.GetLength ()) {
        return (false);
    }

    for (size_t i = 1; i <= length; i++) {
        if (Character(lhs[i-1]) != rhs[i]) {
            return (false);
        }
    }
    return (true);
}

bool	Stroika::Foundation::Characters::operator== (const String& lhs, const char* rhs)
{
    RequireNotNull (rhs);
    size_t length = lhs.GetLength ();

    if (length != ::strlen (rhs)) {
        return (false);
    }

    for (size_t i = 1; i <= length; i++) {
        if (lhs[i] != Character (rhs[i-1])) {
            return (false);
        }
    }
    return (true);
}


/*
 ********************************************************************************
 ************************************* operator< ********************************
 ********************************************************************************
 */
bool	Stroika::Foundation::Characters::operator< (const String& lhs, const String& rhs)
{
    if (lhs.fRep == rhs.fRep) {
        return (false);
    }
    size_t length = min (lhs.GetLength (), rhs.GetLength ());
    for (size_t i = 1; i <= length; i++) {
        if (lhs[i] != rhs[i]) {
            return (bool (lhs[i] < rhs[i]));
        }
    }
    return (bool (rhs.GetLength () != length));	// implies lhs.GetLength () < rhs.GetLength
}

bool	Stroika::Foundation::Characters::operator< (const char* lhs, const String& rhs)
{
    RequireNotNull (lhs);
    return (String (lhs) < rhs);
}

bool	Stroika::Foundation::Characters::operator< (const String& lhs, const char* rhs)
{
    RequireNotNull (rhs);
    return (lhs < String (rhs));
}




/*
 ********************************************************************************
 ************************************* operator<= *******************************
 ********************************************************************************
 */
bool	Stroika::Foundation::Characters::operator<= (const String& lhs, const String& rhs)
{
    if (lhs.fRep == rhs.fRep) {
        return (true);
    }
    size_t length = min (lhs.GetLength (), rhs.GetLength ());
    for (size_t i = 1; i <= length; i++) {
        if (lhs[i] != rhs[i]) {
            return (bool (lhs[i] < rhs[i]));
        }
    }
    return (bool (lhs.GetLength () == length)); 	// implies lhs.GetLength () <= rhs.GetLength
}

bool	Stroika::Foundation::Characters::operator<= (const char* lhs, const String& rhs)
{
    RequireNotNull (lhs);
    return (String (lhs) <= rhs);
}

bool	Stroika::Foundation::Characters::operator<= (const String& lhs, const char* rhs)
{
    RequireNotNull (rhs);
    RequireNotNull (rhs);
    return (lhs <= String (rhs));
}





/*
 ********************************************************************************
 ************************************* operator<< *******************************
 ********************************************************************************
 */
ostream&	operator<< (ostream& out, const String& s)
{
    for (size_t i = 1; i <= s.GetLength (); i++) {
        out << s[i].GetAsciiCode ();
    }
    return (out);
}




/*
 ********************************************************************************
 ************************************* operator>> *******************************
 ********************************************************************************
 */
istream&	operator>> (istream& in, String& s)
{
    s = "";
    char	bigBuf [2048];
    bigBuf[0] = '\0';
    // Do same as operator>> (istream&, char*)...
	std::streamsize oldWidth = in.width (sizeof (bigBuf)-1);	// prevent overflow (I hope thats what this does??)
    in >> bigBuf;
    in.width (oldWidth);							// maybe unncessary - reset automatically???

// LGP Thursday, October 8, 1992 2:59:51 AM
// Sterl - I know you used gcount>0 but that breaks with libg++ 2.2.
// Not sure why. This should work fine with cfront and libg++ - why did
// you change it??? If it helps, I added a NUL termination to the
// array before using builtin- char* version - not sure that matters???
// BTW, I check (in) rather than (in.good ()) since I dont want to get
// a string on EOF - I already assigned empty string above - that should be
// it.
    if (in.good ()) {
        s = String (bigBuf);
    }
    return (in);
}




/*
 ********************************************************************************
 ************************************* toupper **********************************
 ********************************************************************************
 */
String	toupper (const String& s)
{
    String			result	=	s;
    size_t	rLen	=	result.GetLength ();
    for (size_t i = 1; i <= rLen; i++) {
        if (isalpha (result [i].GetAsciiCode ())) {
            result.SetCharAt (TOUPPER (result [i].GetAsciiCode ()), i);
        }
    }
    return (result);
}




/*
 ********************************************************************************
 ************************************* tolower **********************************
 ********************************************************************************
 */
String	tolower (const String& s)
{
    String			result	=	s;
    size_t	rLen	=	result.GetLength ();
    for (size_t i = 1; i <= rLen; i++) {
        if (isalpha (result [i].GetAsciiCode ())) {
            result.SetCharAt (TOLOWER (result [i].GetAsciiCode ()), i);
        }
    }
    return (result);
}
=======
/*
 * Copyright(c) Sophist Solutions, Inc. 1990-2011.  All rights reserved
 */
#include	"../StroikaPreComp.h"

#include    <algorithm>
#include	<cstdarg>
#include    <climits>
#include    <istream>
#include	<string>

#include	"../Math/Common.h"

#include	"String.h"



using	namespace	Stroika::Foundation;
using	namespace	Stroika::Foundation::Characters;






/*
 ********************************************************************************
 ************************************* String ***********************************
 ********************************************************************************
 */
String::String ()
	: fRep (&Clone_, nullptr)
{
	static	Memory::Shared<StringRep>	sSharedBuffer (&Clone_, new StringRep_CharArray (nullptr, 0));

	fRep = sSharedBuffer;
	Assert (fRep.CountReferences () > 1);
}

String::String (const wchar_t* cString)
	: fRep (&Clone_, nullptr)
{
	RequireNotNull (cString);
	Assert (sizeof (Character) == sizeof (wchar_t));
	fRep = new StringRep_CharArray ((const Character*)cString, wcslen (cString));
}

String::String (StringRep* sharedPart, bool)
	: fRep (&Clone_, sharedPart)
{
	Require (fRep.CountReferences () == 1);
}

String&	String::operator+= (Character appendage)
{
	fRep->InsertAt (appendage, GetLength ()+1);
	return (*this);
}

String&	String::operator+= (const String& appendage)
{
	if ((fRep == appendage.fRep) and (fRep.CountReferences () == 1)) {
		/*
		 * We must be careful about this case since blowing aways "this"s memory, and then
		 * trying to copy from "appendage"s would be bad.
		 */
		String tmp = appendage;
		return (operator+= (tmp));
	}
	else {
		size_t	oldLength	=	GetLength ();
		size_t	appendLength = appendage.GetLength ();
		SetLength (oldLength + appendLength);
		Assert (appendage.GetLength () == appendLength);
		memcpy (const_cast<Character*>(&(fRep->Peek ())[oldLength]), appendage.fRep->Peek (), appendLength*sizeof (Character));
	}
	return (*this);
}

void	String::SetLength (size_t newLength)
{
	if (newLength == 0) {
		fRep->RemoveAll ();
	}
	else {
		fRep->SetLength (newLength);
	}
}

void	String::SetCharAt (Character c, size_t i)
{
	Require (i >= 0);
	Require (i < GetLength ());
	fRep->SetAt (c, i);
}

void	String::InsertAt (Character c, size_t i)
{
	Require (i >= 0);
	Require (i <= (GetLength ()));
	fRep->InsertAt (c, i);
}

void	String::RemoveAt (size_t i, size_t amountToRemove)
{
	Require (i >= 0);
	Require ((i+amountToRemove) <= (GetLength ()));
	fRep->RemoveAt (i, amountToRemove);
}

void	String::Remove (Character c)
{
	size_t index = IndexOf (c);
	if (index != kBadStringIndex) {
		fRep->RemoveAt (index, 1);
	}
}

size_t	String::IndexOf (Character c) const
{
	size_t length = GetLength ();
	for (size_t i = 0; i < length; i++) {
		if (fRep->GetAt (i) == c) {
			return (i);
		}
	}
	return (kBadStringIndex);
}

size_t	String::IndexOf (const String& subString) const
{
	if (subString.GetLength () == 0) {
		return ((GetLength () == 0) ? kBadStringIndex : 0);
	}
	if (GetLength () < subString.GetLength ()) {
		return (kBadStringIndex);	// important test cuz size_t is unsigned
	}

	size_t	subStrLen	=	subString.GetLength ();
	size_t	limit		=	GetLength () - subStrLen;
	for (size_t i = 0; i <= limit; i++) {
		for (size_t j = 1; j <= subStrLen; j++) {
			if (fRep->GetAt (i+j) != subString.fRep->GetAt (j)) {
				goto nogood;
			}
		}
		return (i);
nogood:
		;
	}
	return (kBadStringIndex);
}

size_t	String::RIndexOf (Character c) const
{
	size_t length = GetLength ();
	for (size_t i = length; i > 0; --i) {
		if (fRep->GetAt (i-1) == c) {
			return (i-1);
		}
	}
	return (kBadStringIndex);
}

size_t	String::RIndexOf (const String& subString) const
{
	/*
	 * Do quickie implementation, and dont worry about efficiency...
	 */
	if (subString.GetLength () == 0) {
		return ((GetLength () == 0) ? kBadStringIndex : GetLength ()-1);
	}

	size_t	subStrLen	=	subString.GetLength ();
	size_t	limit		=	GetLength () - subStrLen;
	for (size_t i = limit; i > 0; --i) {
		if (SubString (i-1, subStrLen) == subString) {
			return (i-1);
		}
	}
	return (kBadStringIndex);
}

bool	String::Contains (Character c) const
{
	return (fRep->Contains (c));
}

bool	String::Contains (const String& subString) const
{
	return bool (IndexOf (subString) != kBadStringIndex);
}

String	String::SubString (size_t from, size_t length) const
{
	Require (from >= 0);
	Require ((length == kBadStringIndex) or (length <= (GetLength ()-from) and (length >= 0)));

	if (length == 0) {
		return (L"");   // SSW: replacement for kEmptyString doesn't catch this
    }
	if (length == kBadStringIndex) {
		length = GetLength () - from;
	}
	return (String (new StringRep_Substring (fRep, from, length), false));
}



/*
 ********************************************************************************
 ******************************** String_CharArray ******************************
 ********************************************************************************
 */
String_CharArray::String_CharArray ()
	: String (nullptr, false)
{
	SetRep (new StringRep_CharArray (nullptr, 0));
}

String_CharArray::String_CharArray (const wchar_t* cString)
	: String (nullptr, false)
{
	size_t length = wcslen (cString);
    Assert (sizeof (Character) == sizeof (wchar_t));
	SetRep (new StringRep_CharArray ((const Character*)cString, length));
}

String_CharArray::String_CharArray (const wstring& str)
    : String (nullptr, false)
{
    Assert (sizeof (Character) == sizeof (wchar_t));
	SetRep (new StringRep_CharArray ((const Character*)str.c_str (), str.length ()));
}


String_CharArray::String_CharArray (const String& from)
	: String (nullptr, false)
{
	SetRep (new StringRep_CharArray (from.Peek (), from.GetLength ()));
}


 String_CharArray::String_CharArray (const Character* arrayOfCharacters, size_t nCharacters)
 {
      SetRep (new StringRep_CharArray (arrayOfCharacters, nCharacters));
 }



/*
 ********************************************************************************
 **************************** String_BufferedCharArray **************************
 ********************************************************************************
 */
String_BufferedCharArray::String_BufferedCharArray ()
	: String (nullptr, false)
{
	SetRep (new StringRep_BufferedCharArray (nullptr, 0));
}

String_BufferedCharArray::String_BufferedCharArray (const wchar_t* cString)
	: String (nullptr, false)
{
    Assert (sizeof (Character) == sizeof (wchar_t));
	size_t length = wcslen (cString);
	SetRep (new StringRep_BufferedCharArray ((const Character*)cString, length));
}

String_BufferedCharArray::String_BufferedCharArray (const wstring& str)
	: String (nullptr, false)
{
    Assert (sizeof (Character) == sizeof (wchar_t));
	SetRep (new StringRep_BufferedCharArray ((const Character*) str.c_str (), str.length ()));
}

String_BufferedCharArray::String_BufferedCharArray (const String& from)
	: String (nullptr, false)
{
	SetRep (new StringRep_BufferedCharArray (from.Peek (), from.GetLength ()));
}





/*
 ********************************************************************************
 ****************************** String_ReadOnlyChar *****************************
 ********************************************************************************
 */
String_ReadOnlyChar::String_ReadOnlyChar (const wchar_t* cString)
	: String (nullptr, false)
{
    Assert (sizeof (Character) == sizeof (wchar_t))
	size_t length = wcslen (cString);
	SetRep (new StringRep_ReadOnlyChar ((const Character*)cString, length));
}





/*
 ********************************************************************************
 *********************************** StringRep **********************************
 ********************************************************************************
 */
String::StringRep::~StringRep ()
{
}






/*
 ********************************************************************************
 ******************************** StringRep_CharArray ***************************
 ********************************************************************************
 */
StringRep_CharArray::StringRep_CharArray (const Character* arrayOfCharacters, size_t nCharacters)
	: StringRep ()
	, fStorage (nullptr)
	, fLength (nCharacters)
{
    Assert (sizeof (Character) == sizeof (wchar_t))

	fStorage = ::new wchar_t [CalcAllocSize (fLength)];
	if (arrayOfCharacters != nullptr) {
		memcpy (fStorage, arrayOfCharacters, fLength*sizeof (Character));
	}
}


StringRep_CharArray::StringRep_CharArray ()
	: StringRep ()
	, fStorage (nullptr)
	, fLength (0)
{
}

StringRep_CharArray::~StringRep_CharArray ()
{
	delete fStorage;
}

String::StringRep*	StringRep_CharArray::Clone () const
{
	return (new StringRep_CharArray ((const Character*)fStorage, fLength));
}

size_t	StringRep_CharArray::GetLength () const
{
	return (fLength);
}

bool	StringRep_CharArray::Contains (Character item) const
{
	AssertNotNull (fStorage);

	char asciiItem = item.GetAsciiCode ();
	for (size_t i = 0; i < fLength; i++) {
		if (fStorage[i] == asciiItem) {
			return (true);
		}
	}
	return (false);
}

void	StringRep_CharArray::RemoveAll ()
{
	SetLength (0);
}

Character	StringRep_CharArray::GetAt (size_t index) const
{
	Require (index >= 0);
	Require (index < GetLength ());
	AssertNotNull (fStorage);

	return (fStorage[index]);
}

void	StringRep_CharArray::SetAt (Character item, size_t index)
{
	Require (index >= 0);
	Require (index < GetLength ());
	AssertNotNull (fStorage);

	fStorage[index] = item;
}

void	StringRep_CharArray::InsertAt (Character item, size_t index)
{
	Require (index >= 0);
	Require (index <= GetLength ());

	SetLength (GetLength () + 1);
	if (index < fLength) {
		wchar_t*	lhs	=	&fStorage [fLength];
		wchar_t*	rhs	=	&fStorage [fLength-1];
		size_t i = fLength;
		for (; i >= index; i--) {
			*lhs-- = *rhs--;
		}
		Assert (i == index);
		Assert (lhs == &fStorage [index]);
	}
	fStorage[index] = item.GetAsciiCode ();
}

void	StringRep_CharArray::RemoveAt (size_t index, size_t amountToRemove)
{
	Require (index >= 0);
	Require (index < fLength);

	if (index < fLength-1) {
		wchar_t*	lhs	=	&fStorage [index];
		wchar_t*	rhs	=	&fStorage [index+amountToRemove];
		for (size_t i = fLength - index - amountToRemove; i > 0; i--) {
			*lhs++ = *rhs++;
		}
	}
	fLength -= amountToRemove;
}

void	StringRep_CharArray::SetLength (size_t newLength)
{
	AssertNotNull (fStorage);

	size_t	oldAllocSize	=	CalcAllocSize (fLength);
	size_t	newAllocSize	=	CalcAllocSize (newLength);

	if (oldAllocSize != newAllocSize) {
		Assert (newAllocSize >= newLength);
		fStorage = (wchar_t*)realloc (fStorage, newAllocSize);
	}
	fLength = newLength;
	Ensure (fLength == newLength);
}

const Character*	StringRep_CharArray::Peek () const
{
    Require (sizeof (Character) == sizeof (wchar_t));

	return ((const Character*)fStorage);
}

/* Deliberately does not try to free up old fStorage, as this could be other than heap memory */
void	StringRep_CharArray::SetStorage (Character* storage, size_t length)
{
    Require (sizeof (Character) == sizeof (wchar_t))
	fStorage = (wchar_t*)storage;
	fLength = length;
}

size_t	StringRep_CharArray::CalcAllocSize (size_t requested)
{
	return (requested);
}





/*
 ********************************************************************************
 **************************** StringRep_BufferedCharArray ***********************
 ********************************************************************************
 */
StringRep_BufferedCharArray::StringRep_BufferedCharArray (const Character* arrayOfCharacters, size_t nCharacters)
	: StringRep_CharArray ()
{
	RequireNotNull (arrayOfCharacters);
	Assert (sizeof (Character) == sizeof (wchar_t))

	wchar_t*	storage = ::new wchar_t [CalcAllocSize (nCharacters)];
	memcpy (storage, arrayOfCharacters, nCharacters*sizeof (Character));
	SetStorage ((Character*)storage, nCharacters);
}

String::StringRep*	StringRep_BufferedCharArray::Clone () const
{
	return (new StringRep_BufferedCharArray (Peek (), GetLength ()));
}

size_t	StringRep_BufferedCharArray::CalcAllocSize (size_t requested)
{
	// round up to buffer block size
	return (Stroika::Foundation::Math::RoundUpTo (requested, static_cast<size_t> (32)));
}






/*
 ********************************************************************************
 ****************************** StringRep_ReadOnlyChar **************************
 ********************************************************************************
 */
StringRep_ReadOnlyChar::StringRep_ReadOnlyChar (const Character* arrayOfCharacters, size_t nCharacters)
	: StringRep_CharArray ()
	, fAllocedMem (false)
{
	RequireNotNull (arrayOfCharacters);
	SetStorage (const_cast<Character*>(arrayOfCharacters), nCharacters);
}

StringRep_ReadOnlyChar::~StringRep_ReadOnlyChar ()
{
	if (not fAllocedMem) {
		SetStorage (nullptr, 0);	// make sure that memory is not deleted, as we never alloced
	}
}

void	StringRep_ReadOnlyChar::RemoveAll ()
{
	AssureMemAllocated ();
	StringRep_CharArray::RemoveAll ();
}

void	StringRep_ReadOnlyChar::SetAt (Character item, size_t index)
{
	AssureMemAllocated ();
	StringRep_CharArray::SetAt (item, index);
}

void	StringRep_ReadOnlyChar::InsertAt (Character item, size_t index)
{
	AssureMemAllocated ();
	StringRep_CharArray::InsertAt (item, index);
}

void	StringRep_ReadOnlyChar::RemoveAt (size_t index, size_t amountToRemove)
{
	AssureMemAllocated ();
	StringRep_CharArray::RemoveAt (index, amountToRemove);
}

void	StringRep_ReadOnlyChar::SetLength (size_t newLength)
{
	AssureMemAllocated ();
	StringRep_CharArray::SetLength (newLength);
}

// SSW 8/30/2011: Note: this looks wrong as no assignment to the storage. Need to copy the exiting characters over!!
void	StringRep_ReadOnlyChar::AssureMemAllocated ()
{
	if (not fAllocedMem) {
	    Assert (sizeof (Character) == sizeof (wchar_t))
		SetStorage ((Character*) ::new wchar_t [GetLength ()], GetLength ());
		fAllocedMem = true;
	}

	Ensure (fAllocedMem);
}






/*
 ********************************************************************************
 ******************************** StringRep_Substring ***************************
 ********************************************************************************
 */
StringRep_Substring::StringRep_Substring (const Memory::Shared<StringRep>& baseString, size_t from, size_t length)
	: fBase (baseString)
	, fFrom (from)
	, fLength (length)
{
	Require (from >= 0);
	Require (length >= 0);
	Require ((from + length) <= fBase->GetLength ());
}

String::StringRep*	StringRep_Substring::Clone () const
{
	return (new StringRep_CharArray (Peek (), GetLength ()));
}

size_t	StringRep_Substring::GetLength () const
{
	return (fLength);
}

bool	StringRep_Substring::Contains (Character item) const
{
	for (size_t i = 0; i < fLength; i++) {
		if (GetAt (i) == item) {
			return (true);
		}
	}
	return (false);
}

void	StringRep_Substring::RemoveAll ()
{
	fBase->RemoveAll ();
	fFrom = 0;
	fLength = 0;
}

Character	StringRep_Substring::GetAt (size_t index) const
{
	Require (index < GetLength ());
	Assert ((fFrom+index) < fBase->GetLength ());
	return (fBase->GetAt (fFrom+index));
}

void	StringRep_Substring::SetAt (Character item, size_t index)
{
	Require (index < GetLength ());
	Assert ((fFrom+index) < fBase->GetLength ());
	fBase->SetAt (item, (fFrom+index));
}

void	StringRep_Substring::InsertAt (Character item, size_t index)
{
	Require (index <= GetLength ());
	Assert ((fFrom+index) <= fBase->GetLength ());
	fBase->InsertAt (item, (fFrom+index));
	fLength++;
}

void	StringRep_Substring::RemoveAt (size_t index, size_t amountToRemove)
{
	Require (index < GetLength ());
	Require ((index+amountToRemove) < GetLength ());

	Assert ((fFrom+index+amountToRemove) < fBase->GetLength ());
	fBase->RemoveAt (index, amountToRemove);
	fLength -= amountToRemove;
}

void	StringRep_Substring::SetLength (size_t newLength)
{
	size_t delta = newLength - fLength;
	if (delta != 0) {
		fBase->SetLength (fBase->GetLength () + delta);
		fLength += delta;
	}
}

const Character*	StringRep_Substring::Peek () const
{
	Assert (fFrom <= fBase->GetLength ());

	const Character* buffer = fBase->Peek ();
	return (&buffer[fFrom]);
}




/*
 ********************************************************************************
 ******************************** StringRep_Catenate ****************************
 ********************************************************************************
 */
StringRep_Catenate::StringRep_Catenate (const String& lhs, const String& rhs)
	: fLeft (lhs)
	, fRight (rhs)
	, fLength (lhs.GetLength () + rhs.GetLength ())
{
}

String::StringRep*	StringRep_Catenate::Clone () const
{
	StringRep_CharArray*	s	=	new StringRep_CharArray (nullptr, GetLength ());
	size_t lhsLengthInBytes = fLeft.GetLength ()*sizeof (Character);
	Assert (sizeof (Character) == sizeof (wchar_t));
	memcpy (&((Character*)s->Peek ())[0], fLeft.Peek (), lhsLengthInBytes);
	memcpy (&((Character*)s->Peek ())[lhsLengthInBytes], fRight.Peek (), fRight.GetLength ()*sizeof (Character));
	return (s);
}

size_t	StringRep_Catenate::GetLength () const
{
	Assert (fLength == (fLeft.GetLength () + fRight.GetLength ()));
	return (fLength);
}

bool	StringRep_Catenate::Contains (Character item) const
{
	return (bool ((fLeft.Contains (item)) or (fRight.Contains (item))));
}

void	StringRep_Catenate::RemoveAll ()
{
	fLeft = L"";
	fRight = L"";
	fLength = 0;
}

Character	StringRep_Catenate::GetAt (size_t index) const
{
	size_t length = fLeft.GetLength ();
	if (index <= length) {
		return (fLeft[index]);
	}
	else {
		return (fRight[(index - length)]);
	}
}

void	StringRep_Catenate::SetAt (Character item, size_t index)
{
	Normalize ();
	fLeft.SetCharAt (item, index);
}

void	StringRep_Catenate::InsertAt (Character item, size_t index)
{
	Normalize ();
	fLeft.InsertAt (item, index);
	fLength++;
}

void	StringRep_Catenate::RemoveAt (size_t index, size_t amountToRemove)
{
	Normalize ();
	fLeft.RemoveAt (index, amountToRemove);
	fLength -= amountToRemove;
}

void	StringRep_Catenate::SetLength (size_t newLength)
{
	Normalize ();
	fLeft.SetLength (newLength);
	fLength = newLength;
}

const Character*	StringRep_Catenate::Peek () const
{
	const_cast<StringRep_Catenate*> (this)->Normalize ();
	return (fLeft.Peek ());
}


void	StringRep_Catenate::Normalize ()
{
	if (fRight != L"") {
		String_CharArray newL	=	String_CharArray (nullptr, GetLength ());

        Assert (sizeof (Character) == sizeof (wchar_t));
        size_t lhsLengthInBytes = fLeft.GetLength ()*sizeof (Character);
        memcpy (&((Character*)newL.Peek ())[0], fLeft.Peek (), lhsLengthInBytes);
        memcpy (&((Character*)newL.Peek ())[lhsLengthInBytes], fRight.Peek (), fRight.GetLength ()*sizeof (Character));

		fLeft = newL;
		fRight = L"";
	}
	Assert (fLength == (fLeft.GetLength () + fRight.GetLength ()));
}





/*
 ********************************************************************************
 ************************************* operator+ ********************************
 ********************************************************************************
 */
String	Stroika::Foundation::Characters::operator+ (const String& lhs, const String& rhs)
{
#if 0
    size_t	lhsLen	=	lhs.GetLength ();
    size_t	rhsLen	=	rhs.GetLength ();
    String	s	=	String (nullptr, lhsLen + rhsLen);			// garbage string of right size
    memcpy (&((char*)s.Peek ())[0], lhs.Peek (), size_t (lhsLen));
    memcpy (&((char*)s.Peek ())[lhsLen], rhs.Peek (), size_t (rhsLen));
    return (s);
#else
    return (String (new StringRep_Catenate (lhs, rhs), false));
#endif
}





/*
 ********************************************************************************
 ************************************* operator== *******************************
 ********************************************************************************
 */
bool	Stroika::Foundation::Characters::operator== (const String& lhs, const String& rhs)
{
    if (lhs.fRep == rhs.fRep) {
        return (true);
    }
    size_t length = lhs.GetLength ();

    if (length != rhs.GetLength ()) {
        return (false);
    }

    for (size_t i = 0; i < length; i++) {
        if (lhs[i] != rhs[i]) {
            return (false);
        }
    }
    return (true);
}

bool	Stroika::Foundation::Characters::operator== (const wchar_t* lhs, const String& rhs)
{
    RequireNotNull (lhs);
    size_t length = ::wcslen (lhs);

    if (length != rhs.GetLength ()) {
        return (false);
    }

    for (size_t i = 0; i < length; i++) {
        if (Character(lhs[i]) != rhs[i]) {
            return (false);
        }
    }
    return (true);
}

bool	Stroika::Foundation::Characters::operator== (const String& lhs, const wchar_t* rhs)
{
    RequireNotNull (rhs);
    size_t length = lhs.GetLength ();

    if (length != ::wcslen (rhs)) {
        return (false);
    }

    for (size_t i = 0; i < length; i++) {
        if (lhs[i] != Character (rhs[i])) {
            return (false);
        }
    }
    return (true);
}


/*
 ********************************************************************************
 ************************************* operator< ********************************
 ********************************************************************************
 */
bool	Stroika::Foundation::Characters::operator< (const String& lhs, const String& rhs)
{
    if (lhs.fRep == rhs.fRep) {
        return (false);
    }
    size_t length = min (lhs.GetLength (), rhs.GetLength ());
    for (size_t i = 0; i < length; i++) {
        if (lhs[i] != rhs[i]) {
            return (bool (lhs[i] < rhs[i]));
        }
    }
    return (bool (rhs.GetLength () != length));	// implies lhs.GetLength () < rhs.GetLength
}

bool	Stroika::Foundation::Characters::operator< (const wchar_t* lhs, const String& rhs)
{
    RequireNotNull (lhs);
    return (String_ReadOnlyChar (lhs) < rhs);
}

bool	Stroika::Foundation::Characters::operator< (const String& lhs, const wchar_t* rhs)
{
    RequireNotNull (rhs);
    return (lhs < String_ReadOnlyChar (rhs));
}




/*
 ********************************************************************************
 ************************************* operator<= *******************************
 ********************************************************************************
 */
bool	Stroika::Foundation::Characters::operator<= (const String& lhs, const String& rhs)
{
    if (lhs.fRep == rhs.fRep) {
        return (true);
    }
    size_t length = min (lhs.GetLength (), rhs.GetLength ());
    for (size_t i = 0; i < length; i++) {
        if (lhs[i] != rhs[i]) {
            return (bool (lhs[i] < rhs[i]));
        }
    }
    return (bool (lhs.GetLength () == length)); 	// implies lhs.GetLength () <= rhs.GetLength
}

bool	Stroika::Foundation::Characters::operator<= (const wchar_t* lhs, const String& rhs)
{
    RequireNotNull (lhs);
    return (String_ReadOnlyChar (lhs) <= rhs);
}

bool	Stroika::Foundation::Characters::operator<= (const String& lhs, const wchar_t* rhs)
{
    RequireNotNull (rhs);
    RequireNotNull (rhs);
    return (lhs <= String_ReadOnlyChar (rhs));
}





/*
 ********************************************************************************
 ************************************* operator<< *******************************
 ********************************************************************************
 */
ostream&	operator<< (ostream& out, const String& s)
{
    for (size_t i = 1; i <= s.GetLength (); i++) {
        out << s[i].GetAsciiCode ();
    }
    return (out);
}




/*
 ********************************************************************************
 ************************************* operator>> *******************************
 ********************************************************************************
 */
wistream&	operator>> (wistream& in, String& s)
{
    s = L"";
    wchar_t	bigBuf [2048];
    bigBuf[0] = '\0';
    // Do same as operator>> (istream&, char*)...
	std::streamsize oldWidth = in.width (sizeof (bigBuf)-1);	// prevent overflow (I hope thats what this does??)
    in >> bigBuf;
    in.width (oldWidth);							// maybe unncessary - reset automatically???

// LGP Thursday, October 8, 1992 2:59:51 AM
// Sterl - I know you used gcount>0 but that breaks with libg++ 2.2.
// Not sure why. This should work fine with cfront and libg++ - why did
// you change it??? If it helps, I added a NUL termination to the
// array before using builtin- char* version - not sure that matters???
// BTW, I check (in) rather than (in.good ()) since I dont want to get
// a string on EOF - I already assigned empty string above - that should be
// it.
    if (in.good ()) {
        s = String (bigBuf);
    }
    return (in);
}




/*
 ********************************************************************************
 ************************************* toupper **********************************
 ********************************************************************************
 */
String	toupper (const String& s)
{
    String			result	=	s;
    size_t	rLen	=	result.GetLength ();
    for (size_t i = 0; i < rLen; i++) {
        if (isalpha (result [i].GetAsciiCode ())) {
            result.SetCharAt (TOUPPER (result [i].GetAsciiCode ()), i);
        }
    }
    return (result);
}




/*
 ********************************************************************************
 ************************************* tolower **********************************
 ********************************************************************************
 */
String	tolower (const String& s)
{
    String			result	=	s;
    size_t	rLen	=	result.GetLength ();
    for (size_t i = 0; i < rLen; i++) {
        if (isalpha (result [i].GetAsciiCode ())) {
            result.SetCharAt (TOLOWER (result [i].GetAsciiCode ()), i);
        }
    }
    return (result);
}

>>>>>>> 3fb0c6fa
<|MERGE_RESOLUTION|>--- conflicted
+++ resolved
@@ -1,1022 +1,3 @@
-<<<<<<< HEAD
-/*
- * Copyright(c) Sophist Solutions, Inc. 1990-2011.  All rights reserved
- */
-#include	"../StroikaPreComp.h"
-
-#include    <algorithm>
-#include	<cstdarg>
-#include    <climits>
-#include    <istream>
-#include	<string>
-
-#include	"../Math/Common.h"
-
-#include	"String.h"
-
-
-
-using	namespace	Stroika::Foundation;
-using	namespace	Stroika::Foundation::Characters;
-
-
-
-
-
-
-/*
- ********************************************************************************
- ************************************* String ***********************************
- ********************************************************************************
- */
-String::String ()
-	: fRep (&Clone_, nullptr)
-{
-	static	Memory::Shared<StringRep>	sSharedBuffer (&Clone_, new StringRep_CharArray (nullptr, 0));
-
-	fRep = sSharedBuffer;
-	Assert (fRep.CountReferences () > 1);
-}
-
-String::String (const char* cString)
-	: fRep (&Clone_, nullptr)
-{
-	RequireNotNull (cString);
-	fRep = new StringRep_CharArray (cString, strlen (cString));
-}
-
-String::String (StringRep* sharedPart, bool)
-	: fRep (&Clone_, sharedPart)
-{
-	Require (fRep.CountReferences () == 1);
-}
-
-String&	String::operator+= (Character appendage)
-{
-	fRep->InsertAt (appendage, GetLength ()+1);
-	return (*this);
-}
-
-String&	String::operator+= (const String& appendage)
-{
-	if ((fRep == appendage.fRep) and (fRep.CountReferences () == 1)) {
-		/*
-		 * We must be careful about this case since blowing aways "this"s memory, and then
-		 * trying to copy from "appendage"s would be bad.
-		 */
-		String tmp = appendage;
-		return (operator+= (tmp));
-	}
-	else {
-#if		qDebug
-		size_t	oldAppendLength = appendage.GetLength ();
-#endif
-		size_t	oldLength	=	GetLength ();
-		size_t	appendLength = appendage.GetLength ();
-		SetLength (oldLength + appendLength);
-		Assert (appendage.GetLength () == appendLength);
-		memcpy (&((char*)fRep->Peek ())[oldLength], appendage.fRep->Peek (), size_t (appendLength));
-	}
-	return (*this);
-}
-
-void	String::SetLength (size_t newLength)
-{
-	if (newLength == 0) {
-		fRep->RemoveAll ();
-	}
-	else {
-		fRep->SetLength (newLength);
-	}
-}
-
-void	String::SetCharAt (Character c, size_t i)
-{
-	Require (i >= 1);
-	Require (i <= GetLength ());
-	fRep->SetAt (c, i);
-}
-
-void	String::InsertAt (Character c, size_t i)
-{
-	Require (i >= 1);
-	Require (i <= (GetLength ()+1));
-	fRep->InsertAt (c, i);
-}
-
-void	String::RemoveAt (size_t i, size_t amountToRemove)
-{
-	Require (i >= 1);
-	Require ((i+amountToRemove-1) <= (GetLength ()));
-	fRep->RemoveAt (i, amountToRemove);
-}
-
-void	String::Remove (Character c)
-{
-	size_t index = IndexOf (c);
-	if (index != kBadStringIndex) {
-		fRep->RemoveAt (index, 1);
-	}
-}
-
-size_t	String::IndexOf (Character c) const
-{
-	size_t length = GetLength ();
-	for (size_t i = 1; i <= length; i++) {
-		if (fRep->GetAt (i) == c) {
-			return (i);
-		}
-	}
-	return (kBadStringIndex);
-}
-
-size_t	String::IndexOf (const String& subString) const
-{
-	if (subString.GetLength () == 0) {
-		return ((GetLength () == 0) ? kBadStringIndex : 1);
-	}
-	if (GetLength () < subString.GetLength ()) {
-		return (kBadStringIndex);	// important test cuz size_t is unsigned
-	}
-
-	size_t	subStrLen	=	subString.GetLength ();
-	size_t	limit		=	GetLength () - subStrLen;
-	for (size_t i = 0; i <= limit; i++) {
-		for (size_t j = 1; j <= subStrLen; j++) {
-			if (fRep->GetAt (i+j) != subString.fRep->GetAt (j)) {
-				goto nogood;
-			}
-		}
-		return (i+1);
-nogood:
-		;
-	}
-	return (kBadStringIndex);
-}
-
-size_t	String::RIndexOf (Character c) const
-{
-	size_t length = GetLength ();
-	for (size_t i = length; i >= 1; i--) {
-		if (fRep->GetAt (i) == c) {
-			return (i);
-		}
-	}
-	return (kBadStringIndex);
-}
-
-size_t	String::RIndexOf (const String& subString) const
-{
-	/*
-	 * Do quickie implementation, and dont worry about efficiency...
-	 */
-	if (subString.GetLength () == 0) {
-		return ((GetLength () == 0) ? kBadStringIndex : GetLength ());
-	}
-
-	size_t	subStrLen	=	subString.GetLength ();
-	size_t	limit		=	GetLength () - subStrLen + 1;
-	for (size_t i = limit; i >= 1; i--) {
-		if (SubString (i, subStrLen) == subString) {
-			return (i);
-		}
-	}
-	return (kBadStringIndex);
-}
-
-bool	String::Contains (Character c) const
-{
-	return (fRep->Contains (c));
-}
-
-bool	String::Contains (const String& subString) const
-{
-	return bool (IndexOf (subString) != kBadStringIndex);
-}
-
-String	String::SubString (size_t from, size_t length) const
-{
-	Require (from >= 1);
-	Require ((length == kBadStringIndex) or (length <= (GetLength ()-from+1) and (length >= 0)));
-
-	if (length == 0) {
-		return ("");
-	}
-	if (length == kBadStringIndex) {
-		length = GetLength () - from + 1;
-	}
-	return (String (new StringRep_Substring (fRep, from, length), false));
-}
-
-char*	String::ToCString () const
-{
-//	size_t	length = (GetLength () * sizeof (Character)) + 1;		// n Characters plus a length byte
-	size_t	length = (GetLength () * sizeof (char)) + 1;			// n Characters plus a length byte
-	return (ToCString (new char [length], length));
-}
-
-char*	String::ToCString (char buf [], size_t bufferSize) const
-{
-	Require (bufferSize > 0);
-	size_t bytesToCopy = min (GetLength (), bufferSize-1);
-	memcpy (buf, Peek (), bytesToCopy);
-	buf [bytesToCopy] = '\0';
-	return (buf);
-}
-
-char*	String::ToCStringTrunc (char buf [], size_t bufferSize) const
-{
-	size_t	len	= min (GetLength (), bufferSize);
-	len = min (len, size_t (UCHAR_MAX));
-	if (len == GetLength ()) {
-		return (ToCString (buf, bufferSize));
-	}
-	else {
-		return (SubString (1, len).ToCString (buf, bufferSize));
-	}
-}
-
-
-
-
-/*
- ********************************************************************************
- ******************************** String_CharArray ******************************
- ********************************************************************************
- */
-String_CharArray::String_CharArray ()
-	: String (nullptr, false)
-{
-	SetRep (new StringRep_CharArray (nullptr, 0));
-}
-
-String_CharArray::String_CharArray (const char* cString)
-	: String (nullptr, false)
-{
-	size_t length = strlen (cString);
-	SetRep (new StringRep_CharArray (cString, length));
-}
-
-String_CharArray::String_CharArray (const void* arrayOfBytes, size_t nBytes)
-	: String (nullptr, false)
-{
-	SetRep (new StringRep_CharArray (arrayOfBytes, nBytes));
-}
-
-String_CharArray::String_CharArray (const String& from)
-	: String (nullptr, false)
-{
-	SetRep (new StringRep_CharArray (from.Peek (), from.GetLength ()));
-}
-
-
-
-
-
-/*
- ********************************************************************************
- **************************** String_BufferedCharArray **************************
- ********************************************************************************
- */
-String_BufferedCharArray::String_BufferedCharArray ()
-	: String (nullptr, false)
-{
-	SetRep (new StringRep_BufferedCharArray (nullptr, 0));
-}
-
-String_BufferedCharArray::String_BufferedCharArray (const char* cString)
-	: String (nullptr, false)
-{
-	size_t length = strlen (cString);
-	SetRep (new StringRep_BufferedCharArray (cString, length));
-}
-
-String_BufferedCharArray::String_BufferedCharArray (const void* arrayOfBytes, size_t nBytes)
-	: String (nullptr, false)
-{
-	SetRep (new StringRep_BufferedCharArray (arrayOfBytes, nBytes));
-}
-
-String_BufferedCharArray::String_BufferedCharArray (const String& from)
-	: String (nullptr, false)
-{
-	SetRep (new StringRep_BufferedCharArray (from.Peek (), from.GetLength ()));
-}
-
-
-
-
-
-/*
- ********************************************************************************
- ****************************** String_ReadOnlyChar *****************************
- ********************************************************************************
- */
-String_ReadOnlyChar::String_ReadOnlyChar (const char* cString)
-	: String (nullptr, false)
-{
-	size_t length = strlen (cString);
-	SetRep (new StringRep_ReadOnlyChar (cString, length));
-}
-
-String_ReadOnlyChar::String_ReadOnlyChar (const void* arrayOfBytes, size_t nBytes)
-	: String (nullptr, false)
-{
-	SetRep (new StringRep_ReadOnlyChar (arrayOfBytes, nBytes));
-}
-
-
-
-
-/*
- ********************************************************************************
- *********************************** StringRep **********************************
- ********************************************************************************
- */
-String::StringRep::~StringRep ()
-{
-}
-
-
-
-
-
-
-/*
- ********************************************************************************
- ******************************** StringRep_CharArray ***************************
- ********************************************************************************
- */
-StringRep_CharArray::StringRep_CharArray (const void* arrayOfBytes, size_t nBytes)
-	: StringRep ()
-	, fStorage (nullptr)
-	, fLength (0)
-{
-	fLength = nBytes;
-	fStorage = ::new char [CalcAllocSize (fLength)];
-	if (arrayOfBytes != nullptr) {
-		memcpy (fStorage, arrayOfBytes, fLength);
-	}
-}
-
-StringRep_CharArray::StringRep_CharArray ()
-	: StringRep ()
-	, fStorage (nullptr)
-	, fLength (0)
-{
-}
-
-StringRep_CharArray::~StringRep_CharArray ()
-{
-	delete fStorage;
-}
-
-String::StringRep*	StringRep_CharArray::Clone () const
-{
-	return (new StringRep_CharArray (fStorage, fLength));
-}
-
-size_t	StringRep_CharArray::GetLength () const
-{
-	return (fLength);
-}
-
-bool	StringRep_CharArray::Contains (Character item) const
-{
-	AssertNotNull (fStorage);
-
-	char asciiItem = item.GetAsciiCode ();
-	for (size_t i = 0; i < fLength; i++) {
-		if (fStorage[i] == asciiItem) {
-			return (true);
-		}
-	}
-	return (false);
-}
-
-void	StringRep_CharArray::RemoveAll ()
-{
-	SetLength (0);
-}
-
-Character	StringRep_CharArray::GetAt (size_t index) const
-{
-	Require (index >= 1);
-	Require (index <= GetLength ());
-	AssertNotNull (fStorage);
-
-	return (fStorage[index-1]);
-}
-
-void	StringRep_CharArray::SetAt (Character item, size_t index)
-{
-	Require (index >= 1);
-	Require (index <= GetLength ());
-	AssertNotNull (fStorage);
-
-	fStorage[index-1] = item.GetAsciiCode ();
-}
-
-void	StringRep_CharArray::InsertAt (Character item, size_t index)
-{
-	Require (index >= 1);
-	Require (index <= GetLength ()+1);
-
-	SetLength (GetLength () + 1);
-	if (index < fLength) {
-		char*	lhs	=	&fStorage [fLength-1];
-		char*	rhs	=	&fStorage [fLength-2];
-		size_t i = fLength-1;
-		for (; i >= index; i--) {
-			*lhs-- = *rhs--;
-		}
-		Assert (i == index-1);
-		Assert (lhs == &fStorage [index-1]);
-	}
-	fStorage[index-1] = item.GetAsciiCode ();
-}
-
-void	StringRep_CharArray::RemoveAt (size_t index, size_t amountToRemove)
-{
-	Require (index >= 1);
-	Require (index <= fLength);
-
-	if (index < fLength) {
-		char*	lhs	=	&fStorage [index-1];
-		char*	rhs	=	&fStorage [index+amountToRemove-1];
-		for (size_t i = fLength - index - amountToRemove + 1; i > 0; i--) {
-			*lhs++ = *rhs++;
-		}
-	}
-	fLength -= amountToRemove;
-}
-
-void	StringRep_CharArray::SetLength (size_t newLength)
-{
-	AssertNotNull (fStorage);
-
-	size_t	oldAllocSize	=	CalcAllocSize (fLength);
-	size_t	newAllocSize	=	CalcAllocSize (newLength);
-
-	if (oldAllocSize != newAllocSize) {
-		Assert (newAllocSize >= newLength);
-		fStorage = (char*)realloc (fStorage, newAllocSize);
-	}
-	fLength = newLength;
-	Ensure (fLength == newLength);
-}
-
-const void*	StringRep_CharArray::Peek () const
-{
-	return (fStorage);
-}
-
-/* Deliberately does not try to free up old fStorage, as this could be other than heap memory */
-void	StringRep_CharArray::SetStorage (char* storage, size_t length)
-{
-	fStorage = storage;
-	fLength = length;
-}
-
-size_t	StringRep_CharArray::CalcAllocSize (size_t requested)
-{
-	return (requested);
-}
-
-
-
-
-
-/*
- ********************************************************************************
- **************************** StringRep_BufferedCharArray ***********************
- ********************************************************************************
- */
-StringRep_BufferedCharArray::StringRep_BufferedCharArray (const void* arrayOfBytes, size_t nBytes)
-	: StringRep_CharArray ()
-{
-	RequireNotNull (arrayOfBytes);
-
-	char*	storage = ::new char [CalcAllocSize (nBytes)];
-	memcpy (storage, arrayOfBytes, nBytes);
-	SetStorage (storage, nBytes);
-}
-
-String::StringRep*	StringRep_BufferedCharArray::Clone () const
-{
-	return (new StringRep_BufferedCharArray (Peek (), GetLength ()));
-}
-
-size_t	StringRep_BufferedCharArray::CalcAllocSize (size_t requested)
-{
-	// round up to buffer block size
-	return (Stroika::Foundation::Math::RoundUpTo (requested, static_cast<size_t> (32)));
-}
-
-
-
-
-
-
-/*
- ********************************************************************************
- ****************************** StringRep_ReadOnlyChar **************************
- ********************************************************************************
- */
-StringRep_ReadOnlyChar::StringRep_ReadOnlyChar (const void* arrayOfBytes, size_t nBytes)
-	: StringRep_CharArray ()
-	, fAllocedMem (false)
-{
-	RequireNotNull (arrayOfBytes);
-	SetStorage ((char*)arrayOfBytes, nBytes);
-}
-
-StringRep_ReadOnlyChar::~StringRep_ReadOnlyChar ()
-{
-	if (not fAllocedMem) {
-		SetStorage (nullptr, 0);	// make sure that memory is not deleted, as we never alloced
-	}
-}
-
-void	StringRep_ReadOnlyChar::RemoveAll ()
-{
-	AssureMemAllocated ();
-	StringRep_CharArray::RemoveAll ();
-}
-
-void	StringRep_ReadOnlyChar::SetAt (Character item, size_t index)
-{
-	AssureMemAllocated ();
-	StringRep_CharArray::SetAt (item, index);
-}
-
-void	StringRep_ReadOnlyChar::InsertAt (Character item, size_t index)
-{
-	AssureMemAllocated ();
-	StringRep_CharArray::InsertAt (item, index);
-}
-
-void	StringRep_ReadOnlyChar::RemoveAt (size_t index, size_t amountToRemove)
-{
-	AssureMemAllocated ();
-	StringRep_CharArray::RemoveAt (index, amountToRemove);
-}
-
-void	StringRep_ReadOnlyChar::SetLength (size_t newLength)
-{
-	AssureMemAllocated ();
-	StringRep_CharArray::SetLength (newLength);
-}
-
-void	StringRep_ReadOnlyChar::AssureMemAllocated ()
-{
-	if (not fAllocedMem) {
-		SetStorage (::new char [GetLength ()], GetLength ());
-		fAllocedMem = true;
-	}
-
-	Ensure (fAllocedMem);
-}
-
-
-
-
-
-
-/*
- ********************************************************************************
- ******************************** StringRep_Substring ***************************
- ********************************************************************************
- */
-StringRep_Substring::StringRep_Substring (const Memory::Shared<StringRep>& baseString, size_t from, size_t length)
-	: fBase (baseString)
-	, fFrom (from)
-	, fLength (length)
-{
-	Require (from >= 1);
-	Require (length >= 0);
-	Require ((from + length - 1) <= fBase->GetLength ());
-}
-
-String::StringRep*	StringRep_Substring::Clone () const
-{
-	return (new StringRep_CharArray (Peek (), GetLength ()));
-}
-
-size_t	StringRep_Substring::GetLength () const
-{
-	return (fLength);
-}
-
-bool	StringRep_Substring::Contains (Character item) const
-{
-	for (size_t i = 1; i <= fLength; i++) {
-		if (GetAt (i) == item) {
-			return (true);
-		}
-	}
-	return (false);
-}
-
-void	StringRep_Substring::RemoveAll ()
-{
-	fBase->RemoveAll ();
-	fFrom = 1;
-	fLength = 0;
-}
-
-Character	StringRep_Substring::GetAt (size_t index) const
-{
-	Require (index <= GetLength ());
-	Assert ((fFrom+index-1) <= fBase->GetLength ());
-	return (fBase->GetAt (fFrom+index-1));
-}
-
-void	StringRep_Substring::SetAt (Character item, size_t index)
-{
-	Require (index <= GetLength ());
-	Assert ((fFrom+index-1) <= fBase->GetLength ());
-	fBase->SetAt (item, (fFrom+index-1));
-}
-
-void	StringRep_Substring::InsertAt (Character item, size_t index)
-{
-	Require (index <= (GetLength ()+1));
-	Assert ((fFrom+index-1) <= (fBase->GetLength ()+1));
-	fBase->InsertAt (item, (fFrom+index-1));
-	fLength++;
-}
-
-void	StringRep_Substring::RemoveAt (size_t index, size_t amountToRemove)
-{
-	Require (index <= GetLength ());
-	Require ((index+amountToRemove) <= GetLength ());
-
-	Assert ((fFrom+index-1) <= fBase->GetLength ());
-	fBase->RemoveAt (index, amountToRemove);
-	fLength -= amountToRemove;
-}
-
-void	StringRep_Substring::SetLength (size_t newLength)
-{
-	size_t delta = newLength - fLength;
-	if (delta != 0) {
-		fBase->SetLength (fBase->GetLength () + delta);
-		fLength += delta;
-	}
-}
-
-const void*	StringRep_Substring::Peek () const
-{
-	Assert (fFrom <= fBase->GetLength ());
-
-	const char* buffer = (const char*) fBase->Peek ();
-	return (&buffer[fFrom-1]);
-}
-
-
-
-
-/*
- ********************************************************************************
- ******************************** StringRep_Catenate ****************************
- ********************************************************************************
- */
-StringRep_Catenate::StringRep_Catenate (const String& lhs, const String& rhs)
-	: fLeft (lhs)
-	, fRight (rhs)
-	, fLength (lhs.GetLength () + rhs.GetLength ())
-{
-}
-
-String::StringRep*	StringRep_Catenate::Clone () const
-{
-	StringRep_CharArray*	s	=	new StringRep_CharArray (nullptr, GetLength ());
-	size_t lhsLength = fLeft.GetLength ();
-	memcpy (&((char*)s->Peek ())[0], fLeft.Peek (), size_t (lhsLength));
-	memcpy (&((char*)s->Peek ())[lhsLength], fRight.Peek (), size_t (fRight.GetLength ()));
-	return (s);
-}
-
-size_t	StringRep_Catenate::GetLength () const
-{
-	Assert (fLength == (fLeft.GetLength () + fRight.GetLength ()));
-	return (fLength);
-}
-
-bool	StringRep_Catenate::Contains (Character item) const
-{
-	return (bool ((fLeft.Contains (item)) or (fRight.Contains (item))));
-}
-
-void	StringRep_Catenate::RemoveAll ()
-{
-	fLeft = "";
-	fRight = "";
-	fLength = 0;
-}
-
-Character	StringRep_Catenate::GetAt (size_t index) const
-{
-	size_t length = fLeft.GetLength ();
-	if (index <= length) {
-		return (fLeft[index]);
-	}
-	else {
-		return (fRight[(index - length)]);
-	}
-}
-
-void	StringRep_Catenate::SetAt (Character item, size_t index)
-{
-	Normalize ();
-	fLeft.SetCharAt (item, index);
-}
-
-void	StringRep_Catenate::InsertAt (Character item, size_t index)
-{
-	Normalize ();
-	fLeft.InsertAt (item, index);
-	fLength++;
-}
-
-void	StringRep_Catenate::RemoveAt (size_t index, size_t amountToRemove)
-{
-	Normalize ();
-	fLeft.RemoveAt (index, amountToRemove);
-	fLength -= amountToRemove;
-}
-
-void	StringRep_Catenate::SetLength (size_t newLength)
-{
-	Normalize ();
-	fLeft.SetLength (newLength);
-	fLength = newLength;
-}
-
-const void*	StringRep_Catenate::Peek () const
-{
-	// ~const
-	((StringRep_Catenate*) this)->Normalize ();
-	return (fLeft.Peek ());
-}
-
-
-void	StringRep_Catenate::Normalize ()
-{
-	if (fRight != "") {
-		String_CharArray newL	=	String_CharArray (nullptr, GetLength ());
-		size_t lhsLength = fLeft.GetLength ();
-		memcpy (&((char*)newL.Peek ())[0], fLeft.Peek (), size_t (lhsLength));
-		memcpy (&((char*)newL.Peek ())[lhsLength], fRight.Peek (), size_t (fRight.GetLength ()));
-
-		fLeft = newL;
-		fRight = "";
-	}
-	Assert (fLength == (fLeft.GetLength () + fRight.GetLength ()));
-}
-
-
-
-
-
-/*
- ********************************************************************************
- ************************************* operator+ ********************************
- ********************************************************************************
- */
-String	Stroika::Foundation::Characters::operator+ (const String& lhs, const String& rhs)
-{
-#if 0
-    size_t	lhsLen	=	lhs.GetLength ();
-    size_t	rhsLen	=	rhs.GetLength ();
-    String	s	=	String (nullptr, lhsLen + rhsLen);			// garbage string of right size
-    memcpy (&((char*)s.Peek ())[0], lhs.Peek (), size_t (lhsLen));
-    memcpy (&((char*)s.Peek ())[lhsLen], rhs.Peek (), size_t (rhsLen));
-    return (s);
-#else
-    return (String (new StringRep_Catenate (lhs, rhs), false));
-#endif
-}
-
-
-
-
-
-/*
- ********************************************************************************
- ************************************* operator== *******************************
- ********************************************************************************
- */
-bool	Stroika::Foundation::Characters::operator== (const String& lhs, const String& rhs)
-{
-    if (lhs.fRep == rhs.fRep) {
-        return (true);
-    }
-    size_t length = lhs.GetLength ();
-
-    if (length != rhs.GetLength ()) {
-        return (false);
-    }
-
-    for (size_t i = 1; i <= length; i++) {
-        if (lhs[i] != rhs[i]) {
-            return (false);
-        }
-    }
-    return (true);
-}
-
-bool	Stroika::Foundation::Characters::operator== (const char* lhs, const String& rhs)
-{
-    RequireNotNull (lhs);
-    size_t length = ::strlen (lhs);
-
-    if (length != rhs.GetLength ()) {
-        return (false);
-    }
-
-    for (size_t i = 1; i <= length; i++) {
-        if (Character(lhs[i-1]) != rhs[i]) {
-            return (false);
-        }
-    }
-    return (true);
-}
-
-bool	Stroika::Foundation::Characters::operator== (const String& lhs, const char* rhs)
-{
-    RequireNotNull (rhs);
-    size_t length = lhs.GetLength ();
-
-    if (length != ::strlen (rhs)) {
-        return (false);
-    }
-
-    for (size_t i = 1; i <= length; i++) {
-        if (lhs[i] != Character (rhs[i-1])) {
-            return (false);
-        }
-    }
-    return (true);
-}
-
-
-/*
- ********************************************************************************
- ************************************* operator< ********************************
- ********************************************************************************
- */
-bool	Stroika::Foundation::Characters::operator< (const String& lhs, const String& rhs)
-{
-    if (lhs.fRep == rhs.fRep) {
-        return (false);
-    }
-    size_t length = min (lhs.GetLength (), rhs.GetLength ());
-    for (size_t i = 1; i <= length; i++) {
-        if (lhs[i] != rhs[i]) {
-            return (bool (lhs[i] < rhs[i]));
-        }
-    }
-    return (bool (rhs.GetLength () != length));	// implies lhs.GetLength () < rhs.GetLength
-}
-
-bool	Stroika::Foundation::Characters::operator< (const char* lhs, const String& rhs)
-{
-    RequireNotNull (lhs);
-    return (String (lhs) < rhs);
-}
-
-bool	Stroika::Foundation::Characters::operator< (const String& lhs, const char* rhs)
-{
-    RequireNotNull (rhs);
-    return (lhs < String (rhs));
-}
-
-
-
-
-/*
- ********************************************************************************
- ************************************* operator<= *******************************
- ********************************************************************************
- */
-bool	Stroika::Foundation::Characters::operator<= (const String& lhs, const String& rhs)
-{
-    if (lhs.fRep == rhs.fRep) {
-        return (true);
-    }
-    size_t length = min (lhs.GetLength (), rhs.GetLength ());
-    for (size_t i = 1; i <= length; i++) {
-        if (lhs[i] != rhs[i]) {
-            return (bool (lhs[i] < rhs[i]));
-        }
-    }
-    return (bool (lhs.GetLength () == length)); 	// implies lhs.GetLength () <= rhs.GetLength
-}
-
-bool	Stroika::Foundation::Characters::operator<= (const char* lhs, const String& rhs)
-{
-    RequireNotNull (lhs);
-    return (String (lhs) <= rhs);
-}
-
-bool	Stroika::Foundation::Characters::operator<= (const String& lhs, const char* rhs)
-{
-    RequireNotNull (rhs);
-    RequireNotNull (rhs);
-    return (lhs <= String (rhs));
-}
-
-
-
-
-
-/*
- ********************************************************************************
- ************************************* operator<< *******************************
- ********************************************************************************
- */
-ostream&	operator<< (ostream& out, const String& s)
-{
-    for (size_t i = 1; i <= s.GetLength (); i++) {
-        out << s[i].GetAsciiCode ();
-    }
-    return (out);
-}
-
-
-
-
-/*
- ********************************************************************************
- ************************************* operator>> *******************************
- ********************************************************************************
- */
-istream&	operator>> (istream& in, String& s)
-{
-    s = "";
-    char	bigBuf [2048];
-    bigBuf[0] = '\0';
-    // Do same as operator>> (istream&, char*)...
-	std::streamsize oldWidth = in.width (sizeof (bigBuf)-1);	// prevent overflow (I hope thats what this does??)
-    in >> bigBuf;
-    in.width (oldWidth);							// maybe unncessary - reset automatically???
-
-// LGP Thursday, October 8, 1992 2:59:51 AM
-// Sterl - I know you used gcount>0 but that breaks with libg++ 2.2.
-// Not sure why. This should work fine with cfront and libg++ - why did
-// you change it??? If it helps, I added a NUL termination to the
-// array before using builtin- char* version - not sure that matters???
-// BTW, I check (in) rather than (in.good ()) since I dont want to get
-// a string on EOF - I already assigned empty string above - that should be
-// it.
-    if (in.good ()) {
-        s = String (bigBuf);
-    }
-    return (in);
-}
-
-
-
-
-/*
- ********************************************************************************
- ************************************* toupper **********************************
- ********************************************************************************
- */
-String	toupper (const String& s)
-{
-    String			result	=	s;
-    size_t	rLen	=	result.GetLength ();
-    for (size_t i = 1; i <= rLen; i++) {
-        if (isalpha (result [i].GetAsciiCode ())) {
-            result.SetCharAt (TOUPPER (result [i].GetAsciiCode ()), i);
-        }
-    }
-    return (result);
-}
-
-
-
-
-/*
- ********************************************************************************
- ************************************* tolower **********************************
- ********************************************************************************
- */
-String	tolower (const String& s)
-{
-    String			result	=	s;
-    size_t	rLen	=	result.GetLength ();
-    for (size_t i = 1; i <= rLen; i++) {
-        if (isalpha (result [i].GetAsciiCode ())) {
-            result.SetCharAt (TOLOWER (result [i].GetAsciiCode ()), i);
-        }
-    }
-    return (result);
-}
-=======
 /*
  * Copyright(c) Sophist Solutions, Inc. 1990-2011.  All rights reserved
  */
@@ -2017,6 +998,4 @@
         }
     }
     return (result);
-}
-
->>>>>>> 3fb0c6fa
+}
--- conflicted
+++ resolved
@@ -893,15 +893,8 @@
     template <typename RESULT_TYPE, typename INORDER_COMPARE_FUNCTION>
     optional<RESULT_TYPE> Iterable<T>::Median (const INORDER_COMPARE_FUNCTION& compare) const
     {
-<<<<<<< HEAD
-        vector<T> tmp{begin (), end ()}; // Somewhat simplistic implementation
-        sort (tmp.begin (), tmp.end (), compare);
-        size_t sz{tmp.size ()};
-        if (sz == 0) [[unlikely]] {
-=======
         Iterator<T> i = begin ();
         if (i == end ()) {
->>>>>>> 83351fa1
             return nullopt;
         }
         return Math::Median<Iterator<T>, RESULT_TYPE> (i, end (), compare);

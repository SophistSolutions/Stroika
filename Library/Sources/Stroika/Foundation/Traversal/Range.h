/*
 * Copyright(c) Sophist Solutions, Inc. 1990-2022.  All rights reserved
 */
#ifndef _Stroika_Foundation_Traversal_Range_h_
#define _Stroika_Foundation_Traversal_Range_h_ 1

#include "../StroikaPreComp.h"

#include <limits>
#include <optional>
#include <type_traits>

#include "../Characters/String.h"
#include "../Characters/ToString.h"
#include "../Common/TemplateUtilities.h"
#include "../Configuration/Common.h"

/**
 *  \file
 *
 *  \version    <a href="Code-Status.md#Alpha-Late">Alpha-Late</a>
 *
 *  \em Design Note
 *      This module was inspired by Ruby Range class, but in the end, it was mostly based on HealthFrame's
 *      DateRangeType/DateTimeRangeType code.
 *
 *  TODO:
 *          @todo   Better integrate with https://stroika.atlassian.net/browse/STK-779 - C++20 ranges library
 * 
 *          @todo   Carefully review intersection/unionbounds code for new open/closed parameters. Either make sure
 *                  it works or at least more carefully document in method headers the quirks of the
 *                  chosen definition.
 */

namespace Stroika::Foundation::Traversal {

    /**
     *  Openness is used to define whether an end of a range is open or closed. Open means
     *  not containing the endpoint, and closed means containing the endpoint.
     * 
     *  \note   no support for the concepts of open and closed or neither open nor closed
     *
     *  \note   Configuration::DefaultNames<> supported
     */
    enum class Openness {
        eOpen,
        eClosed,

        Stroika_Define_Enum_Bounds (eOpen, eClosed)
    };

    /**
     *  \note - ALL these RangeTraits helper classes use template <> struct instead of template<> using because
     *          as of C++17, you cannot do template specialization of using templates (otherwise using would be better)
     */
    namespace RangeTraits {

        /**
         *  \note really just used to construct Explicit<> or ExplicitOpennessAndDifferenceType<>
         */
        template <typename DIFFERENCE_TYPE, typename UNSIGNED_DIFFERENCE_TYPE = Common::UnsignedOfIf<DIFFERENCE_TYPE>>
        struct ExplicitDifferenceTypes {
            using SignedDifferenceType   = DIFFERENCE_TYPE;
            using UnsignedDifferenceType = UNSIGNED_DIFFERENCE_TYPE;
        };

        /**
         *  \note really just used to construct Explicit<> or ExplicitOpennessAndDifferenceType<>
         */
        template <typename T>
        struct DefaultDifferenceTypes : ExplicitDifferenceTypes<Common::DifferenceType<T>> {
        };

        /**
         *  \note really just used to construct Explicit<> or ExplicitOpennessAndDifferenceType<>
         */
        template <Openness LOWER_BOUND, Openness UPPER_BOUND>
        struct ExplicitOpenness {
            static constexpr Openness kLowerBound{LOWER_BOUND};
            static constexpr Openness kUpperBound{UPPER_BOUND};
        };

        /**
         *  \brief This defines the default openness for a given type T, except for specializaitons. This is used
         *         by Explict<>, and indirectly by Range<> itself.
         *         Generally its eClosed, by default, except for the upper bound on floating point Ranges.
         *         The reason for this exception on floating point, is that its often helpful to have a series of
         *         ranges that form a partition, and that works out more easily with half-open intervals.
         *
         *  \note really just used to construct Explicit<> or ExplicitOpennessAndDifferenceType<>
         */
        template <typename T>
        struct DefaultOpenness : conditional_t<
                                     is_floating_point_v<T>,
                                     ExplicitOpenness<Openness::eClosed, Openness::eOpen>,
                                     ExplicitOpenness<Openness::eClosed, Openness::eClosed>> {
        };

        /**
         *  \note really just used to construct Explicit<>
         *
         * Sadly this doesn't work for floating point types, so you must declare your own class with kLowerBounds and kUpperBounds, and pass its
         * type.
         * 
         *      https://stackoverflow.com/questions/2183087/why-cant-i-use-float-value-as-a-template-parameter
         * 
         *  More confusingly, this limitation, though part of the C++ standard, only appears to be enforced by gcc/clang compilers, and
         *  not MSVC (as of 2020-12-11)
         */
        template <typename T, T MIN, T MAX>
        struct ExplicitBounds {
            static constexpr T kLowerBound{MIN};
            static constexpr T kUpperBound{MAX};
        };

        /**
         *  \note really just used to construct Explicit<>
         *
         * \note implementation of DefaultBounds<> cannot use ExplicitBounds<> because that wont work with floating point types
         */
        template <typename T>
        struct DefaultBounds {
            static constexpr T kLowerBound{numeric_limits<T>::lowest ()};
            static constexpr T kUpperBound{numeric_limits<T>::max ()};
        };

        /**
         *  The ONLY reason this exists (as opposed to just Explicit<> is because we cannot create templates taking arguments
         *  of BOUNDS sometimes (because the VALUES MIN/MAX cannot be used as template parameters).
         */
        template <
            typename T,
            typename OPENNESS  = DefaultOpenness<T>,
            typename DIFF_TYPE = DefaultDifferenceTypes<T>>
        struct ExplicitOpennessAndDifferenceType {
            using value_type             = T;
            using SignedDifferenceType   = typename DIFF_TYPE::SignedDifferenceType;
            using UnsignedDifferenceType = typename DIFF_TYPE::UnsignedDifferenceType;

            static constexpr Openness kLowerBoundOpenness{OPENNESS::kLowerBound};
            static constexpr Openness kUpperBoundOpenness{OPENNESS::kUpperBound};

            /**
             *  Compute the difference between two elements of type T for the Range (RHS - LHS)
             */
            template <typename TYPE2CHECK = value_type, typename SFINAE_CAN_CONVERT_TYPE_TO_SIGNEDDIFFTYPE = enable_if_t<is_enum_v<TYPE2CHECK> or is_convertible_v<TYPE2CHECK, SignedDifferenceType>>>
            static constexpr SignedDifferenceType Difference (Configuration::ArgByValueType<value_type> lhs, Configuration::ArgByValueType<value_type> rhs, SFINAE_CAN_CONVERT_TYPE_TO_SIGNEDDIFFTYPE* = nullptr);
            template <typename TYPE2CHECK = value_type, typename SFINAE_CANNOT_CONVERT_TYPE_TO_SIGNEDDIFFTYPE = enable_if_t<not(is_enum_v<TYPE2CHECK> or is_convertible_v<TYPE2CHECK, SignedDifferenceType>)>>
            static constexpr SignedDifferenceType Difference (Configuration::ArgByValueType<value_type> lhs, Configuration::ArgByValueType<value_type> rhs, ...);
        };

        /**
         *  \note Only used to construct/define a specific Range<> type
         *
         *  Explicit<> can be used to specify inline (type) all the details for the range functionality
         *  for a given type T. Also, it provides often usable default implementations of things like GetNext, GetPrevious ().
         */
        template <
            typename T,
            typename OPENNESS  = DefaultOpenness<T>,
            typename BOUNDS    = DefaultBounds<T>,
            typename DIFF_TYPE = DefaultDifferenceTypes<T>>
        struct Explicit : ExplicitOpennessAndDifferenceType<T, OPENNESS, DIFF_TYPE> {
            using inherited  = ExplicitOpennessAndDifferenceType<T, OPENNESS, DIFF_TYPE>;
            using value_type = T;
            //using value_type           = typename inherited::value_type;  // @todo debug why this doesn't work!
            using SignedDifferenceType   = typename inherited::SignedDifferenceType;
            using UnsignedDifferenceType = typename inherited::UnsignedDifferenceType;

            static constexpr T kLowerBound{BOUNDS::kLowerBound};
            static constexpr T kUpperBound{BOUNDS::kUpperBound};

            /**
             *  Return the Next possible value.
             * 
             *  \req arg != last-possible-value
             *
             *  \note its hard todo GetNext() for floating point as constexpr because underlying function in cmath not yet constexpr (as of C++17)
             */
            template <typename SFINAE = value_type>
            static constexpr value_type GetNext (value_type i, enable_if_t<is_integral_v<SFINAE> or is_enum_v<SFINAE>>* = nullptr);
            template <typename SFINAE = value_type>
            static value_type GetNext (value_type i, enable_if_t<is_floating_point_v<SFINAE>>* = nullptr);

            /**
             *  Return the Previous possible value.
             * 
             *  \req arg != first-possible-value
             *
             *  \note its hard todo GetPrevious() for floating point as constexpr because underlying function in cmath not yet constexpr (as of C++17)
             */
            template <typename SFINAE = value_type>
            static constexpr value_type GetPrevious (value_type i, enable_if_t<is_integral_v<SFINAE> or is_enum_v<SFINAE>>* = nullptr);
            template <typename SFINAE = value_type>
            static value_type GetPrevious (value_type i, enable_if_t<is_floating_point_v<SFINAE>>* = nullptr);
        };

        /**
         *  \note Only used to construct/define a specific Range<> type
         */
        template <typename T>
        struct Default_Integral : Explicit<T, ExplicitOpenness<Openness::eClosed, Openness::eClosed>> {
        };

        /**
         *  \note Only used to construct/define a specific Range<> type
         *
         *  Default_Enum<> can be used to generate an automatic traits object (with bounds)
         *  if you've applied the Stroika_Define_Enum_Bounds() macro to the given enumeration.
         */
        template <typename T>
        struct Default_Enum : Explicit<T, ExplicitOpenness<Openness::eClosed, Openness::eClosed>, ExplicitBounds<T, T::eSTART, T::eLAST>> {
        };

        /**
         *  \note Only used to construct/define a specific Range<> type
         *
         *  This defaults to a half-open (lhs closed, rhs-open) range, and should work for any arithmetic type
         *  (where you can subtract elements, etc)
         */
        template <typename T>
        struct Default_Arithmetic : Explicit<T, ExplicitOpenness<Openness::eClosed, Openness::eOpen>> {
        };

        /**
         *  Default<> contains the default traits used by a Range<> class. For most builtin types, this will
         *  be fine. For many Stroika types, specializations exist, so that you can just use Range<T> directly.
         * 
         *  But you may find it handy to define your own Range 'traits' object.
         *
         * \note The default OPENNESS for Default varies by TYPE T. Integer and enums are both
         *       fully closed by default, and other arithmetic types (floats) are half open [)
         *
         * \note Would be nice to use using syntax and not introduce a new type, but apparently
         *       using declarations cannot be specailized in C++17 (@todo add reference)
         */
        template <typename T>
        struct Default : conditional_t<
                             is_enum_v<T>, typename Common::LazyType<Default_Enum, T>::type,
                             conditional_t<
                                 is_integral_v<T>, typename Common::LazyType<Default_Integral, T>::type,
                                 conditional_t<
                                     is_arithmetic_v<T>, typename Common::LazyType<Default_Arithmetic, T>::type,
                                     void>>> {
        };

    }

    template <typename T, typename RANGE_TYPE>
    class DisjointRange;

    /**
     *  A Range<> is analagous to a mathematical range. It's left and and its right sides can
     *  be optionally open or closed.
     * 
     *  A range always has a lower and upper bound (if not specified in CTOR, its specified by the type traits) so no
     *  unbounded ranges).
     * 
     *  For a range to contain a single point, min=max, and both sides must be closed (else its a require error)
     *
     *  This Range<> template is similar to Ruby range, and fairly DIFFERENT from the std::range<> template.
     *
     *  This notion of range is **NOT THE SAME as std::range**, though is similar (obviously from the name) and
     *  @todo should consider better integration!
     *
     *  Somewhat inspired by, and at least influenced by, the definition in
     *      http://ruby-doc.org/core-2.0/Range.html
     *  However - where Ruby has one type "Range" - we have "Range" and DiscreteRange" - and some ruby Range methods/properties
     *  are expressed only in DiscreteRange<>. Also Stroika Range has openneess as an optional/configurable
     *  feature of both endpoints, whereas in Ruby, the LHS is always closed and its RHS is optionally open.
     *
     *  Note - you can do Range<float>, but cannot do DiscreteRange<float> - but can do DiscreteRange<int>.
     *
     *  A note about an empty range. All empty ranges (of the same type) are equal to one another. It is illegal
     *  to ask for the start or end of an empty range. Empty ranges contain no points.
     *
     *  It is illegal to call:
     *      Range<int>{1,1, Openness::eOpen, Openness::eOpen} since this would produce an empty range.
     *
     *      Range<int>{1,1, Openness::eClosed, Openness::eClosed} != Range<int>{3,3, Openness::eClosed, Openness::eClosed} 
     *  would be true, since neither is empty and they contain different points (1 vs 3).
     *
     * \note The default OPENNESS for Default varies by TYPE T. Integer and enums are both
     *       fully closed by default, and other arithmetic types (floats) are half open [)
     *
     *  \note <a href="Coding Conventions.md#Comparisons">Comparisons</a>:
     *      o   Standard Stroika Comparison support (operator<=>,operator==, etc);
     *      o   Depends on operator== being defined on T
     *      
     *      o   no operator<, operator<=> support (compare interface) - cuz no obvious well-ordering?
     *          Could well order on LHS, and then when equal on RHS, but that wouldn't make sense for
     *          all applicaitons.
     *      
     *  @see DiscreteRange
     *  @see DisjointRange
     *  @see DisjointDiscreteRange
     */
    template <typename T, typename TRAITS = RangeTraits::Default<T>>
    class Range {
    public:
        /**
         *  \brief Range::value_type is the type of the contained elements of the range (say range of integers, value_type=int)
         */
        using value_type = T;

    public:
        /**
         */
        using TraitsType = TRAITS;

    public:
        /**
         */
        using SignedDifferenceType = typename TraitsType::SignedDifferenceType;

    public:
        /**
         */
        using UnsignedDifferenceType = typename TraitsType::UnsignedDifferenceType;

    public:
        /**
         *  Range{} creates an empty range (note all empty () ranges of the same type are equal to each other).
         *
         *  optional values - if omitted - are replaced with the TRAITS::kLowerBound and TRAITS::kUpperBound values (as well as 'TRAITs' default openness).
         *  Constructors with actual numeric values (begin/end) MUST construct non-empty ranges (begin == end ==> both sides closed).
         *
         *  \req begin <= end (after substitution of optional values)
         *  \req begin < end or LHS/RHS CLOSED (after substitution of optional values)
         *
         *  \par Example Usage
         *      \code
         *          Range<double> r1{3, 5};
         *          Assert (r1.Contains (3) and not r1.Contains (3));  // because default arithmetic traits have [) half open
         *          Range<double> r2{ 3, 5, Openness::eOpen, Openness::eOpen };
         *          Assert (not r2.Contains (3));
         *      \endcode
         */
        constexpr explicit Range ();
        template <typename T2, typename TRAITS2>
        constexpr explicit Range (const Range<T2, TRAITS>& src);
        constexpr explicit Range (Configuration::ArgByValueType<T> begin, Configuration::ArgByValueType<T> end);
        constexpr explicit Range (const optional<T>& begin, const optional<T>& end);
        constexpr explicit Range (Configuration::ArgByValueType<T> begin, Configuration::ArgByValueType<T> end, Openness lhsOpen, Openness rhsOpen);
        constexpr explicit Range (const optional<T>& begin, const optional<T>& end, Openness lhsOpen, Openness rhsOpen);

    public:
        /**
         *  \brief returns a range centered around center, with the given radius (and optionally argument openness).
         */
        static constexpr Range Ball (Configuration::ArgByValueType<T> center, Configuration::ArgByValueType<UnsignedDifferenceType> radius, Openness lhsOpen = TRAITS::kLowerBoundOpenness, Openness rhsOpen = TRAITS::kUpperBoundOpenness);

    public:
        /**
         *  This returns begin>end? EMPTY else Range<T, TRAITS> (begin,  end);
         *
         *  The Range(begin/end) CTOR REQUIRES begin<=end). This does not, and just produces an empty range in that case.
         */
        static constexpr Range ContainedRange (Configuration::ArgByValueType<T> begin, Configuration::ArgByValueType<T> end);

    public:
        /**
         *  This returns Range (
         *              TraitsType::kLowerBound, TraitsType::kUpperBound,
         *              TraitsType::kLowerBoundOpenness, TraitsType::kUpperBoundOpenness
         *          );
         */
        static constexpr Range FullRange ();

    public:
        /**
         *  A Range is considered empty if it contains no points. If GetLowerBound () < GetUpperBound (),
         *  then clearly this is non-empty. If created with Range/0() - then the range this is empty.
         *
         *  But if GetLowerBound () == GetUpperBound () - this is a trickier case. With both ends CLOSED -
         *  that means the GetLowerBound () value is contained in the range, so that is not empty.
         *
         *  if GetLowerBound () == GetUpperBound (), and both ends open, then there are no points contained.
         *
         *  But if GetLowerBound () == GetUpperBound (), and one one side is open, and the other closed,
         *  the one closed point endpoint is in the range, so the range is non-empty.
         */
        constexpr bool empty () const;

    public:
        /**
         *  \brief equivilent to not this->empty ();
         */
        constexpr explicit operator bool () const;

    public:
        /**
         *  GetUpperBound ()-GetLowerBound (), or distance from GetLowerBound () to end of the range.
         *  If this is empty (), then GetDistanceSpanned () will be zero but the GetDistanceSpanned CAN be zero without the
         *  range being empty (if both ends are closed).
         *
         *  \note   this just uses TraitsType::Difference ()
         *
         *  \note   For discrete Ranges, this does NOT correspond to the number of points (this is one less)
         */
        constexpr UnsignedDifferenceType GetDistanceSpanned () const;

    public:
        /**
         *  \req not empty ()
         */
        constexpr T GetMidpoint () const;

    public:
        /**
         *  Compare v with the upper and lower bounds of this range, and return a value as close as
         *  possible to v but in range.
         *
         *  If 'v' is not in range, and this Range is open, GetNext or GetPrevious maybe used to find a value
         *  in range.
         *
         *  \req not empty ()
         *
         *  @see Math::PinInRange ()
         */
        constexpr T Pin (T v) const;

    public:
        /**
         *  This corresponds to the mathematical set containment. When comparing with the edges
         *  of the range, we check <= if the edge is closed, and < if the edge is open.
         */
        constexpr bool Contains (Configuration::ArgByValueType<T> r) const;
        constexpr bool Contains (const Range& containee) const;

    public:
        /**
         *  Returns an identical Range to this, but including its end points.
         *
         *  \req not empty ();
         */
        nonvirtual constexpr Range Closure () const;

<<<<<<< HEAD
#if 0
    public:
        /**
         */
        nonvirtual  bool    Overlaps (const Range& rhs) const;
#endif

=======
#if __cpp_impl_three_way_comparison >= 201907
>>>>>>> 6d881934
    public:
        /**
         *  \note All empty ranges (of the same type) are equal to each other.
         */
        constexpr bool operator== (const Range& rhs) const;

    public:
        /**
         *  Returns true iff there are any points shared in common between this range and the rhs range.
         * 
         *  \par Example Usage
         *      \code
         *          using RT = Range<int>;
         *          constexpr auto eOpen = Openness::eOpen;
         *          constexpr auto eClosed = Openness::eClosed;
         *          Assert ((RT{1, 2}.Intersects (RT{1, 2})));
         *          Assert ((not RT{1, 2, eOpen, eOpen}.Intersects (RT{2, 3, eOpen, eOpen})));
         *          Assert ((not RT{1, 2, eOpen, eClosed}.Intersects (RT{2, 3, eOpen, eOpen})));
         *          Assert ((RT{1, 2, eOpen, eClosed}.Intersects (RT{2, 3, eClosed, eOpen})));
         *      \endcode
         * 
         *  \see operator^
         */
        template <typename T2, typename TRAITS2>
        constexpr bool Intersects (const Range<T2, TRAITS2>& rhs) const;

    public:
        /**
         *      Compute the overlap/intersection between two ranges. The resulting range defines exactly the points in both places (so respects openness).
         *
         *      @see operator^ - an operator alias for this function
         */
        constexpr Range Intersection (const Range& rhs) const;

    public:
        /**
         * if two regions are disjoint, this can encompass a larger region than the actual union would
         */
        nonvirtual DisjointRange<T, Range> Union (const Range& rhs) const;

    public:
        /**
         * if two regions are disjoint, this can encompass a larger region than the actual union would
         */
        constexpr Range UnionBounds (const Range& rhs) const;

    public:
        /**
         *  \req not empty ();
         */
        constexpr T GetLowerBound () const;

    public:
        /**
         */
        constexpr Openness GetLowerBoundOpenness () const;

    public:
        /**
         *  \req not empty ();
         */
        constexpr T GetUpperBound () const;

    public:
        /**
         */
        constexpr Openness GetUpperBoundOpenness () const;

    public:
        /**
         *  \req not empty
         *  \req the Range produced by applying the given offset to *this remains valid with respect to the constraints on this Range.
         */
        constexpr Range Offset (SignedDifferenceType o) const;

    public:
        /**
         *  \req not empty
         *  \req the Range produced by applying the given factor to the upper and lower bounds.
         *  \req T has operator* (T,T) -> T defined
         */
        constexpr Range Times (T o) const;

    public:
        /**
         *  Print a displayable rendition of the given range, using the argument function to format
         *  the basic value_type.
         *
         *  \par Example Usage
         *      \code
         *          Assert (Range<int>{3, 4}.ToString () == L"[3 ... 4)");
         *          Assert (Range<int>{3, 4}.ToString ([] (int n) { return Characters::Format (L"%d", n); }) == L"[3 ... 4)");
         *      \endcode
         *
         *  @see Characters::ToString ();
         */
        nonvirtual Characters::String ToString (const function<Characters::String (T)>& elt2String = [] (T x) -> Characters::String { return Characters::ToString (x); }) const;

    private:
        T        fBegin_;
        T        fEnd_;
        Openness fBeginOpenness_;
        Openness fEndOpenness_;
    };

    /**
     *  Alias: T + RANGE => RANGE.Offset(T)
     *  Alias: RANGE + RANGE => RANGE.Union (RANGE)
     */
    template <typename T, typename TRAITS>
    constexpr Range<T, TRAITS> operator+ (const T& lhs, const Range<T, TRAITS>& rhs);
    template <typename T, typename TRAITS>
    constexpr Range<T, TRAITS> operator+ (const Range<T, TRAITS>& lhs, const T& rhs);
    template <typename T, typename TRAITS>
    DisjointRange<T, Range<T, TRAITS>> operator+ (const Range<T, TRAITS>& lhs, const Range<T, TRAITS>& rhs);

    /**
     *  Alias: T * RANGE => RANGE.Times(T)
     *  \req T has operator* (T,T) -> T defined
     */
    template <typename T, typename TRAITS>
    constexpr Range<T, TRAITS> operator* (const T& lhs, const Range<T, TRAITS>& rhs);
    template <typename T, typename TRAITS>
    constexpr Range<T, TRAITS> operator* (const Range<T, TRAITS>& lhs, const T& rhs);

    /**
     *  Alias for lhs.Intersection (rhs)
     * 
     *  \par Example Usage
     *      \code
     *          using RT = Range<int>;
     *          constexpr auto eOpen = Openness::eOpen;
     *          constexpr auto eClosed = Openness::eClosed;
     *          Assert ((RT{1, 2, eOpen, eClosed} ^ RT{2, 3, eClosed, eOpen}));
     *          Assert (((RT{1, 2, eOpen, eClosed} ^ RT{2, 3, eClosed, eOpen}) == RT{2,2,eClosed,eClosed}));
     *      \endcode
     */
    template <typename T, typename TRAITS>
    constexpr Range<T, TRAITS> operator^ (const Range<T, TRAITS>& lhs, const Range<T, TRAITS>& rhs);

}

/*
 ********************************************************************************
 ******************************* Implementation Details *************************
 ********************************************************************************
 */
#include "Range.inl"

#endif /*_Stroika_Foundation_Traversal_Range_h_ */<|MERGE_RESOLUTION|>--- conflicted
+++ resolved
@@ -436,17 +436,6 @@
          */
         nonvirtual constexpr Range Closure () const;
 
-<<<<<<< HEAD
-#if 0
-    public:
-        /**
-         */
-        nonvirtual  bool    Overlaps (const Range& rhs) const;
-#endif
-
-=======
-#if __cpp_impl_three_way_comparison >= 201907
->>>>>>> 6d881934
     public:
         /**
          *  \note All empty ranges (of the same type) are equal to each other.

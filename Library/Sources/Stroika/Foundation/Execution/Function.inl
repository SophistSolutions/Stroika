/*
 * Copyright(c) Sophist Solutions, Inc. 1990-2022.  All rights reserved
 */
#ifndef _Stroika_Foundation_Execution_Function_inl_
#define _Stroika_Foundation_Execution_Function_inl_ 1

/*
 ********************************************************************************
 ***************************** Implementation Details ***************************
 ********************************************************************************
 */

#include "../Characters/ToString.h"
#include "../Common/Compare.h"

namespace Stroika::Foundation::Execution {

    namespace Private_ {
        inline atomic<uint32_t> sFunctionObjectNextPtrID_{1};
    }

    /*
     ********************************************************************************
     ****************************** Execution::Function *****************************
     ********************************************************************************
     */
    template <typename FUNCTION_SIGNATURE>
    template <typename CTOR_FUNC_SIG, enable_if_t<is_convertible_v<CTOR_FUNC_SIG, function<FUNCTION_SIGNATURE>> and not is_base_of_v<Function<FUNCTION_SIGNATURE>, Configuration::remove_cvref_t<CTOR_FUNC_SIG>>>*>
    inline Function<FUNCTION_SIGNATURE>::Function (CTOR_FUNC_SIG&& f)
        : fFun_{forward<CTOR_FUNC_SIG> (f)}
        , fOrdering_{fFun_ == nullptr ? OrderingType_{} : ++Private_::sFunctionObjectNextPtrID_}
    {
        Assert ((fOrdering_ == OrderingType_{}) == (fFun_ == nullptr));
    }
    template <typename FUNCTION_SIGNATURE>
    inline Function<FUNCTION_SIGNATURE>::Function (nullptr_t)
        : fFun_{}
    {
        Assert (fOrdering_ == OrderingType_{});
    }
    template <typename FUNCTION_SIGNATURE>
    inline Function<FUNCTION_SIGNATURE>::operator STDFUNCTION () const
    {
        return fFun_;
    }
    template <typename FUNCTION_SIGNATURE>
    template <typename... Args>
    inline typename Function<FUNCTION_SIGNATURE>::result_type Function<FUNCTION_SIGNATURE>::operator() (Args... args) const
    {
        RequireNotNull (fFun_);
        return fFun_ (forward<Args> (args)...);
    }
    template <typename FUNCTION_SIGNATURE>
    inline strong_ordering Function<FUNCTION_SIGNATURE>::operator<=> (const Function& rhs) const
    {
#if qCompilerAndStdLib_SpaceshipOperator_x86_Optimizer_Sometimes_Buggy
        if (fOrdering_ < rhs.fOrdering_) {
            return strong_ordering::less;
        }
        else if (fOrdering_ > rhs.fOrdering_) {
            return strong_ordering::greater;
        }
        return strong_ordering::equal;
#else
        return fOrdering_ <=> rhs.fOrdering_;
#endif
    }
    template <typename FUNCTION_SIGNATURE>
    inline bool Function<FUNCTION_SIGNATURE>::operator== (const Function& rhs) const
    {
        return fOrdering_ == rhs.fOrdering_;
    }
<<<<<<< HEAD
=======
#endif
    template <typename FUNCTION_SIGNATURE>
    inline Characters::String Function<FUNCTION_SIGNATURE>::ToString () const
    {
        return Characters::ToString (fOrdering_);
    }

#if __cpp_impl_three_way_comparison < 201907
    /*
     ********************************************************************************
     ***************** Function<FUNCTION_SIGNATURE> operators ***********************
     ********************************************************************************
     */
    template <typename FUNCTION_SIGNATURE>
    inline bool operator<(const Function<FUNCTION_SIGNATURE>& lhs, const Function<FUNCTION_SIGNATURE>& rhs)
    {
        return Common::ThreeWayCompare (lhs.fOrdering_, rhs.fOrdering_) < 0;
    }
    template <typename FUNCTION_SIGNATURE>
    inline bool operator<= (const Function<FUNCTION_SIGNATURE>& lhs, const Function<FUNCTION_SIGNATURE>& rhs)
    {
        return Common::ThreeWayCompare (lhs.fOrdering_, rhs.fOrdering_) <= 0;
    }
    template <typename FUNCTION_SIGNATURE>
    inline bool operator== (const Function<FUNCTION_SIGNATURE>& lhs, const Function<FUNCTION_SIGNATURE>& rhs)
    {
        return Common::ThreeWayCompare (lhs.fOrdering_, rhs.fOrdering_) == 0;
    }
    template <typename FUNCTION_SIGNATURE>
    inline bool operator== (const Function<FUNCTION_SIGNATURE>& lhs, nullptr_t)
    {
        return Common::ThreeWayCompare (lhs.fOrdering_, 0) == 0;
    }
    template <typename FUNCTION_SIGNATURE>
    inline bool operator!= (const Function<FUNCTION_SIGNATURE>& lhs, const Function<FUNCTION_SIGNATURE>& rhs)
    {
        return Common::ThreeWayCompare (lhs.fOrdering_, rhs.fOrdering_) != 0;
    }
    template <typename FUNCTION_SIGNATURE>
    inline bool operator!= (const Function<FUNCTION_SIGNATURE>& lhs, nullptr_t)
    {
        return Common::ThreeWayCompare (lhs.fOrdering_, 0) != 0;
    }
    template <typename FUNCTION_SIGNATURE>
    inline bool operator> (const Function<FUNCTION_SIGNATURE>& lhs, const Function<FUNCTION_SIGNATURE>& rhs)
    {
        return Common::ThreeWayCompare (lhs.fOrdering_, rhs.fOrdering_) > 0;
    }
    template <typename FUNCTION_SIGNATURE>
    inline bool operator>= (const Function<FUNCTION_SIGNATURE>& lhs, const Function<FUNCTION_SIGNATURE>& rhs)
    {
        return Common::ThreeWayCompare (lhs.fOrdering_, rhs.fOrdering_) >= 0;
    }
#endif
>>>>>>> b469248e

}

#endif /*_Stroika_Foundation_Execution_Function_inl_*/<|MERGE_RESOLUTION|>--- conflicted
+++ resolved
@@ -70,64 +70,11 @@
     {
         return fOrdering_ == rhs.fOrdering_;
     }
-<<<<<<< HEAD
-=======
-#endif
     template <typename FUNCTION_SIGNATURE>
     inline Characters::String Function<FUNCTION_SIGNATURE>::ToString () const
     {
         return Characters::ToString (fOrdering_);
     }
-
-#if __cpp_impl_three_way_comparison < 201907
-    /*
-     ********************************************************************************
-     ***************** Function<FUNCTION_SIGNATURE> operators ***********************
-     ********************************************************************************
-     */
-    template <typename FUNCTION_SIGNATURE>
-    inline bool operator<(const Function<FUNCTION_SIGNATURE>& lhs, const Function<FUNCTION_SIGNATURE>& rhs)
-    {
-        return Common::ThreeWayCompare (lhs.fOrdering_, rhs.fOrdering_) < 0;
-    }
-    template <typename FUNCTION_SIGNATURE>
-    inline bool operator<= (const Function<FUNCTION_SIGNATURE>& lhs, const Function<FUNCTION_SIGNATURE>& rhs)
-    {
-        return Common::ThreeWayCompare (lhs.fOrdering_, rhs.fOrdering_) <= 0;
-    }
-    template <typename FUNCTION_SIGNATURE>
-    inline bool operator== (const Function<FUNCTION_SIGNATURE>& lhs, const Function<FUNCTION_SIGNATURE>& rhs)
-    {
-        return Common::ThreeWayCompare (lhs.fOrdering_, rhs.fOrdering_) == 0;
-    }
-    template <typename FUNCTION_SIGNATURE>
-    inline bool operator== (const Function<FUNCTION_SIGNATURE>& lhs, nullptr_t)
-    {
-        return Common::ThreeWayCompare (lhs.fOrdering_, 0) == 0;
-    }
-    template <typename FUNCTION_SIGNATURE>
-    inline bool operator!= (const Function<FUNCTION_SIGNATURE>& lhs, const Function<FUNCTION_SIGNATURE>& rhs)
-    {
-        return Common::ThreeWayCompare (lhs.fOrdering_, rhs.fOrdering_) != 0;
-    }
-    template <typename FUNCTION_SIGNATURE>
-    inline bool operator!= (const Function<FUNCTION_SIGNATURE>& lhs, nullptr_t)
-    {
-        return Common::ThreeWayCompare (lhs.fOrdering_, 0) != 0;
-    }
-    template <typename FUNCTION_SIGNATURE>
-    inline bool operator> (const Function<FUNCTION_SIGNATURE>& lhs, const Function<FUNCTION_SIGNATURE>& rhs)
-    {
-        return Common::ThreeWayCompare (lhs.fOrdering_, rhs.fOrdering_) > 0;
-    }
-    template <typename FUNCTION_SIGNATURE>
-    inline bool operator>= (const Function<FUNCTION_SIGNATURE>& lhs, const Function<FUNCTION_SIGNATURE>& rhs)
-    {
-        return Common::ThreeWayCompare (lhs.fOrdering_, rhs.fOrdering_) >= 0;
-    }
-#endif
->>>>>>> b469248e
-
 }
 
 #endif /*_Stroika_Foundation_Execution_Function_inl_*/
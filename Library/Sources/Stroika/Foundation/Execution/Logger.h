--- conflicted
+++ resolved
@@ -274,13 +274,6 @@
          *      @see GetSuppressDuplicates ()
          *      @see Options::fSuppressDuplicatesThreshold
          * 
-<<<<<<< HEAD
-         *  \note Currently only suppresses the last message. See https://stroika.atlassian.net/browse/STK-450
-         *        should supress ALL for that window. Re-use fMsgSentMaybeSuppressed_ (or something similar) to track all
-         *        from current interval, maybe with some max size so cannot grow too much.
-         *
-=======
->>>>>>> dce1987e
          *  \par Example Usage
          *      \code
          *          Logger::sThe.SetSuppressDuplicates (nullopt);         // disable the feature

--- conflicted
+++ resolved
@@ -143,16 +143,13 @@
 
     public:
         /**
-<<<<<<< HEAD
+         */
+        nonvirtual RegisteredTaskCollection GetAllRegisteredTasks () const;
+
+    public:
+        /**
          *  \brief  Having explicit activator object allows for users to control the starting/stopping of facility in a managed fashion.
          * 
-=======
-         */
-        nonvirtual RegisteredTaskCollection GetAllRegisteredTasks () const;
-
-    public:
-        /**
->>>>>>> b469248e
          *  At most one such object may exist. When it does, the IntervalTimer::Manager::sThe is active and usable. 
          *  Its illegal to call otherwise.
          * 

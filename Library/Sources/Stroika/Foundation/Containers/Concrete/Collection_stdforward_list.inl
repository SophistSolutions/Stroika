/*
 * Copyright(c) Sophist Solutions, Inc. 1990-2022.  All rights reserved
 */
#ifndef _Stroika_Foundation_Containers_Concrete_Collection_stdforward_list_inl_
#define _Stroika_Foundation_Containers_Concrete_Collection_stdforward_list_inl_

/*
 ********************************************************************************
 ***************************** Implementation Details ***************************
 ********************************************************************************
 */
#include "../../Debug/Cast.h"
#include "../../Memory/BlockAllocated.h"

#include "../DataStructures/STLContainerWrapper.h"

namespace Stroika::Foundation::Containers::Concrete {

    /*
     ********************************************************************************
     ******************* Collection_stdforward_list<T>::Rep_ ************************
     ********************************************************************************
     */
    template <typename T>
    class Collection_stdforward_list<T>::Rep_ : public Collection<T>::_IRep, public Memory::UseBlockAllocationIfAppropriate<Rep_> {
    private:
        using inherited = typename Collection<T>::_IRep;

    public:
        Rep_ ()                 = default;
        Rep_ (const Rep_& from) = default;

    public:
        nonvirtual Rep_& operator= (const Rep_&) = delete;

        // Iterable<T>::_IRep overrides
    public:
        virtual shared_ptr<typename Iterable<T>::_IRep> Clone () const override
        {
            Debug::AssertExternallySynchronizedMutex::ReadContext declareContext{fData_};
            return Memory::MakeSharedPtr<Rep_> (*this);
        }
        virtual Iterator<value_type> MakeIterator ([[maybe_unused]] const shared_ptr<typename Iterable<T>::_IRep>& thisSharedPtr) const override
        {
            Debug::AssertExternallySynchronizedMutex::ReadContext declareContext{fData_};
            return Iterator<value_type>{make_unique<IteratorRep_> (&fData_, &fChangeCounts_)};
        }
        virtual size_t size () const override
        {
            Debug::AssertExternallySynchronizedMutex::ReadContext declareContext{fData_};
            size_t                                                cnt = 0;
            for (auto i = fData_.begin (); i != fData_.end (); ++i, ++cnt)
                ;
            return cnt;
        }
        virtual bool empty () const override
        {
            Debug::AssertExternallySynchronizedMutex::ReadContext declareContext{fData_};
            return fData_.empty ();
        }
        virtual void Apply (const function<void (ArgByValueType<value_type> item)>& doToElement, [[maybe_unused]] Execution::SequencePolicy seq) const override
        {
            Debug::AssertExternallySynchronizedMutex::ReadContext declareContext{fData_};
            fData_.Apply (doToElement);
        }
        virtual Iterator<value_type> Find (const shared_ptr<typename Iterable<T>::_IRep>&          thisSharedPtr,
                                           const function<bool (ArgByValueType<value_type> item)>& that,
                                           [[maybe_unused]] Execution::SequencePolicy              seq) const override
        {
            Debug::AssertExternallySynchronizedMutex::ReadContext declareContext{fData_};
            return this->inherited::Find (thisSharedPtr, that, seq); // @todo rewrite to use fData
        }

        // Collection<T>::_IRep overrides
    public:
        virtual shared_ptr<typename Collection<T>::_IRep> CloneEmpty () const override { return Memory::MakeSharedPtr<Rep_> (); }
        virtual shared_ptr<typename Collection<T>::_IRep> CloneAndPatchIterator (Iterator<value_type>* i) const override
        {
            RequireNotNull (i);
            Debug::AssertExternallySynchronizedMutex::ReadContext declareContext{fData_};
            auto                                                  result = Memory::MakeSharedPtr<Rep_> (*this);
            auto& mir = Debug::UncheckedDynamicCast<const IteratorRep_&> (i->ConstGetRep ());
            result->fData_.MoveIteratorHereAfterClone (&mir.fIterator, &fData_);
            i->Refresh (); // reflect updated rep
            return result;
        }
        virtual void Add (ArgByValueType<value_type> item) override
        {
            Debug::AssertExternallySynchronizedMutex::WriteContext declareContext{fData_};
            fData_.push_front (item);
            fChangeCounts_.PerformedChange ();
        }
        virtual void Update (const Iterator<value_type>& i, ArgByValueType<value_type> newValue, Iterator<value_type>* nextI) override
        {
            Debug::AssertExternallySynchronizedMutex::WriteContext declareContext{fData_};
            Require (not i.Done ());
            optional<typename DataStructureImplType_::UnderlyingIteratorRep> savedUnderlyingIndex;
            if (nextI != nullptr) {
                savedUnderlyingIndex = Debug::UncheckedDynamicCast<const IteratorRep_&> (i.ConstGetRep ()).fIterator.GetUnderlyingIteratorRep ();
            }
            *fData_.remove_constness (Debug::UncheckedDynamicCast<const IteratorRep_&> (i.ConstGetRep ()).fIterator.GetUnderlyingIteratorRep ()) = newValue;
            fChangeCounts_.PerformedChange ();
            if (nextI != nullptr) {
                *nextI = Iterator<value_type>{make_unique<IteratorRep_> (&fData_, &fChangeCounts_, *savedUnderlyingIndex)};
            }
        }
        virtual void Remove (const Iterator<value_type>& i, Iterator<value_type>* nextI) override
        {
<<<<<<< HEAD
            Debug::AssertExternallySynchronizedMutex::WriteContext declareContext{fData_};
            auto                                                   nextStdI =
                fData_.erase_after (Debug::UncheckedDynamicCast<const IteratorRep_&> (i.ConstGetRep ()).fIterator.GetUnderlyingIteratorRep ());
=======
            scoped_lock<Debug::AssertExternallySynchronizedMutex> writeLock{fData_};
            // Horrible API - must revisit/rethink. Maybe just a bad fit? But to erase an element from a forward_list,
            // given a link to it, you must walk from the start of the list and find its prev pointer
            typename STDFORWARDLIST::const_iterator victim = Debug::UncheckedDynamicCast<const IteratorRep_&> (i.ConstGetRep ()).fIterator.GetUnderlyingIteratorRep ();
            typename STDFORWARDLIST::const_iterator prevI;
            for (prevI = fData_.before_begin (); std::next (prevI) != victim; ++prevI)
                ;
            Assert (prevI != fData_.end ()); // must be able to find prevI (if
            auto nextStdI = fData_.erase_after (prevI);
>>>>>>> 1ebea54c
            fChangeCounts_.PerformedChange ();
            if (nextI != nullptr) {
                *nextI = Iterator<value_type>{make_unique<IteratorRep_> (&fData_, &fChangeCounts_, nextStdI)};
            }
        }

    private:
        using DataStructureImplType_ = DataStructures::STLContainerWrapper<STDFORWARDLIST>;
        using IteratorRep_           = Private::IteratorImplHelper_<value_type, DataStructureImplType_>;

    private:
        DataStructureImplType_                                     fData_;
        [[no_unique_address]] Private::ContainerDebugChangeCounts_ fChangeCounts_;
    };

    /*
     ********************************************************************************
     ************************* Collection_stdforward_list<T> ************************
     ********************************************************************************
     */
    template <typename T>
    inline Collection_stdforward_list<T>::Collection_stdforward_list ()
        : inherited{Memory::MakeSharedPtr<Rep_> ()}
    {
        AssertRepValidType_ ();
    }
    template <typename T>
    template <typename ITERATOR_OF_ADDABLE>
    inline Collection_stdforward_list<T>::Collection_stdforward_list (ITERATOR_OF_ADDABLE&& start, ITERATOR_OF_ADDABLE&& end)
        : Collection_stdforward_list{}
    {
        static_assert (IsAddable_v<ExtractValueType_t<ITERATOR_OF_ADDABLE>>);
        this->AddAll (forward<ITERATOR_OF_ADDABLE> (start), forward<ITERATOR_OF_ADDABLE> (end));
        AssertRepValidType_ ();
    }
    template <typename T>
    inline Collection_stdforward_list<T>::Collection_stdforward_list (const initializer_list<value_type>& src)
        : Collection_stdforward_list{}
    {
        this->AddAll (src);
        AssertRepValidType_ ();
    }
    template <typename T>
    template <typename ITERABLE_OF_ADDABLE,
              enable_if_t<Configuration::IsIterable_v<ITERABLE_OF_ADDABLE> and not is_base_of_v<Collection_stdforward_list<T>, decay_t<ITERABLE_OF_ADDABLE>>>*>
    inline Collection_stdforward_list<T>::Collection_stdforward_list (ITERABLE_OF_ADDABLE&& src)
        : Collection_stdforward_list{}
    {
        static_assert (IsAddable_v<ExtractValueType_t<ITERABLE_OF_ADDABLE>>);
        this->AddAll (forward<ITERABLE_OF_ADDABLE> (src));
        AssertRepValidType_ ();
    }
    template <typename T>
    inline void Collection_stdforward_list<T>::AssertRepValidType_ () const
    {
        if constexpr (qDebug) {
            typename inherited::template _SafeReadRepAccessor<Rep_> tmp{this}; // for side-effect of AssertMemeber
        }
    }

}
#endif /* _Stroika_Foundation_Containers_Concrete_Collection_stdforward_list_inl_ */<|MERGE_RESOLUTION|>--- conflicted
+++ resolved
@@ -106,12 +106,7 @@
         }
         virtual void Remove (const Iterator<value_type>& i, Iterator<value_type>* nextI) override
         {
-<<<<<<< HEAD
             Debug::AssertExternallySynchronizedMutex::WriteContext declareContext{fData_};
-            auto                                                   nextStdI =
-                fData_.erase_after (Debug::UncheckedDynamicCast<const IteratorRep_&> (i.ConstGetRep ()).fIterator.GetUnderlyingIteratorRep ());
-=======
-            scoped_lock<Debug::AssertExternallySynchronizedMutex> writeLock{fData_};
             // Horrible API - must revisit/rethink. Maybe just a bad fit? But to erase an element from a forward_list,
             // given a link to it, you must walk from the start of the list and find its prev pointer
             typename STDFORWARDLIST::const_iterator victim = Debug::UncheckedDynamicCast<const IteratorRep_&> (i.ConstGetRep ()).fIterator.GetUnderlyingIteratorRep ();
@@ -120,7 +115,6 @@
                 ;
             Assert (prevI != fData_.end ()); // must be able to find prevI (if
             auto nextStdI = fData_.erase_after (prevI);
->>>>>>> 1ebea54c
             fChangeCounts_.PerformedChange ();
             if (nextI != nullptr) {
                 *nextI = Iterator<value_type>{make_unique<IteratorRep_> (&fData_, &fChangeCounts_, nextStdI)};

--- conflicted
+++ resolved
@@ -418,12 +418,8 @@
     template <typename T>
     void DoublyLinkedList<T>::AddBefore (const ForwardIterator& i, ArgByValueType<T> newValue)
     {
-<<<<<<< HEAD
-        Debug::AssertExternallySynchronizedMutex::WriteContext declareContext{*this};
-=======
-        lock_guard<const AssertExternallySynchronizedMutex> writeLock{*this};
+        Debug::AssertExternallySynchronizedMutex::WriteContext declareContext{*this};
         Require (i.fData_ == this); // assure iterator not stale
->>>>>>> 1ebea54c
         /*
          * NB: This code works fine, even if we are done!!!
          */
@@ -464,12 +460,8 @@
     template <typename T>
     inline void DoublyLinkedList<T>::AddAfter (const ForwardIterator& i, ArgByValueType<T> newValue)
     {
-<<<<<<< HEAD
-        Debug::AssertExternallySynchronizedMutex::WriteContext declareContext{*this};
-=======
-        lock_guard<const AssertExternallySynchronizedMutex> writeLock{*this};
+        Debug::AssertExternallySynchronizedMutex::WriteContext declareContext{*this};
         Require (i.fData_ == this); // assure iterator not stale
->>>>>>> 1ebea54c
         this->Invariant ();
         Require (not i.Done ());
         AssertNotNull (i.fCurrent_); // since not done...
@@ -482,7 +474,7 @@
          *      |        |      |        |
          */
         Link_* iteratorCurLink = const_cast<Link_*> (i.fCurrent_);
-        Link_* newLink         = new Link_ (newValue, iteratorCurLink, iteratorCurLink->fNext);
+        Link_* newLink         = new Link_{newValue, iteratorCurLink, iteratorCurLink->fNext};
         iteratorCurLink->fNext = newLink;
         if (newLink->fNext != nullptr) {
             newLink->fNext->fPrev = newLink;

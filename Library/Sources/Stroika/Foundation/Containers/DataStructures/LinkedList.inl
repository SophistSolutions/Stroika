--- conflicted
+++ resolved
@@ -197,12 +197,8 @@
     template <typename T>
     inline T* LinkedList<T>::PeekAt (const ForwardIterator& i)
     {
-<<<<<<< HEAD
-        Debug::AssertExternallySynchronizedMutex::WriteContext declareContext{*this};
-=======
-        lock_guard<const AssertExternallySynchronizedMutex> writeLock{*this};
+        Debug::AssertExternallySynchronizedMutex::WriteContext declareContext{*this};
         Require (i.fData_ == this); // assure iterator not stale
->>>>>>> 1ebea54c
         Require (not i.Done ());
         Invariant ();
         i.Invariant ();
@@ -222,12 +218,8 @@
     template <typename T>
     void LinkedList<T>::AddBefore (const ForwardIterator& i, ArgByValueType<T> newValue)
     {
-<<<<<<< HEAD
-        Debug::AssertExternallySynchronizedMutex::WriteContext declareContext{*this};
-=======
-        lock_guard<const AssertExternallySynchronizedMutex> writeLock{*this};
+        Debug::AssertExternallySynchronizedMutex::WriteContext declareContext{*this};
         Require (i.fData_ == this); // assure iterator not stale
->>>>>>> 1ebea54c
         /*
          * NB: This code works fine, even if 'i' is Done ()
          */
@@ -265,12 +257,8 @@
     template <typename T>
     auto LinkedList<T>::RemoveAt (const ForwardIterator& i) -> ForwardIterator
     {
-<<<<<<< HEAD
-        Debug::AssertExternallySynchronizedMutex::WriteContext declareContext{*this};
-=======
-        lock_guard<const AssertExternallySynchronizedMutex> writeLock{*this};
+        Debug::AssertExternallySynchronizedMutex::WriteContext declareContext{*this};
         Require (i.fData_ == this); // assure iterator not stale
->>>>>>> 1ebea54c
         Require (not i.Done ());
         Invariant ();
         i.Invariant ();

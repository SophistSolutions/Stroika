/*
 * Copyright(c) Sophist Solutions, Inc. 1990-2022.  All rights reserved
 */
#ifndef _Stroika_Foundation_Containers_DataStructures_Array_inl_
#define _Stroika_Foundation_Containers_DataStructures_Array_inl_ 1

#include <optional>

#include "../../Debug/Assertions.h"

#include "../Support/ReserveTweaks.h"

namespace Stroika::Foundation::Containers::DataStructures {

// Would like to leave on by default but we just added and cannot afford to have debug builds get that slow
#ifndef qStroika_Foundation_Containers_DataStructures_Array_IncludeSlowDebugChecks_
#define qStroika_Foundation_Containers_DataStructures_Array_IncludeSlowDebugChecks_ 0
#endif

    /*
     ********************************************************************************
     *********************************** Array<T> ***********************************
     ********************************************************************************
     */
    template <typename T>
    inline void Array<T>::Invariant () const noexcept
    {
#if qDebug
        Invariant_ ();
#endif
    }
    template <typename T>
    Array<T>::Array (const Array& from)
    {
        from.Invariant ();
        reserve (from.size ());

        /*
         *  Construct the new items in-place into the new memory.
         */
        size_t newLength = from.size ();
        if (newLength > 0) {
            T*       lhs = &fItems_[0];
            const T* rhs = &from.fItems_[0];
            T*       end = &fItems_[newLength];
            do {
                new (lhs) T{*rhs++};
            } while (++lhs < end);
        }
        fLength_ = newLength;
        Invariant ();
    }
    template <typename T>
    void Array<T>::InsertAt (size_t index, ArgByValueType<T> item)
    {
        Debug::AssertExternallySynchronizedMutex::WriteContext declareContext{*this};
        Require (index >= 0);
        Require (index <= fLength_);
        Invariant ();

        /*
         * Delicate matter so that we assure ctors/dtors/op= called at
         * right time.
         */
        size_t oldLength = fLength_;
        SetLength (oldLength + 1, item); //  Add space for extra item
        if (index < oldLength) {
            /*
             * Slide items down, and add our new entry
             */
            Assert (fLength_ >= 2);
            T*     lhs = &fItems_[fLength_ - 1];
            T*     rhs = &fItems_[fLength_ - 2];
            size_t i   = fLength_ - 1;

            for (; i > index; --i) {
                *lhs-- = *rhs--;
            }
            Assert (i == index);
            Assert (lhs == &fItems_[index]);
            *lhs = item;
        }
        Invariant ();
    }
    template <typename T>
    void Array<T>::RemoveAt (size_t index)
    {
        Debug::AssertExternallySynchronizedMutex::WriteContext declareContext{*this};
        Require (index >= 0);
        Require (index < fLength_);
        Invariant ();
        if (index < fLength_ - 1) {
            /*
             * Slide items down.
             */
            T* lhs = &fItems_[index];
            T* rhs = &fItems_[index + 1];
            // We tried getting rid of index var and using ptr compare but
            // did much worse on CFront/MPW Thursday, August 27, 1992 4:12:08 PM
            for (size_t i = fLength_ - index - 1; i > 0; i--) {
                *lhs++ = *rhs++;
            }
        }
        destroy_at (&fItems_[--fLength_]);
        Invariant ();
    }
    template <typename T>
    void Array<T>::RemoveAll ()
    {
        Debug::AssertExternallySynchronizedMutex::WriteContext declareContext{*this};
        Invariant ();
        T* p = &fItems_[0];
        for (size_t i = fLength_; i > 0; --i, ++p) {
            destroy_at (p);
        }
        fLength_ = 0;
        Invariant ();
    }
    template <typename T>
    template <typename EQUALS_COMPARER>
    bool Array<T>::Contains (ArgByValueType<T> item, EQUALS_COMPARER&& equalsComparer) const
    {
        Debug::AssertExternallySynchronizedMutex::ReadContext declareContext{*this};
        Invariant ();
        const T* current = &fItems_[0];
        const T* last    = &fItems_[fLength_];
        for (; current < last; ++current) {
            if (equalsComparer (*current, item)) {
                return true;
            }
        }
        return false;
    }
    template <typename T>
    template <typename FUNCTION>
    inline void Array<T>::Apply (FUNCTION&& doToElement, Execution::SequencePolicy seq) const
    {
        Debug::AssertExternallySynchronizedMutex::ReadContext declareContext{*this};
        const T*                                              start = &fItems_[0];
        const T*                                              end   = &fItems_[fLength_];
        switch (seq) {
            case Execution::SequencePolicy::eSeq:
                std::for_each (start, end, forward<FUNCTION> (doToElement));
                break;
            default:
#if __cpp_lib_execution >= 201603L
                std::for_each (execution::par, start, end, forward<FUNCTION> (doToElement));
#else
                std::for_each (start, end, forward<FUNCTION> (doToElement));
#endif
                break;
        }
    }
    template <typename T>
    template <typename FUNCTION>
    inline size_t Array<T>::Find (FUNCTION&& doToElement) const
    {
        Debug::AssertExternallySynchronizedMutex::ReadContext declareContext{*this};
        const T*                                              start = &fItems_[0];
        const T*                                              i     = start;
        const T*                                              last  = &fItems_[fLength_];
        for (; i < last; ++i) {
            if (doToElement (*i)) {
                return i - start;
            }
        }
        return last - start;
    }
    template <typename T>
    void Array<T>::reserve (size_t slotsAlloced)
    {
        /*
         *  @todo NOTE - https://stroika.atlassian.net/browse/STK-757 - use realloc sometimes - if constexpr
         */
        Debug::AssertExternallySynchronizedMutex::WriteContext declareContext{*this};
        Require (size () <= slotsAlloced);
        Invariant ();
        if (fSlotsAllocated_ != slotsAlloced) {
            if (slotsAlloced == 0) {
                delete[] (char*)fItems_;
                fItems_ = nullptr;
            }
            else {
                /*
                 * We should consider getting rid of use of realloc since it prohibits
                 * internal pointers. For example, we cannot have an array of patchable_arrays.
                 */
                if (fItems_ == nullptr) {
                    fItems_ = (T*)new char[sizeof (T) * slotsAlloced];
                }
                else {
#if 1
                    // do better, but for now at least do something SAFE
                    // USE SFINAE IsTriviallyCopyable to see which way to do it (if can use realloc).
                    // ALSO - on windoze - use _expand() if avaialble...
                    T* newV = (T*)new char[sizeof (T) * slotsAlloced];
                    try {
                        size_t n2Copy = fLength_;
                        uninitialized_copy_n (&fItems_[0], n2Copy, newV);
                    }
                    catch (...) {
                        delete[] (char*)newV;
                        throw;
                    }
                    {
                        T* end = &fItems_[fLength_];
                        for (T* p = &fItems_[0]; p != end; ++p) {
                            destroy_at (p);
                        }
                    }
                    delete[] (char*)fItems_;
                    fItems_ = newV;
#else
                    fItems_ = (T*)realloc (fItems_, sizeof (T) * slotsAlloced);
#endif
                }
            }
            fSlotsAllocated_ = slotsAlloced;
        }
        Invariant ();
    }
    template <typename T>
    auto Array<T>::operator= (const Array& list) -> Array&
    {
        Debug::AssertExternallySynchronizedMutex::WriteContext declareContext{*this};
        Invariant ();
        size_t newLength = list.size ();

        /*
         *      In case user already set this, we should not unset,
         *  but must be sure we are big enuf. Do this before we store any pointers
         *  cuz it could invalidate them.
         */
        reserve (max (capacity (), newLength));

        /*
         * Copy array elements where both sides where constructed.
         */
        size_t commonLength = Stroika::Foundation::min (fLength_, newLength);
        T*     lhs          = &fItems_[0];
        T*     rhs          = &list.fItems_[0];
        for (size_t i = commonLength; i-- > 0;) {
            *lhs++ = *rhs++;
        }

        /*
         * Now if new length smaller, we must destroy entries at the end, and
         * otherwise we must copy in new entries.
         */
        Assert (lhs == &fItems_[commonLength]); // point 1 past first guy to destroy/overwrite
        if (fLength_ > newLength) {
            T* end = &fItems_[fLength_]; // point 1 past last old guy
            /*
             * Then we must destruct entries at the end.
             */
            Assert (lhs < end);
            do {
                destroy_at (lhs);
            } while (++lhs < end);
        }
        else if (fLength_ < newLength) {
            T* end = &fItems_[newLength]; // point 1 past last new guy
            Assert (lhs < end);
            do {
                new (lhs) T{*rhs++};
            } while (++lhs < end);
        }
        fLength_ = newLength;
        Invariant ();
        return *this;
    }
    template <typename T>
    void Array<T>::SetLength (size_t newLength, ArgByValueType<T> fillValue)
    {
        Debug::AssertExternallySynchronizedMutex::WriteContext declareContext{*this};
        Invariant ();

        /*
         * Safe to grow the memory, but not to shrink it here, since
         * we may need to destruct guys in the shrinking case.
         */
        if (newLength > fSlotsAllocated_) {
            /*
             *      Bump up Slots alloced to be at least big enuf for our
             * new length. We could be minimalistic here, and just bump up
             * exactly, but this function can be expensive because it calls
             * realloc which could cause lots of memory copying. There are two
             * plausible strategies for bumping up memory in big chunks-
             * rounding up, and scaling up.
             */
            reserve (Support::ReserveTweaks::GetScaledUpCapacity (newLength, sizeof (T)));
        }
        T* cur = &fItems_[fLength_];  // point 1 past first guy
        T* end = &fItems_[newLength]; // point 1 past last guy
        if (newLength > fLength_) {
            Assert (cur < end);
            do {
                new (cur) T{fillValue};
            } while (++cur < end);
        }
        else {
            Assert (cur >= end);
            while (cur-- > end) {
                destroy_at (cur);
            }
        }
        fLength_ = newLength;
        Invariant ();
    }
#if qDebug
    template <typename T>
    void Array<T>::Invariant_ () const noexcept
    {
#if qStroika_Foundation_Containers_DataStructures_Array_IncludeSlowDebugChecks_
        Debug::AssertExternallySynchronizedMutex::ReadContext declareContext{*this};
#endif
        Assert ((fSlotsAllocated_ == 0) == (fItems_ == nullptr)); // always free iff slots alloced = 0
        Assert (fLength_ <= fSlotsAllocated_);
    }
#endif
    template <typename T>
    inline Array<T>::~Array ()
    {
        RemoveAll (); // call destructors on elements
        delete[] (char*)fItems_;
    }
    template <typename T>
    inline void Array<T>::MoveIteratorHereAfterClone (IteratorBase* pi, [[maybe_unused]] const Array<T>* movedFrom) const
    {
        Debug::AssertExternallySynchronizedMutex::ReadContext declareContext{*this};
        RequireNotNull (pi);
        RequireNotNull (movedFrom);
        Require (pi->CurrentIndex () <= this->size ());
        Require (pi->fData_ == movedFrom);
        pi->fData_ = this;
    }
    template <typename T>
    inline T Array<T>::GetAt (size_t i) const
    {
        Debug::AssertExternallySynchronizedMutex::ReadContext declareContext{*this};
        Require (i >= 0);
        Require (i < fLength_);
        return fItems_[i];
    }
    template <typename T>
    inline T* Array<T>::PeekAt (size_t i)
    {
        Debug::AssertExternallySynchronizedMutex::WriteContext declareContext{*this};
        Require (i >= 0);
        Require (i < fLength_);
        return &fItems_[i];
    }
    template <typename T>
    inline void Array<T>::SetAt (size_t i, ArgByValueType<T> item)
    {
        Debug::AssertExternallySynchronizedMutex::WriteContext declareContext{*this};
        Require (i >= 0);
        Require (i < fLength_);
        fItems_[i] = item;
    }
    template <typename T>
    inline T& Array<T>::operator[] (size_t i)
    {
        Debug::AssertExternallySynchronizedMutex::WriteContext declareContext{*this};
        Require (i >= 0);
        Require (i < fLength_);
        return fItems_[i];
    }
    template <typename T>
    inline T Array<T>::operator[] (size_t i) const
    {
        Debug::AssertExternallySynchronizedMutex::ReadContext declareContext{*this};
        Require (i >= 0);
        Require (i < fLength_);
        return fItems_[i];
    }
    template <typename T>
    inline size_t Array<T>::size () const
    {
        Debug::AssertExternallySynchronizedMutex::ReadContext declareContext{*this};
        return fLength_;
    }
    template <typename T>
    inline size_t Array<T>::capacity () const
    {
        Debug::AssertExternallySynchronizedMutex::ReadContext declareContext{*this};
        return fSlotsAllocated_;
    }
    template <typename T>
    inline void Array<T>::shrink_to_fit ()
    {
        Debug::AssertExternallySynchronizedMutex::WriteContext declareContext{*this};
        reserve (size ());
    }
    template <typename T>
    inline void Array<T>::RemoveAt (const ForwardIterator& i)
    {
        Debug::AssertExternallySynchronizedMutex::WriteContext declareContext{*this};
        Require (not i.Done ());
        Require (i.fData_ == this); // assure iterator not stale
        this->RemoveAt (i.CurrentIndex ());
    }
    template <typename T>
    inline void Array<T>::RemoveAt (const BackwardIterator& i)
    {
        Debug::AssertExternallySynchronizedMutex::WriteContext declareContext{*this};
        Require (not i.Done ());
        this->RemoveAt (i.CurrentIndex ());
    }
    template <typename T>
    inline void Array<T>::SetAt (const ForwardIterator& i, ArgByValueType<T> newValue)
    {
<<<<<<< HEAD
        Debug::AssertExternallySynchronizedMutex::WriteContext declareContext{*this};
=======
        lock_guard<const AssertExternallySynchronizedMutex> writeLock{*this};
        Require (i.fData_ == this); // assure iterator not stale
>>>>>>> 1ebea54c
        Require (not i.Done ());
        SetAt (i.CurrentIndex (), newValue);
    }
    template <typename T>
    inline void Array<T>::SetAt (const BackwardIterator& i, ArgByValueType<T> newValue)
    {
        Debug::AssertExternallySynchronizedMutex::WriteContext declareContext{*this};
        Require (not i.Done ());
        SetAt (i.CurrentIndex (), newValue);
    }
    template <typename T>
    inline void Array<T>::AddBefore (const ForwardIterator& i, ArgByValueType<T> newValue)
    {
<<<<<<< HEAD
        Debug::AssertExternallySynchronizedMutex::WriteContext declareContext{*this};
=======
        lock_guard<const AssertExternallySynchronizedMutex> writeLock{*this};
        Require (i.fData_ == this); // assure iterator not stale
>>>>>>> 1ebea54c
        // i CAN BE DONE OR NOT
        InsertAt (i.CurrentIndex (), newValue);
    }
    template <typename T>
    inline void Array<T>::AddBefore (const BackwardIterator& i, ArgByValueType<T> newValue)
    {
<<<<<<< HEAD
        Debug::AssertExternallySynchronizedMutex::WriteContext declareContext{*this};
=======
        lock_guard<const AssertExternallySynchronizedMutex> writeLock{*this};
        Require (i.fData_ == this); // assure iterator not stale
>>>>>>> 1ebea54c
        // i CAN BE DONE OR NOT
        InsertAt (i.CurrentIndex (), newValue);
    }
    template <typename T>
    inline void Array<T>::AddAfter (const ForwardIterator& i, ArgByValueType<T> newValue)
    {
<<<<<<< HEAD
        Debug::AssertExternallySynchronizedMutex::WriteContext declareContext{*this};
=======
        lock_guard<const AssertExternallySynchronizedMutex> writeLock{*this};
        Require (i.fData_ == this); // assure iterator not stale
>>>>>>> 1ebea54c
        Require (not i.Done ());
        InsertAt (i.CurrentIndex () + 1, newValue);
    }
    template <typename T>
    inline void Array<T>::AddAfter (const BackwardIterator& i, ArgByValueType<T> newValue)
    {
        Debug::AssertExternallySynchronizedMutex::WriteContext declareContext{*this};
        Require (not i.Done ());
        InsertAt (i.CurrentIndex () + 1, newValue);
    }

    /*
     ********************************************************************************
     ****************************** Array<>::IteratorBase ***************************
     ********************************************************************************
     */
    template <typename T>
    inline Array<T>::IteratorBase::IteratorBase (const Array* data)
        : fData_{data}
    {
        RequireNotNull (data);
    }
#if qDebug
    template <typename T>
    inline Array<T>::IteratorBase::~IteratorBase ()
    {
        // hack so crash and debug easier
        fData_       = reinterpret_cast<Array<T>*> (-1);
        fCurrentIdx_ = numeric_limits<size_t>::max ();
    }
#endif
    template <typename T>
    inline bool Array<T>::IteratorBase::Equals (const IteratorBase& rhs) const
    {
        Debug::AssertExternallySynchronizedMutex::ReadContext declareContext{*fData_};
        return fCurrentIdx_ == rhs.fCurrentIdx_;
    }
    template <typename T>
    inline size_t Array<T>::IteratorBase::CurrentIndex () const
    {
        Debug::AssertExternallySynchronizedMutex::ReadContext declareContext{*fData_};
        /*
         * NB: This can be called if we are done - if so, it returns size().
         */
        Invariant ();
        return fCurrentIdx_;
    }
    template <typename T>
    inline T Array<T>::IteratorBase::Current () const
    {
        Debug::AssertExternallySynchronizedMutex::ReadContext declareContext{*fData_};
        Invariant ();
        Require (0 <= fCurrentIdx_ and fCurrentIdx_ < fData_->fLength_);
        return (*fData_)[fCurrentIdx_];
    }
    template <typename T>
    inline void Array<T>::IteratorBase::SetIndex (size_t i)
    {
        Debug::AssertExternallySynchronizedMutex::WriteContext declareContext{*fData_};
        Require (i <= fData_->fLength_);
        fCurrentIdx_ = i;
    }
    template <typename T>
    inline auto Array<T>::IteratorBase::GetUnderlyingIteratorRep () const -> UnderlyingIteratorRep
    {
        Debug::AssertExternallySynchronizedMutex::ReadContext declareContext{*fData_};
        /*
         * NB: This can be called if we are done - if so, it returns size().
         */
        Invariant ();
        return fCurrentIdx_;
    }
    template <typename T>
    inline void Array<T>::IteratorBase::SetUnderlyingIteratorRep (UnderlyingIteratorRep i)
    {
        Debug::AssertExternallySynchronizedMutex::WriteContext declareContext{*fData_};
        Require (i <= fData_->fLength_);
        fCurrentIdx_ = i;
    }
    template <typename T>
    inline void Array<T>::IteratorBase::Invariant () const noexcept
    {
#if qDebug
        Invariant_ ();
#endif
    }
#if qDebug
    template <typename T>
    void Array<T>::IteratorBase::Invariant_ () const noexcept
    {
#if qStroika_Foundation_Containers_DataStructures_Array_IncludeSlowDebugChecks_
        Debug::AssertExternallySynchronizedMutex::ReadContext declareContext{*fData_};
#endif
        AssertNotNull (fData_);
        Assert (0 <= fCurrentIdx_ and fCurrentIdx_ <= fData_->fLength_);
    }
#endif

    /*
     ********************************************************************************
     *************************** Array<T>::ForwardIterator **************************
     ********************************************************************************
     */
    template <typename T>
    inline Array<T>::ForwardIterator::ForwardIterator (const Array* data, UnderlyingIteratorRep startAt)
        : inherited{data}
    {
        Debug::AssertExternallySynchronizedMutex::ReadContext declareContext{*this->fData_};
        this->fCurrentIdx_ = startAt;
        this->Invariant ();
    }
    template <typename T>
    inline Array<T>::ForwardIterator::ForwardIterator (const Array* data)
        : ForwardIterator{data, 0}
    {
    }
    template <typename T>
    inline bool Array<T>::ForwardIterator::Done () const noexcept
    {
#if qStroika_Foundation_Containers_DataStructures_Array_IncludeSlowDebugChecks_
        Debug::AssertExternallySynchronizedMutex::ReadContext declareContext{*fData_};
#endif
        this->Invariant ();
        return bool (this->CurrentIndex () == this->fData_->fLength_);
    }
    template <typename T>
    inline auto Array<T>::ForwardIterator::operator++ () noexcept -> ForwardIterator&
    {
        Debug::AssertExternallySynchronizedMutex::ReadContext declareContext{*this->fData_};
        Require (not this->Done ());
        this->Invariant ();
        Assert (this->fCurrentIdx_ < this->fData_->fLength_);
        ++this->fCurrentIdx_;
        this->Invariant ();
        return *this;
    }

    /*
     ********************************************************************************
     **************************** Array<T>::BackwardIterator ************************
     ********************************************************************************
     */
    template <typename T>
    inline Array<T>::BackwardIterator::BackwardIterator (const Array* data, UnderlyingIteratorRep startAt)
        : inherited{data}
    {
        Debug::AssertExternallySynchronizedMutex::ReadContext declareContext{*this->fData_};
        this->_fCurrent = startAt;
        this->Invariant ();
    }
    template <typename T>
    inline Array<T>::BackwardIterator::BackwardIterator (const Array* data)
        : BackwardIterator{data->size () == 0 ? data->size () : data->size () - 1} // start on last item or at magic (at end) value
    {
    }
    template <typename T>
    inline bool Array<T>::BackwardIterator::Done () const noexcept
    {
#if qStroika_Foundation_Containers_DataStructures_Array_IncludeSlowDebugChecks_
        Debug::AssertExternallySynchronizedMutex::ReadContext declareContext{*fData_};
#endif
        this->Invariant ();
        return bool (this->CurrentIndex () == this->fData_->fLength_); // a little queer/confusing, but in C++ only legal extra address is past end, one before start not legal
    }
    template <typename T>
    inline auto Array<T>::BackwardIterator::operator++ () noexcept -> BackwardIterator&
    {
        Debug::AssertExternallySynchronizedMutex::ReadContext declareContext{*this->fData_};
        Require (not this->Done ());
        this->Invariant ();
        if (this->_fCurrent == this->_fStart) {
            this->_fCurrent = this->_fEnd; // magic to indicate done
            Ensure (this->Done ());
        }
        else {
            this->_fCurrent--;
            Ensure (not this->Done ());
        }
        this->Invariant ();
        return *this;
    }

}
#endif /* _Stroika_Foundation_Containers_DataStructures_Array_inl_ */<|MERGE_RESOLUTION|>--- conflicted
+++ resolved
@@ -410,12 +410,8 @@
     template <typename T>
     inline void Array<T>::SetAt (const ForwardIterator& i, ArgByValueType<T> newValue)
     {
-<<<<<<< HEAD
-        Debug::AssertExternallySynchronizedMutex::WriteContext declareContext{*this};
-=======
-        lock_guard<const AssertExternallySynchronizedMutex> writeLock{*this};
+        Debug::AssertExternallySynchronizedMutex::WriteContext declareContext{*this};
         Require (i.fData_ == this); // assure iterator not stale
->>>>>>> 1ebea54c
         Require (not i.Done ());
         SetAt (i.CurrentIndex (), newValue);
     }
@@ -429,36 +425,24 @@
     template <typename T>
     inline void Array<T>::AddBefore (const ForwardIterator& i, ArgByValueType<T> newValue)
     {
-<<<<<<< HEAD
-        Debug::AssertExternallySynchronizedMutex::WriteContext declareContext{*this};
-=======
-        lock_guard<const AssertExternallySynchronizedMutex> writeLock{*this};
+        Debug::AssertExternallySynchronizedMutex::WriteContext declareContext{*this};
         Require (i.fData_ == this); // assure iterator not stale
->>>>>>> 1ebea54c
         // i CAN BE DONE OR NOT
         InsertAt (i.CurrentIndex (), newValue);
     }
     template <typename T>
     inline void Array<T>::AddBefore (const BackwardIterator& i, ArgByValueType<T> newValue)
     {
-<<<<<<< HEAD
-        Debug::AssertExternallySynchronizedMutex::WriteContext declareContext{*this};
-=======
-        lock_guard<const AssertExternallySynchronizedMutex> writeLock{*this};
+        Debug::AssertExternallySynchronizedMutex::WriteContext declareContext{*this};
         Require (i.fData_ == this); // assure iterator not stale
->>>>>>> 1ebea54c
         // i CAN BE DONE OR NOT
         InsertAt (i.CurrentIndex (), newValue);
     }
     template <typename T>
     inline void Array<T>::AddAfter (const ForwardIterator& i, ArgByValueType<T> newValue)
     {
-<<<<<<< HEAD
-        Debug::AssertExternallySynchronizedMutex::WriteContext declareContext{*this};
-=======
-        lock_guard<const AssertExternallySynchronizedMutex> writeLock{*this};
+        Debug::AssertExternallySynchronizedMutex::WriteContext declareContext{*this};
         Require (i.fData_ == this); // assure iterator not stale
->>>>>>> 1ebea54c
         Require (not i.Done ());
         InsertAt (i.CurrentIndex () + 1, newValue);
     }

--- conflicted
+++ resolved
@@ -1,98 +1,96 @@
-/*
- * Copyright(c) Sophist Solutions, Inc. 1990-2011.  All rights reserved
- */
-#ifndef	_Stroika_Foundation_Containers_TimedCache_h_
-#define	_Stroika_Foundation_Containers_TimedCache_h_	1
-
-#include	"../StroikaPreComp.h"
-
-<<<<<<< HEAD
-=======
-#include	<tchar.h>
->>>>>>> 03ba46fc
-#include	<map>
-
-#include	"../Configuration/Common.h"
-#include	"../Characters/TChar.h"
-#include	"../Debug/Assertions.h"
-#include	"../Time/Realtime.h"
-
-
-
-/// THIS MODULE SB OBSOLETE ONCE WE GET STROIKA CONTAINERS WORKING
-
-
-namespace	Stroika {	
-	namespace	Foundation {
-		namespace	Containers {
-
-#if		!defined (qKeepTimedCacheStats)
-#error "SB defined in CONFIG"
-#endif
-
-
-	// Keeps track of all items - indexed by Key - but throws away items which are any more
-	// stale than given by the TIMEOUT
-	//
-	// The only constraint on KEY is that it must have an operator== and operator<, and the only constraint on
-	// both KEY and RESULT is that they must be copyable objects.
-	//
-	// Note - this class doesn't employ a thread to throw away old items, so if you count on that
-	// happening (e.g. because the RESULT object DTOR has a side-effect like closing a file), then
-	// you may call DoBookkeeping () peridocially.
-	template	<typename	KEY, typename RESULT>
-		class	TimedCache {
-			public:
-				TimedCache (bool accessFreshensDate, Stroika::Foundation::Time::DurationSecondsType timeoutInSeconds);
-
-				nonvirtual	void	SetTimeout (Stroika::Foundation::Time::DurationSecondsType timeoutInSeconds);
-
-				nonvirtual	bool	AccessElement (const KEY& key, RESULT* result);
-				nonvirtual	void	AddElement (const KEY& key, const RESULT& result);
-
-				nonvirtual	void	DoBookkeeping ();	// optional - need not be called
-
-			private:
-				bool	fAccessFreshensDate;
-				Stroika::Foundation::Time::DurationSecondsType	fTimeout;
-				Stroika::Foundation::Time::DurationSecondsType	fNextAutoClearAt;
-			
-			private:
-				nonvirtual	void	ClearIfNeeded_ ();
-				nonvirtual	void	ClearOld_ ();
-
-			private:
-				struct	MyResult {
-					MyResult (const RESULT& r):
-						fResult (r),
-						fLastAccessedAt (Time::GetTickCount ())
-						{
-						}
-					RESULT	fResult;
-					Stroika::Foundation::Time::DurationSecondsType	fLastAccessedAt;
-				};
-				map<KEY,MyResult>	fMap;
-
-			#if		qKeepTimedCacheStats
-			public:
-				void	DbgTraceStats (const Stroika::Foundation::Characters::TChar* label) const;
-			public:
-				size_t		fCachedCollected_Hits;
-				size_t		fCachedCollected_Misses;
-			#endif
-		};
-
-		}
-	}
-}
-#endif	/*_Stroika_Foundation_Containers_TimedCache_h_*/
-
-
-
-
-/*
- ********************************************************************************
- ***************************** Implementation Details ***************************
- ********************************************************************************
- */
-#include	"TimedCache.inl"
+/*
+ * Copyright(c) Sophist Solutions, Inc. 1990-2011.  All rights reserved
+ */
+#ifndef	_Stroika_Foundation_Containers_TimedCache_h_
+#define	_Stroika_Foundation_Containers_TimedCache_h_	1
+
+#include	"../StroikaPreComp.h"
+
+
+
+#include	<map>
+
+#include	"../Configuration/Common.h"
+#include	"../Characters/TChar.h"
+#include	"../Debug/Assertions.h"
+#include	"../Time/Realtime.h"
+
+
+
+/// THIS MODULE SB OBSOLETE ONCE WE GET STROIKA CONTAINERS WORKING
+
+
+namespace	Stroika {	
+	namespace	Foundation {
+		namespace	Containers {
+
+#if		!defined (qKeepTimedCacheStats)
+#error "SB defined in CONFIG"
+#endif
+
+
+	// Keeps track of all items - indexed by Key - but throws away items which are any more
+	// stale than given by the TIMEOUT
+	//
+	// The only constraint on KEY is that it must have an operator== and operator<, and the only constraint on
+	// both KEY and RESULT is that they must be copyable objects.
+	//
+	// Note - this class doesn't employ a thread to throw away old items, so if you count on that
+	// happening (e.g. because the RESULT object DTOR has a side-effect like closing a file), then
+	// you may call DoBookkeeping () peridocially.
+	template	<typename	KEY, typename RESULT>
+		class	TimedCache {
+			public:
+				TimedCache (bool accessFreshensDate, Stroika::Foundation::Time::DurationSecondsType timeoutInSeconds);
+
+				nonvirtual	void	SetTimeout (Stroika::Foundation::Time::DurationSecondsType timeoutInSeconds);
+
+				nonvirtual	bool	AccessElement (const KEY& key, RESULT* result);
+				nonvirtual	void	AddElement (const KEY& key, const RESULT& result);
+
+				nonvirtual	void	DoBookkeeping ();	// optional - need not be called
+
+			private:
+				bool	fAccessFreshensDate;
+				Stroika::Foundation::Time::DurationSecondsType	fTimeout;
+				Stroika::Foundation::Time::DurationSecondsType	fNextAutoClearAt;
+			
+			private:
+				nonvirtual	void	ClearIfNeeded_ ();
+				nonvirtual	void	ClearOld_ ();
+
+			private:
+				struct	MyResult {
+					MyResult (const RESULT& r):
+						fResult (r),
+						fLastAccessedAt (Time::GetTickCount ())
+						{
+						}
+					RESULT	fResult;
+					Stroika::Foundation::Time::DurationSecondsType	fLastAccessedAt;
+				};
+				map<KEY,MyResult>	fMap;
+
+			#if		qKeepTimedCacheStats
+			public:
+				void	DbgTraceStats (const Stroika::Foundation::Characters::TChar* label) const;
+			public:
+				size_t		fCachedCollected_Hits;
+				size_t		fCachedCollected_Misses;
+			#endif
+		};
+
+		}
+	}
+}
+#endif	/*_Stroika_Foundation_Containers_TimedCache_h_*/
+
+
+
+
+/*
+ ********************************************************************************
+ ***************************** Implementation Details ***************************
+ ********************************************************************************
+ */
+#include	"TimedCache.inl"
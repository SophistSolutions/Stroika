/*
 * Copyright(c) Sophist Solutions, Inc. 1990-2022.  All rights reserved
 */
#ifndef _Stroika_Foundation_Containers_Sequence_h_
#define _Stroika_Foundation_Containers_Sequence_h_ 1

#include "../StroikaPreComp.h"

#include <compare>
#include <limits>

#include "../Common/Compare.h"
#include "../Configuration/Common.h"
#include "../Configuration/Concepts.h"
#include "../Memory/SharedByValue.h"
#include "../Traversal/Iterable.h"
#include "../Traversal/RandomAccessIterator.h"

#include "Common.h"

/*
 *  \version    <a href="Code-Status.md#Beta">Beta</a>
 *
 *  TODO:
 *      @todo       Add/FIX three-way-comparer support - operator<=> etc - for Sequence. I Think it can be
 *                  easily defined as operator<> on ELT, followed by operator<> on value and then as a string
 *                  of those operations.
 *
 *      @todo       Provide Slice () overload to mask inherited one from Iterable, but more efficient, and return
 *                  sequence. Mention alias 'SubSequence' from older todo.
 *
 *      @todo       Stroika v1 had REVERSE_ITERATORS - and so does STL. At least for sequences, we need reverse iterators!
 *                  NOTE - this is NOT a special TYPE of itearator (unlike STL). Its just iterator returned from rbegin(), rend().
 *
 *      @todo       Sequence<> must support RandomAccessIterator<>
 *
 *      @todo       Where() and probably other things should use new EmptyClone() strategy - so cheaper and
 *                  returns something of same underlying data structure  type.
 *
 *      @todo       Add insert(Iterator<T>,T) overload (so works with Mapping<..>::As<...> ()
 *
 *      @todo       Must support Iterator<T>::operator-(Iterator<T>) or some-such so that SequenceIterator must work with qsort().
 *                  In other words, must act as random-access iterator so it can be used in algorithjms that use STL
 *                  random-access iterators. (FOLLOW RULES OF RANDOM ACCESS ITERAOTRS)
 *
 *                  std::iterator<input_iterator_tag, T> versus ?? other iterator tag?
 *
 *      @todo       Maybe add (back) SequenceIterator - with support for operator- (difference), and UpdateCurrent, and GetIndex()
 *                  Maybe also AdvanceBy(), BackBy() methods. Though All these COULD be methods of the underlying Sequence object.
 *
 *      @todo       Implement stuff like Contains () using ApplyUnti.... and lambdas, so locking works cheaply, and
 *                  so no virtual references to operator== - so can always create Sequence<T> even if no operator== defined
 *                  for T.
 *
 *      @todo       Assure well documetned that Stroika 1.0 mutators are replaced with modifocations directly on the container,
 *                  taking the iterator as argument!
 *
 *      @todo       Document and Consider that though iterator compares with CONTAINER.end () work fine with Stroika iterators,
 *                  other comparisons fail. For example, i < it.end (); and more importantly, constructs like i-s.begin() fail.
 *
 *                  Consider  if we can make this work, or document why and that we cannot. Maybe we need a concept of
 *                  SequenceIterator (like we had in Stroika 1) - which adds operator-?
 *
 *      @todo       Add Sequence_SparseArray<T> - using btree implementation
 *                  it requires there is an empty T CTOR. But then uses btree to store values when they differ from T()
 *                  (implement using redback tree or using stl map<>)
 *
 *      @todo       Add backend implementation of Sequence<T> using and Sequence_stdlist<>
 *
 *      @todo       Make sure that Sequence<T> (vector<T>) CTOR reserves the appropriate size before appending,
 *                  by using type_traits logic to figure out of legal to compare - and see length. Same for
 *                  Sequence<T> (ITER iFrom, ITER iTo) - do re-allocate size if appropriate - can do diff
 *                  iTo-iFrom.
 */

namespace Stroika::Foundation::Containers {

    using Configuration::ArgByValueType;
    using Configuration::ExtractValueType_t;
    using Traversal::Iterable;
    using Traversal::Iterator;

    /**
     *  Having Stroika_Foundation_Containers_Sequence_SupportProxyModifiableOperatorBracket work would be nice. For POD
     *  types, this isn't hard to do well. But for things like Sequence<String> x;, where we want x[1].c_str () to work,
     *  the only way I've found is to use a temp proxy subclassing from T. And that has costs over constant usage.
     *
     *  So unless I can find a better way, leave this off -- LGP 2017-02-22
     *
     *  Made some progress on this, but now the problem is that when you assign, like as:
     *
     *  Sequene<String> s;
     *
     *  String a = s[0];    // eror at runtime
     *
     *  cuz String&& CTOR gets called with arg TemporaryReference<String>, and so but the time TemporaryReference DTOR called, value has
     *  gone away. No obvious way to tell udnerlying value 'stolen' so maybe the sucblassing trick wont work after all.
     *
     *  @see https://stroika.atlassian.net/browse/STK-582
     */
#ifndef Stroika_Foundation_Containers_Sequence_SupportProxyModifiableOperatorBracket
#define Stroika_Foundation_Containers_Sequence_SupportProxyModifiableOperatorBracket 0
#endif
#ifndef Stroika_Foundation_Containers_Sequence_SupportProxyModifiableOperatorOpenCloseParens
#define Stroika_Foundation_Containers_Sequence_SupportProxyModifiableOperatorOpenCloseParens 1
#endif

    /**
     *  \brief A generalization of a vector: a container whose elements are keyed by the natural numbers.
     *
     *      SmallTalk book page 153
     *
     *
     * TODO:
     *
     *  ->  At some point in the near future we may add the ability to start at an
     *      arbitrary point in a sequence, and end at an arbitrary point. This
     *      requires more thought though. That functionality is probably not too
     *      important in light of being able to compute the current index easily
     *      in an iteration. Also, it requires more thought how to fit in with
     *      the sequenceDirection. Do we have a seperate constructor speciing
     *      two start and endpoints and use their relative order to decide a
     *      direction? Do we just add the two start and end values to the end of
     *      the param list? How hard is this todo with Sequence_DLL?? If this
     *      functionality is subsumed by smart-iterators, does it make sense to
     *      wait to we provide that functionality?
     *
     *  ->  Figure out exactly what we will do about sorting/lookup function
     *      specification. Stroustrup like class param with somehow defaulting
     *      to op==????
     *
     *  ->  Add SetLength() method. Make sure it is optimally efficeint, but try
     *      to avoid introducing a virtual function. Probably overload, and 1 arg
     *      version will use T default CTOR. If done nonvirtually with templates
     *      then we only require no arg CTOR when this function called - GOOD.
     *      Cannot really do with GenClass (would need to compile in seperate .o,
     *      even that wont work - need to not compile except when called).
     *
     *  ->  Consider patching iterators on insertions??? If not, document more
     *      clearly why not. Document exact details of patching in SEQUENCE as
     *      part of API!!!!
     *
     * Notes:
     *
     *      Note: the decsion on arguments to a Sort() function was difficult.
     *  Making the arg default to op <= would not work since for type int it
     *  wouldnt be defined, and sometimes people define it as a member function,
     *  or taking const T& args. Thus the function pointer type would not match.
     *  The other alternative is to overload, and have the no arg function just
     *  have a static private CompareFunction that calls op<=. This does work
     *  pretty well, BUT it fails in cases like Sequence(Picture) where there
     *  is no op<= defined. Here, we could force the definition of this function,
     *  but that would be genrally awkward and was jugdged not worth the trouble.
     *  Just define your own little compare function that does op <=. Thats simple.
     *
     *      The other approach sterl's been pushing is that of functional objects
     *  described in Coplain, and the latest Stroustrup book (Nov 91). I haven't
     *  looked closely enuf to decide.
     *
     *      Another imporant addition was the CurrentIndex method. This was
     *  decided since it allowed for easy filtering (like only third thru eight
     *  elements, or only odd elements) without keeping an extra index variable
     *  which was often very awkward. This feature will probably be seldom used,
     *  and is seldom needed, but is one of the few things that differentiate
     *  a SequenceForEach from a Sequence (ie SequenceIterator from
     *  CollectionIterator). This statement really comes down to our really only
     *  needing sequence iterators rarely, and mostly using CollectionIterators.
     *
     *  \note   \em Iterators
     *      Note that iterators always run in Sequence order, from smallest index
     *      to largest. Items inserted before the current iterator index will not
     *      be encountered, and items inserted after the current index will be encountered.
     *      Items inserted at the current index remain undefined if they will
     *      be encountered or not.
     *
     *  \note   \em Thread-Safety   <a href="Thread-Safety.md#C++-Standard-Thread-Safety">C++-Standard-Thread-Safety</a>
     *
     *  \note   Design Note - TRAITS for equals versus COMPARER template param to methods that need it
     *      We experimented (until Stroika 2.0a20 apx) with using TRAITS that were optional
     *      with Sequence<> - and had the equals comparer. This worked OK. The advantage of
     *      having the 'equals' method in the TRAITS was that it assured (for a given instance of Sequence)
     *      that all comparisons/notions of equality were tied to the instance.
     *
     *      The idea WAS that you could even have a comparer that stored data in the instance (we never implemented that).
     *
     *      But this notion of equals has problems for defining Sequence<>::Equals() - do you use the
     *      one from the RHS or LHS?
     *
     *      Plus - making it a template param just added to the syntactic garbage in the template
     *      names (like in the debugger how the names printed out). This is no biggie, but
     *      it wasnt a plus.
     *
     *      So now (as of v2.0a20) - we just have the EQUALS_COMPARER be a templated param to the
     *      methods that need it.
     * 
     *  \note   See <a href="./ReadMe.md">ReadMe.md</a> for common features of all Stroika containers (especially
     *          constructors, iterators, etc)
     *
     *  \note <a href="Design Overview.md#Comparisons">Comparisons</a>:
     *        o Standard Stroika Comparison equality (==, <=> etc) - IFF equal_to (for ==/!=) and three_way_comparer<> (for the rest are defined
     *        o using EqualsComparer = typename Iterable<T>::template SequentialEqualsComparer<T_EQUALS_COMPARER>;
     *        o using ThreeWayComparer = typename Iterable<T>::template SequentialThreeWayComparer<T_EQUALS_COMPARER>;
     */
    template <typename T>
    class Sequence : public Iterable<T> {
    private:
        using inherited = Iterable<T>;

    protected:
        class _IRep;

    protected:
#if qCompilerAndStdLib_TemplateTemplateWithTypeAlias_Buggy
        using _IRepSharedPtr = conditional_t<Stroika::Foundation::Traversal::kIterableUsesStroikaSharedPtr, Stroika::Foundation::Memory::SharedPtr<_IRep>, shared_ptr<_IRep>>;
#else
        using _IRepSharedPtr = typename inherited::template PtrImplementationTemplate<_IRep>;
#endif

    public:
        /**
         *  @see inherited::value_type
         */
        using value_type = typename inherited::value_type;

    public:
        /**
         *  Use this typedef in templates to recover the basic functional container pattern of concrete types.
         */
        using ArchetypeContainerType = Sequence<T>;

    public:
        /**
         *  \brief check if the argument type can be passed as argument to the arity/1 overload of Add (prepend/append)
         */
        template <typename POTENTIALLY_ADDABLE_T>
        static constexpr bool IsAddable_v = is_convertible_v<POTENTIALLY_ADDABLE_T, T>;

    public:
        /**
         *  For the CTOR overload with ITERABLE_OF_ADDABLE, its anything that supports c.begin(), c.end () to find
         *  all the elements.
         *
         *  \note   <a href="ReadMe.md#Container Constructors">See general information about container constructors that applies here</a>
         *
         *  \par Example Usage
         *      \code
         *        Collection<int> c;
         *        std::vector<int> v;
         *
         *        Sequence<int> s1  = {1, 2, 3};
         *        Sequence<int> s2  = s1;
         *        Sequence<int> s3  { s1 };
         *        Sequence<int> s4  { s1.begin (), s1.end () };
         *        Sequence<int> s5  { c };
         *        Sequence<int> s6  { v };
         *        Sequence<int> s7  { v.begin (), v.end () };
         *        Sequence<int> s8  { move (s1) };
         *      \endcode
         */
        Sequence ();
        Sequence (Sequence&& src) noexcept      = default;
        Sequence (const Sequence& src) noexcept = default;
        Sequence (const initializer_list<value_type>& src);
        template <typename ITERABLE_OF_ADDABLE, enable_if_t<Configuration::IsIterable_v<ITERABLE_OF_ADDABLE> and not is_base_of_v<Sequence<T>, decay_t<ITERABLE_OF_ADDABLE>>>* = nullptr>
        explicit Sequence (ITERABLE_OF_ADDABLE&& src);
        template <typename ITERATOR_OF_ADDABLE>
        Sequence (ITERATOR_OF_ADDABLE&& start, ITERATOR_OF_ADDABLE&& end);

    protected:
        explicit Sequence (_IRepSharedPtr&& rep) noexcept;
        explicit Sequence (const _IRepSharedPtr& rep) noexcept;

    public:
        /**
         */
        nonvirtual Sequence& operator= (Sequence&& rhs) noexcept = default;
        nonvirtual Sequence& operator= (const Sequence& rhs) = default;

    public:
        /**
         *  Apply the function function to each element, and return all the ones for which it was true.
         *
         *  @see Iterable<T>::Where
         */
        nonvirtual Sequence Where (const function<bool (ArgByValueType<value_type>)>& includeIfTrue) const;

    public:
        /**
         *
         *  \par Example Usage
         *      \code
         *          Sequence<int> c { 3, 5, 9, 38, 3, 5 };
         *          VerifyTestResult (c.OrderBy () == Sequence<int> { 3, 3, 5, 5, 9, 38 });
         *      \endcode
         *
         *  \par Example Usage
         *      \code
         *          Sequence<int> c { 3, 5, 9, 38, 3, 5 };
         *          VerifyTestResult (c.OrderBy ([](int lhs, int rhs) -> bool { return lhs < rhs; }) == Sequence<int> { 3, 3, 5, 5, 9, 38 });
         *      \endcode
         *
         *  \note hides Iterable<T>::OrderBy since provides more specific types
         *
         *  \note This performs a stable sort (preserving the relative order of items that compare equal).
         *        That maybe less performant than a regular (e.g. quicksort) but works better as a default, in most cases, as it allows combining multi-level sorts.
         *
         *  \note alias for Sort ()
         *
         *  \note Should be of type IsStrictInOrderComparer (), but not required - for convenience of use (so can be used with any lambda functor)
         */
        template <typename INORDER_COMPARER_TYPE = less<T>>
        nonvirtual Sequence OrderBy (const INORDER_COMPARER_TYPE& inorderComparer = INORDER_COMPARER_TYPE{}) const;

    public:
        /**
         * simply indirect to @Iterable<T>::SequentialEqualsComparer
         *
         *  A Sequence<T> doesn't generally require a comparison for individual elements
         *  be be defined, but obviously to compare if the containers are equal, you must
         *  compare the individual elements (at least sometimes).
         *
         *  If operator==(T,T) is predefined, you can just call:
         *  \par Example Usage
         *      \code
         *          Sequence<int> a, b;
         *          if (a == b) {
         *          }
         *      \endcode
         *
         *  or
         *      \code
         *          Sequence<int> a, b;
         *          if (Sequence<int>::EqualsComparer{eltComparer} (a, b)) {
         *          }
         *      \endcode
         *
         *  to compare with an alternative comparer.
         */
        template <typename T_EQUALS_COMPARER = equal_to<T>>
        using EqualsComparer = typename Iterable<value_type>::template SequentialEqualsComparer<T_EQUALS_COMPARER>;

    public:
        /**
         */
        template <typename ELEMENT_COMPARER = Common::ThreeWayComparer>
        using ThreeWayComparer = typename Iterable<value_type>::template SequentialThreeWayComparer<ELEMENT_COMPARER>;

    public:
        /**
         * simply indirect to @Sequence<>::EqualsComparer (only defined if equal_to<T> is defined)
         */
        nonvirtual bool operator== (const Sequence& rhs) const;

    public:
        /**
         * simply indirect to @Sequence<>::operator (only defined if ???comparethreeway?<T> is defined)
         */
        nonvirtual auto operator<=> (const Sequence& rhs) const;

    public:
        /**
         *  \brief RemoveAll removes all, or all matching (predicate, iterator range, equals comparer or whatever) items.
         * 
         *  The no-arg overload removes all (quickly).
         * 
         *  The overloads that remove some subset of the items returns the number of items so removed.
         *
         *  \note mutates container
         */
        nonvirtual void RemoveAll ();
        template <typename PREDICATE, enable_if_t<Configuration::IsTPredicate<T, PREDICATE> ()>* = nullptr>
        nonvirtual size_t RemoveAll (const PREDICATE& p);

    public:
        /**
         *  \req i < size ()
         */
        nonvirtual value_type GetAt (size_t i) const;

    public:
        /**
         *  \req i < size ()
         *
         *  \note mutates container
         */
        nonvirtual void SetAt (size_t i, ArgByValueType<value_type> item);

    private:
        template <typename X, typename ENABLE = void>
        struct TemporaryElementReference_;

    public:
        /**
         *  \req i < size ().
         *
         *  \note - when using the non-const operator[] overload with a type T which is a struct/class, this may be significantly less efficient than
         *          just directly calling 'GetAt'.
         */
        nonvirtual value_type operator[] (size_t i) const;
#if Stroika_Foundation_Containers_Sequence_SupportProxyModifiableOperatorBracket
        nonvirtual TemporaryElementReference_<T> operator[] (size_t i);
#endif

#if Stroika_Foundation_Containers_Sequence_SupportProxyModifiableOperatorOpenCloseParens
    public:
        /**
         *  \req i < size ()
         *
         *  \note - variant returning TemporaryElementReference_ is EXPERIMENTAL as of 2017-02-21 - if Stroika_Foundation_Containers_Sequence_SupportProxyModifiableOperatorBracket
         *
         *  \note mutates container
         */
        nonvirtual TemporaryElementReference_<value_type> operator() (size_t i);
#endif

    public:
        /**
         *      Search the sequence and see if the given item is contained in
         *  it, and return the index of that item. Comparison is done with
         *  TRAITS::EqualsCompareFunctionType (which defaults to operator== (T, T))
         *  for first two overloads - third taking iterator always works)
         *
         *  Note that the IndexOf(Iterator<T>) overload ignores the EQUALS_COMPARER
         *  but still must be a template method because non-template methods
         *  cannot be overloaded with template members.
         *
         *  If not found for the by value overloads, IndexOf () return {};
         *  For the IndexOf(Iterator<T>) - \req it is found/legal iterator 
         */
        template <typename EQUALS_COMPARER = equal_to<T>>
        nonvirtual optional<size_t> IndexOf (ArgByValueType<value_type> i, const EQUALS_COMPARER& equalsComparer = {}) const;
        template <typename EQUALS_COMPARER = equal_to<T>>
        nonvirtual optional<size_t> IndexOf (const Sequence& s, const EQUALS_COMPARER& equalsComparer = {}) const;
        template <typename IGNORED = void>
        nonvirtual size_t IndexOf (const Iterator<value_type>& i) const;

    public:
        /**
         *      Insert the given item into the sequence at the given index.
         *  Any active iterators will encounter the given item if their
         *  cursor encounters the new index in the course of iteration.
         *  Put another way, If you are iterating forwards, and you add an
         *  item after what you are up to you will hit it - if you are iterating
         *  backwards and you add an item before where you are, you will hit it -
         *  otherwise you will miss the added item during iteration.
         *
         *      NB: Adding an item at the CURRENT index has no effect on
         *  what the iterator says is the current item.
         *
         *  \note mutates container
         */
        nonvirtual void Insert (size_t i, ArgByValueType<value_type> item);
        nonvirtual void Insert (const Iterator<value_type>& i, ArgByValueType<value_type> item);

    public:
        /**
         *  \brief Insert all the given items into this sequence, starting at offset 'i'.
         *
         *  \req IsAddable_v<ExtractValueType_t<ITERATOR_OF_ADDABLE>>
         *  \req IsAddable_v<ExtractValueType_t<ITERABLE_OF_ADDABLE>>
         */
        template <typename ITERATOR_OF_ADDABLE>
        nonvirtual void InsertAll (size_t i, ITERATOR_OF_ADDABLE&& start, ITERATOR_OF_ADDABLE&& end);
        template <typename ITERABLE_OF_ADDABLE, enable_if_t<Configuration::IsIterable_v<ITERABLE_OF_ADDABLE>>* = nullptr>
        nonvirtual void InsertAll (size_t i, ITERABLE_OF_ADDABLE&& s);

    public:
        /**
         *  \note mutates container
         */
        nonvirtual void Prepend (ArgByValueType<value_type> item);

    public:
        /**
         *  \req IsAddable_v<ExtractValueType_t<ITERATOR_OF_ADDABLE>>
         *  \req IsAddable_v<ExtractValueType_t<ITERABLE_OF_ADDABLE>>
         *
         *  \note mutates container
         */
        template <typename ITERABLE_OF_ADDABLE, enable_if_t<Configuration::IsIterable_v<ITERABLE_OF_ADDABLE>>* = nullptr>
        nonvirtual void PrependAll (ITERABLE_OF_ADDABLE&& s);
        template <typename ITERATOR_OF_ADDABLE>
        nonvirtual void PrependAll (ITERATOR_OF_ADDABLE&& start, ITERATOR_OF_ADDABLE&& end);

    public:
        /**
         *  This is roughly Insert (size(), item), except that there is a race after you call size, and before
         *  Insert, which calling Append () avoids.
         *
         *  \note mutates container
         */
        nonvirtual void Append (ArgByValueType<value_type> item);

    public:
        /**
         *  This is roughly AppendAll (size(), s), except that there is a race after you call size,
         *  and before Insert, which calling Append () avoids. Also note - if used in a multithreaded enivonment,
         *  the appended items wont necesarily all get appended at once, since other threads could make
         *  changes in between.
         *
         *  \req IsAddable_v<ExtractValueType_t<ITERATOR_OF_ADDABLE>>
         *  \req IsAddable_v<ExtractValueType_t<ITERABLE_OF_ADDABLE>>
         *
         *  \note mutates container
         */
        template <typename ITERABLE_OF_ADDABLE, enable_if_t<Configuration::IsIterable_v<ITERABLE_OF_ADDABLE>>* = nullptr>
        nonvirtual void AppendAll (ITERABLE_OF_ADDABLE&& s);
        template <typename ITERATOR_OF_ADDABLE>
        nonvirtual void AppendAll (ITERATOR_OF_ADDABLE&& start, ITERATOR_OF_ADDABLE&& end);

    public:
        /**
         * This function requires that the iterator 'i' came from this container.
         *
         * The value pointed to by 'i' is updated - replaced with the value 'newValue'.
         *
         *  \param nextI - if provided (not null) - will be filled in with the next value after where iterator i is pointing - since i is invalidated by changing the container)
         *
         *  \note mutates container
         */
        nonvirtual void Update (const Iterator<value_type>& i, ArgByValueType<value_type> newValue, Iterator<value_type>* nextI = nullptr);

    public:
        /**
         *  This function requires that the iterator 'i' came from this container.
         *
         *  The value pointed to by 'i' is removed.
         *
         *  Remove the item at the given position of the sequence. Make sure
         *  that iteration is not disturbed by this removal. In particular, any
         *  items (other than the one at index) that would have been seen, will
         *  still be, and no new items will be seen that wouldn't have been.
         *
         *  \note mutates container
         */
        nonvirtual void Remove (size_t i);
        nonvirtual void Remove (size_t start, size_t end);
        nonvirtual void Remove (const Iterator<value_type>& i, Iterator<value_type>* nextI = nullptr);

    public:
        /*
         *  Convert Sequence<T> losslessly into a standard supported C++ type.
         *  Supported types include:
         *      o   vector<T>
         *      o   list<T>
         *      (maybe any container that takes CTOR (IT BEGIN, IT END) - but don't count on that yet...
         */
        template <typename CONTAINER_OF_ADDABLE>
        nonvirtual CONTAINER_OF_ADDABLE As () const;
        template <typename CONTAINER_OF_ADDABLE>
        nonvirtual void As (CONTAINER_OF_ADDABLE* into) const;

    public:
        /**
         *  @see Iterable<T>::First ()
         */
        nonvirtual optional<value_type> First () const;
        nonvirtual optional<value_type> First (const function<bool (ArgByValueType<value_type>)>& that) const;

    public:
        /**
         *  @see Iterable<T>::FirstValue ()
         */
        nonvirtual value_type FirstValue (ArgByValueType<value_type> defaultValue = {}) const;

    public:
        /**
         *  @see Iterable<T>::Last ()
         */
        nonvirtual optional<value_type> Last () const;
        nonvirtual optional<value_type> Last (const function<bool (ArgByValueType<value_type>)>& that) const;

    public:
        /**
         *  @see Iterable<T>::LastValue ()
         */
        nonvirtual value_type LastValue (ArgByValueType<value_type> defaultValue = {}) const;

    public:
        /**
         *  \note mutates container
         */
        nonvirtual void push_back (ArgByValueType<value_type> item);

    public:
        /**
         *  Read the last element (GetLast()). Requires not empty.
         */
        nonvirtual value_type back () const;

    public:
        /**
         */
        nonvirtual value_type front () const;

    public:
        /**
         * \brief STL-ish alias for RemoveAll ().
         */
        nonvirtual void clear ();

    public:
        /**
         * \brief STL-ish alias for Remove ().
         *
         *  \note mutates container
         */
        nonvirtual void erase (size_t i);
        nonvirtual Iterator<value_type> erase (const Iterator<value_type>& i);

    public:
        nonvirtual Sequence& operator+= (ArgByValueType<value_type> item);
        nonvirtual Sequence& operator+= (const Sequence& items);

    protected:
        /**
         *  \brief Utility to get WRITABLE underlying shared_ptr (replacement for what we normally do - _SafeReadWriteRepAccessor<_IRep>{this}._GetWriteableRep ())
         *         but where we also handle the cloning/patching of the associated iterator
         * 
         *  When you have a non-const operation (such as Remove) with an argument of an Iterator<>, then due to COW,
         *  you may end up cloning the container rep, and yet the Iterator<> contains a pointer to the earlier rep (and so maybe unusable).
         * 
         *  Prior to Stroika 2.1b14, this was handled elegantly, and automatically, by the iterator patching mechanism. But that was deprecated (due to cost, and
         *  rarity of use), in favor of this more restricted feature, where we just patch the iterators on an as-needed basis.
         * 
         *  \todo @todo - could be smarter about moves and avoid some copies here - I think, and this maybe performance sensitive enough to look into that... (esp for COMMON case where no COW needed)
         */
        nonvirtual tuple<_IRep*, Iterator<value_type>> _GetWritableRepAndPatchAssociatedIterator (const Iterator<value_type>& i);

    protected:
        /**
         */
        template <typename T2>
        using _SafeReadRepAccessor = typename inherited::template _SafeReadRepAccessor<T2>;

    protected:
        /**
         */
        template <typename T2>
        using _SafeReadWriteRepAccessor = typename inherited::template _SafeReadWriteRepAccessor<T2>;

    protected:
        nonvirtual void _AssertRepValidType () const;
    };

    /**
     *  \brief  Implementation detail for Sequence<T> implementors.
     *
     *  Protected abstract interface to support concrete implementations of
     *  the Sequence<T> container API.
     */
    template <typename T>
    class Sequence<T>::_IRep : public Iterable<T>::_IRep {
    private:
        using inherited = typename Iterable<T>::_IRep;

    protected:
        _IRep () = default;

    public:
        virtual ~_IRep () = default;

    protected:
        static constexpr size_t _kSentinalLastItemIndex = numeric_limits<size_t>::max ();

    protected:
        using _IRepSharedPtr = typename Sequence<value_type>::_IRepSharedPtr;

    public:
        virtual _IRepSharedPtr CloneEmpty () const                                   = 0;
        virtual _IRepSharedPtr CloneAndPatchIterator (Iterator<value_type>* i) const = 0;
        // 'i' argument to GetAt MAYBE kBadSequenceIndex - indictating last element
        virtual value_type GetAt (size_t i) const                                                                                   = 0;
        virtual void       SetAt (size_t i, ArgByValueType<value_type> item)                                                        = 0;
        virtual size_t     IndexOf (const Iterator<value_type>& i) const                                                            = 0;
        virtual void       Remove (const Iterator<value_type>& i, Iterator<value_type>* nextI)                                      = 0;
        virtual void       Update (const Iterator<value_type>& i, ArgByValueType<value_type> newValue, Iterator<value_type>* nextI) = 0;
        // 'at' argument to Insert MAYBE kBadSequenceIndex - indictating append
        virtual void Insert (size_t at, const value_type* from, const value_type* to) = 0;
        virtual void Remove (size_t from, size_t to)                                  = 0;

    private:
        friend Sequence<T>;
    };

<<<<<<< HEAD
=======
#if __cpp_impl_three_way_comparison < 201907
    /**
     *  Basic operator overloads with the obvious meaning, and simply indirect to 
     *  @Sequence<>::ThreeWayComparer and equal_to<Sequence<>>
     */
    template <typename T>
    bool operator< (const Sequence<T>& lhs, const Sequence<T>& rhs);
    template <typename T>
    bool operator<= (const Sequence<T>& lhs, const Sequence<T>& rhs);
    template <typename T>
    bool operator== (const Sequence<T>& lhs, const Sequence<T>& rhs);
    template <typename T>
    bool operator!= (const Sequence<T>& lhs, const Sequence<T>& rhs);
    template <typename T>
    bool operator>= (const Sequence<T>& lhs, const Sequence<T>& rhs);
    template <typename T>
    bool operator> (const Sequence<T>& lhs, const Sequence<T>& rhs);
#endif

    /**
     *  Basic operator overload with the obvious meaning (Sequence<T> copy and Sequence<T>::AppendAll)
     */
    template <typename T>
    Sequence<T> operator+ (const Iterable<T>& lhs, const Sequence<T>& rhs);
    template <typename T>
    Sequence<T> operator+ (const Sequence<T>& lhs, const Iterable<T>& rhs);
    template <typename T>
    Sequence<T> operator+ (const Sequence<T>& lhs, const Sequence<T>& rhs);

>>>>>>> 83351fa1
}

/*
 ********************************************************************************
 ******************************* Implementation Details *************************
 ********************************************************************************
 */
#include "Sequence.inl"

#endif /*_Stroika_Foundation_Containers_Sequence_h_ */<|MERGE_RESOLUTION|>--- conflicted
+++ resolved
@@ -683,27 +683,6 @@
         friend Sequence<T>;
     };
 
-<<<<<<< HEAD
-=======
-#if __cpp_impl_three_way_comparison < 201907
-    /**
-     *  Basic operator overloads with the obvious meaning, and simply indirect to 
-     *  @Sequence<>::ThreeWayComparer and equal_to<Sequence<>>
-     */
-    template <typename T>
-    bool operator< (const Sequence<T>& lhs, const Sequence<T>& rhs);
-    template <typename T>
-    bool operator<= (const Sequence<T>& lhs, const Sequence<T>& rhs);
-    template <typename T>
-    bool operator== (const Sequence<T>& lhs, const Sequence<T>& rhs);
-    template <typename T>
-    bool operator!= (const Sequence<T>& lhs, const Sequence<T>& rhs);
-    template <typename T>
-    bool operator>= (const Sequence<T>& lhs, const Sequence<T>& rhs);
-    template <typename T>
-    bool operator> (const Sequence<T>& lhs, const Sequence<T>& rhs);
-#endif
-
     /**
      *  Basic operator overload with the obvious meaning (Sequence<T> copy and Sequence<T>::AppendAll)
      */
@@ -714,7 +693,6 @@
     template <typename T>
     Sequence<T> operator+ (const Sequence<T>& lhs, const Sequence<T>& rhs);
 
->>>>>>> 83351fa1
 }
 
 /*

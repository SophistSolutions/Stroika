--- conflicted
+++ resolved
@@ -953,26 +953,15 @@
         this->BreakInGroupedCommands ();
 
         TextInteractor::InteractiveModeUpdater iuMode (*this);
-<<<<<<< HEAD
-        size_t ucSelStart = (sCurrentDragInfo != NULL and sCurrentDragInfo->fLedMFCView == this) ? sCurrentDragInfo->fOrigSelection.GetStart ()
+        size_t ucSelStart = (sCurrentDragInfo != nullptr and sCurrentDragInfo->fLedMFCView == this) ? sCurrentDragInfo->fOrigSelection.GetStart ()
                                                                                                  : this->GetSelectionStart ();
-        size_t ucSelEnd = (sCurrentDragInfo != NULL and sCurrentDragInfo->fLedMFCView == this) ? sCurrentDragInfo->fOrigSelection.GetEnd ()
+        size_t ucSelEnd = (sCurrentDragInfo != nullptr and sCurrentDragInfo->fLedMFCView == this) ? sCurrentDragInfo->fOrigSelection.GetEnd ()
                                                                                                : this->GetSelectionEnd ();
         TextInteractor::UndoableContextHelper undoContext (*this,
-                                                           (sCurrentDragInfo != NULL and sCurrentDragInfo->fLedMFCView == this)
+                                                           (sCurrentDragInfo != nullptr and sCurrentDragInfo->fLedMFCView == this)
                                                                ? GetCommandNames ().fDragNDropCommandName
                                                                : GetCommandNames ().fDropCommandName,
                                                            this->GetSelectionStart (), this->GetSelectionEnd (), ucSelStart, ucSelEnd, false);
-=======
-        size_t                                 ucSelStart = (sCurrentDragInfo != NULL and sCurrentDragInfo->fLedMFCView == this) ? sCurrentDragInfo->fOrigSelection.GetStart () : this->GetSelectionStart ();
-        size_t                                 ucSelEnd   = (sCurrentDragInfo != NULL and sCurrentDragInfo->fLedMFCView == this) ? sCurrentDragInfo->fOrigSelection.GetEnd () : this->GetSelectionEnd ();
-        TextInteractor::UndoableContextHelper  undoContext (
-            *this,
-            (sCurrentDragInfo != NULL and sCurrentDragInfo->fLedMFCView == this) ? GetCommandNames ().fDragNDropCommandName : GetCommandNames ().fDropCommandName,
-            this->GetSelectionStart (), this->GetSelectionEnd (),
-            ucSelStart, ucSelEnd,
-            false);
->>>>>>> 1ebea54c
         {
             try {
                 this->InternalizeBestFlavor (flavors);
@@ -998,7 +987,7 @@
         undoContext.CommandComplete ();
 
         // If WE INITED DRAG - don't do break here, do it in HandleDragSelect () so it can incorporate a DELETE TEXT on MOVE...
-        if (sCurrentDragInfo == NULL or sCurrentDragInfo->fLedMFCView != this) {
+        if (sCurrentDragInfo == nullptr or sCurrentDragInfo->fLedMFCView != this) {
             this->BreakInGroupedCommands ();
         }
 
@@ -1025,9 +1014,9 @@
         static CLIPFORMAT kObjectDescriptorFormatTag = (CLIPFORMAT)::RegisterClipboardFormat (_T("Object Descriptor"));
 
         HGLOBAL hObjDesc = pDataObject->GetGlobalData (kObjectDescriptorFormatTag);
-        if (hObjDesc == NULL) {
-            *pSize   = CSize (0, 0);
-            *pOffset = CSize (0, 0);
+        if (hObjDesc == nullptr) {
+            *pSize   = CSize{0, 0};
+            *pOffset = CSize {0, 0};
             return false;
         }
         else {
@@ -1100,13 +1089,13 @@
         ,
         // NB: CTOR for TWIPS_Rect is TOP/LEFT/HEIGHT/WIDTH, so we set height/width to zero to get same TLBR.
         fPrintMargins (TWIPS_Rect (TWIPS{1440}, TWIPS{1440}, TWIPS{0}, TWIPS{0}))
-        , fPrintInfo{NULL}
+        , fPrintInfo{nullptr}
     {
     }
     template <typename BASECLASS>
     Led_MFC_CViewHelper<BASECLASS>::~Led_MFC_CViewHelper ()
     {
-        Assert (fPrintInfo == NULL);
+        Assert (fPrintInfo == nullptr);
     }
     template <typename BASECLASS>
     /*
@@ -1148,7 +1137,7 @@
     void Led_MFC_CViewHelper<BASECLASS>::OnBeginPrinting (CDC* pDC, CPrintInfo* pInfo)
     {
         // THIS CODE IS KINDOF HACKISH - SHOULD HAVE A PAGENATE STAGE/FUNCTION!!! TO FILL THIS ARRAY!!!
-        Assert (fPrintInfo == NULL);
+        Assert (fPrintInfo == nullptr);
         BASECLASS::OnBeginPrinting (pDC, pInfo);
         fPrintInfo = new PrintInfo (*this, pDC, this->GetWindowRect (), this->GetMarkerPositionOfStartOfWindow (), this->GetForceAllRowsShowing ());
         this->SetForceAllRowsShowing (false);

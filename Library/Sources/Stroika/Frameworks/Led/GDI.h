--- conflicted
+++ resolved
@@ -15,7 +15,6 @@
  */
 
 #include <algorithm>
-#include <compare>
 #include <cmath>
 #include <compare>
 #include <cstdlib>
@@ -245,11 +244,7 @@
         /**
          */
         constexpr strong_ordering operator<=> (const Rect_Base& rhs) const = default;
-<<<<<<< HEAD
-        bool operator== (const Rect_Base& rhs) const;
-=======
         bool                      operator== (const Rect_Base& rhs) const;
->>>>>>> 9e62fa46
     };
 
     /**
@@ -630,10 +625,7 @@
         /**
          */
         strong_ordering operator<=> (const FontSpecification& rhs) const;
-<<<<<<< HEAD
-=======
-
->>>>>>> 9e62fa46
+
     public:
         /**
          */

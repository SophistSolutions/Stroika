/*
 * Copyright(c) Sophist Solutions, Inc. 1990-2022.  All rights reserved
 */
#ifndef _Stroika_Frameworks_Led_MultiRowTextImager_h_
#define _Stroika_Frameworks_Led_MultiRowTextImager_h_ 1

#include "../StroikaPreComp.h"

/*
@MODULE:    MultiRowTextImager
@DESCRIPTION:
        <p>MultiRowTextImager is a @'TextImager' which supports having partition elements made up of multirow text.</p>

 */

#include <climits> // for UINT_MAX
#include <cstring>

#include "LineBasedPartition.h"
#include "PartitioningTextImager.h"

namespace Stroika::Frameworks::Led {

    /*
    @CLASS:         MultiRowTextImager
    @BASES:         @'PartitioningTextImager'
    @DESCRIPTION:
            <p>A @'PartitioningTextImager' which supports the notion of having multiple rows of text per line.</p>
            <p>NB: Although this class properly supports the APIs for @'PartitioningTextImager', it has a
        limitation, based on its historical implementation. It assumes that there is a one-to-one
        correspondance between its Partition and the TextImager, and that this Partition is (or subclasses from
        @'MultiRowTextImager::MultiRowPartition').</p>
            <p>This limitation is partly (largely) based on the fact that we use the trick of piggybacking row-wrap
        information on the partition markers themselves. A future version of this class might keep the per-row information
        in a MarkerCover, or some such other data structure.</p>
    */
    class MultiRowTextImager : public PartitioningTextImager {
    protected:
        MultiRowTextImager ();
        virtual ~MultiRowTextImager ();

    private:
        MultiRowTextImager (const MultiRowTextImager&) = delete;
        nonvirtual void operator= (const MultiRowTextImager&) = delete;

    private:
        using inherited = PartitioningTextImager;

    protected:
        virtual void    HookLosingTextStore () override;
        nonvirtual void HookLosingTextStore_ ();
        virtual void    HookGainedNewTextStore () override;
        nonvirtual void HookGainedNewTextStore_ ();

    public:
        class PartitionElementCacheInfo;

    protected:
        virtual void SetPartition (const PartitionPtr& partitionPtr) override;

    public:
        virtual PartitionPtr MakeDefaultPartition () const override;

    public:
        /*
        @CLASS:         MultiRowTextImager::RowReference
        @DESCRIPTION:
                <p>A utility class to represent a row. It is a struct with a parition marker, and a row number.
                These things are NOT long-lived. And shouldn't be saved anyplace, as no attempt is made to keep
                them automaticlly up to date as the text is modified.
                They are just a convenient, short-hand way to navigate through rows of text.</p>
        */
        class RowReference {
        public:
            RowReference (const RowReference& from) = default;
            RowReference (PartitionMarker* partitionMarker, size_t subRow);

        private:
            RowReference (); // left undefined to assure never called...
        public:
            nonvirtual RowReference& operator= (const RowReference& rhs);

        public:
            nonvirtual PartitionMarker* GetPartitionMarker () const;
            nonvirtual size_t           GetSubRow () const;

        public:
            nonvirtual bool operator== (RowReference rhs) const;
<<<<<<< HEAD
=======

>>>>>>> 9e62fa46
        private:
            PartitionMarker* fPartitionMarker;
            size_t           fSubRow;
        };
        friend class RowReference;

    public:
        nonvirtual PartitionElementCacheInfo GetPartitionElementCacheInfo (Partition::PartitionMarker* pm) const;
        nonvirtual PartitionElementCacheInfo GetPartitionElementCacheInfo (RowReference row) const;

    private:
        class PMInfoCacheMgr;
        unique_ptr<PMInfoCacheMgr> fPMCacheMgr;

        // Row Reference support routines...
    public:
        nonvirtual bool GetNextRowReference (RowReference* adjustMeInPlace) const;     // return true if there is a next, and false if at end
        nonvirtual bool GetPreviousRowReference (RowReference* adjustMeInPlace) const; // return true if there is a previous, and false if at the beginning

        // NB: if ith==1, that means do NOTHING - for convenience...
        nonvirtual bool         GetIthRowReferenceFromHere (RowReference* adjustMeInPlace, ptrdiff_t ith) const; // return true if there is an ith, and false if we run off end... (ith==0 implies no change, < 0 means go back)
        nonvirtual RowReference GetIthRowReferenceFromHere (RowReference fromHere, ptrdiff_t ith) const;         // ERROR if ith doesn't exist... (ith==0 implies no change, < 0 means go back)
        nonvirtual RowReference GetIthRowReference (size_t ith) const;                                           // ERROR if ith doesn't exist...(1 th is first row)

        nonvirtual size_t GetRowNumber (RowReference rowRef) const; // Use of row numbers is discouraged, but this routine
        // can be helpful in implementing those APIs anyhow

        nonvirtual size_t CountRowDifference (RowReference lhs, RowReference rhs) const;
        nonvirtual size_t CountRowDifferenceLimited (RowReference lhs, RowReference rhs, size_t limit) const;

        /*
         *  Window/Scrolling support.
         */
    public:
        virtual size_t    GetTopRowInWindow () const override;
        virtual size_t    GetTotalRowsInWindow () const override;
        virtual size_t    GetLastRowInWindow () const override;
        virtual void      SetTopRowInWindow (size_t newTopRow) override;
        virtual size_t    GetMarkerPositionOfStartOfWindow () const override;
        virtual size_t    GetMarkerPositionOfEndOfWindow () const override;
        virtual size_t    GetMarkerPositionOfStartOfLastRowOfWindow () const override;
        virtual ptrdiff_t CalculateRowDeltaFromCharDeltaFromTopOfWindow (long deltaChars) const override;
        virtual ptrdiff_t CalculateCharDeltaFromRowDeltaFromTopOfWindow (ptrdiff_t deltaRows) const override;
        virtual void      ScrollByIfRoom (ptrdiff_t downByRows); // if downBy negative then up
        // OK to ask to scroll further
        // than allowed - return true
        // if any scrolling (not necesarily
        // same amont requested) done
    public:
        virtual void ScrollSoShowing (size_t markerPos, size_t andTryToShowMarkerPos = 0) override;

    protected:
        nonvirtual RowReference GetTopRowReferenceInWindow () const;
        nonvirtual RowReference GetLastRowReferenceInWindow () const;
        virtual void            SetTopRowInWindow (RowReference row);

    protected:
        nonvirtual void SetTopRowInWindow_ (RowReference row); // just sets the fields without any hook functions
        // getting called. This is important sometimes when
        // it would be unsafe for subclasses to get a chance
        // to call methods while our data structures are not
        // not completely up-to-date.

    protected:
        virtual void AssureWholeWindowUsedIfNeeded () override;

    public:
        virtual Led_Rect GetCharLocation (size_t afterPosition) const override;
        virtual size_t   GetCharAtLocation (const Led_Point& where) const override;
        virtual Led_Rect GetCharWindowLocation (size_t afterPosition) const override;
        virtual size_t   GetCharAtWindowLocation (const Led_Point& where) const override;

        virtual size_t   GetStartOfRow (size_t rowNumber) const override;
        virtual size_t   GetStartOfRowContainingPosition (size_t charPosition) const override;
        virtual size_t   GetEndOfRow (size_t rowNumber) const override;
        virtual size_t   GetEndOfRowContainingPosition (size_t charPosition) const override;
        virtual size_t   GetRealEndOfRow (size_t rowNumber) const override;
        virtual size_t   GetRealEndOfRowContainingPosition (size_t charPosition) const override;
        virtual size_t   GetRowContainingPosition (size_t charPosition) const override;
        virtual size_t   GetRowCount () const override;
        virtual Led_Rect GetCharLocationRowRelativeByPosition (size_t afterPosition, size_t positionOfTopRow, size_t maxRowsToCheck) const override;

    public:
        nonvirtual size_t       GetStartOfRow (RowReference row) const;
        nonvirtual size_t       GetEndOfRow (RowReference row) const;
        nonvirtual size_t       GetRealEndOfRow (RowReference row) const;
        nonvirtual RowReference GetRowReferenceContainingPosition (size_t charPosition) const;
        nonvirtual size_t       GetRowLength (RowReference row) const;

    public:
        virtual DistanceType    GetRowHeight (size_t rowNumber) const override;
        nonvirtual DistanceType GetRowHeight (RowReference row) const;

    public:
        virtual DistanceType GetRowRelativeBaselineOfRowContainingPosition (size_t charPosition) const override;

    public:
        nonvirtual DistanceType GetHeightOfRows (size_t startingRow, size_t rowCount) const;
        nonvirtual DistanceType GetHeightOfRows (RowReference startingRow, size_t rowCount) const;

    public:
        virtual void GetStableTypingRegionContaingMarkerRange (size_t fromMarkerPos, size_t toMarkerPos,
                                                               size_t* expandedFromMarkerPos, size_t* expandedToMarkerPos) const;

    public:
        virtual void Draw (const Led_Rect& subsetToDraw, bool printing);

    public:
        virtual void DrawPartitionElement (PartitionMarker* pm, size_t startSubRow, size_t maxSubRow, Tablet* tablet, OffscreenTablet* offscreenTablet, bool printing, const Led_Rect& subsetToDraw, Led_Rect* remainingDrawArea, size_t* rowsDrawn);

    protected:
        virtual Led_Rect GetCharLocationRowRelative (size_t afterPosition, RowReference topRow, size_t maxRowsToCheck = UINT_MAX) const;
        virtual size_t   GetCharAtLocationRowRelative (const Led_Point& where, RowReference topRow, size_t maxRowsToCheck = UINT_MAX) const;

    protected:
        virtual void         FillCache (PartitionMarker* pm, PartitionElementCacheInfo& cacheInfo) = 0;
        virtual DistanceType CalculateInterLineSpace (const PartitionMarker* pm) const;

    protected:
        virtual bool   ContainsMappedDisplayCharacters (const Led_tChar* text, size_t nTChars) const;
        virtual size_t RemoveMappedDisplayCharacters (Led_tChar* copyText, size_t nTChars) const;

#if 0
        // Hook to invalidate cached info based on fontmetrics
    public:
        virtual     void    SetDefaultFont (const IncrementalFontSpecification& defaultFont);
    protected:
        nonvirtual  void    SetDefaultFont_ (const IncrementalFontSpecification& /*defaultFont*/);  // Merely invalidates font metrics
#endif

        // To assure our top-line scroll info not left corrupt...
    protected:
        virtual void DidUpdateText (const UpdateInfo& updateInfo) noexcept;

        // override to invalidate caches.
    public:
        virtual void SetWindowRect (const Led_Rect& windowRect) override;

    protected:
        virtual void InvalidateAllCaches () override;

    private:
        nonvirtual RowReference AdjustPotentialTopRowReferenceSoWholeWindowUsed (const RowReference& potentialTopRow);
        nonvirtual bool         PositionWouldFitInWindowWithThisTopRow (size_t markerPos, const RowReference& newTopRow);

    private:
        PartitionMarker* fTopLinePartitionMarkerInWindow;
        size_t           fSubRowInTopLineInWindow;

    private:
        nonvirtual void ReValidateSubRowInTopLineInWindow ();

        // Support for GetTotalRowsInWindow
        //
        // Override ComputeRowsThatWouldFitInWindowWithTopRow () to change the policy of how we
        // pack rows into a window
    private:
        mutable size_t fTotalRowsInWindow; // zero means invalid cached - fill cache on call to GetTotalRowsInWindow
    protected:
        nonvirtual size_t GetTotalRowsInWindow_ () const;
        nonvirtual void   InvalidateTotalRowsInWindow ();
        virtual size_t    ComputeRowsThatWouldFitInWindowWithTopRow (const RowReference& newTopRow) const;

    private:
        friend class PMInfoCacheMgr;
    };

    /*
    @CLASS:         MultiRowTextImager::PartitionElementCacheInfo
    @DESCRIPTION:
            <p></p>
    */
    class MultiRowTextImager::PartitionElementCacheInfo {
    public:
        PartitionElementCacheInfo ();

    public:
        nonvirtual DistanceType GetPixelHeight () const;
        nonvirtual size_t       GetRowCount () const;
        nonvirtual size_t       PeekRowCount () const;
        nonvirtual size_t       GetLastRow () const;
        nonvirtual DistanceType GetRowHeight (size_t ithRow) const;
        nonvirtual size_t       GetLineRelativeRowStartPosition (size_t ithRow) const;
        nonvirtual size_t       LineRelativePositionInWhichRow (size_t charPos) const; // ZERO based charPos - ie zero is just before first byte in first row

    public:
        nonvirtual DistanceType GetInterLineSpace () const;
        nonvirtual void         SetInterLineSpace (DistanceType interlineSpace);

        /*
     *  Word wrapping helper routine.
     */
    public:
        nonvirtual void Clear ();
        nonvirtual void IncrementRowCountAndFixCacheBuffers (size_t newStart, DistanceType newRowsHeight);

        // These should only be modifed in the FillCache () routine (or its overrides in subclasses)....
    public:
        // Note - calling these routines we assert i >= 0, <= fRowCountCache - to increase size of cache
        // call IncrementRowCountAndFixCacheBuffers ()
        nonvirtual DistanceType PeekAtRowHeight (size_t ithRow) const;
        nonvirtual void         SetRowHeight (size_t i, DistanceType rowHeight);

        nonvirtual size_t PeekAtRowStart (size_t i) const;
        nonvirtual void   SetRowStart (size_t i, size_t rowStart); // NB: rowStart[1] MUST BE ZERO!!!!

    private:
#if qAllowRowsThatAreLongerThan255
        using RowHeight_ = unsigned short;
#else
        using RowHeight_ = unsigned char;
#endif
        // Don't yet support packed RowStart_ ONLY because we keep array of starts, not nChars in row.
        // If we switch to that - then we can use unsigned char for this as with the rowHeight guy!!!
        // LGP 950519
        using RowStart_ = size_t;
        enum { kPackRowStartCount = sizeof (RowStart_*) / sizeof (RowStart_) };
        enum { kPackRowHeightCount = sizeof (RowHeight_*) / sizeof (RowHeight_) };

    private:
        struct Rep : public Foundation::Memory::UseBlockAllocationIfAppropriate<Rep> {
        public:
            Rep ();
            ~Rep ();

        public:
            DistanceType fInterlineSpace;
            DistanceType fPixelHeightCache;
            size_t       fRowCountCache;
            RowStart_*   fRowStartArray;
            RowHeight_*  fRowHeightArray;

        private:
            Rep (const Rep&) = delete;
            void operator= (const Rep&) = delete;
        };

    private:
        shared_ptr<Rep> fRep;

    private:
        friend struct Rep;
        friend class shared_ptr<Rep>;
    };

    /*
    @CLASS:         MultiRowTextImager::PMInfoCacheMgr
    @BASES:         @'Partition::PartitionWatcher'
    @DESCRIPTION:
            <p></p>
    */
    class MultiRowTextImager::PMInfoCacheMgr : public Partition::PartitionWatcher {
    private:
        using inherited = Partition::PartitionWatcher;

    public:
        PMInfoCacheMgr (MultiRowTextImager& imager);
        ~PMInfoCacheMgr ();

    public:
        nonvirtual MultiRowTextImager::PartitionElementCacheInfo GetPartitionElementCacheInfo (Partition::PartitionMarker* pm) const;

    public:
        nonvirtual void ClearCache ();

    public:
        virtual void AboutToSplit (PartitionMarker* pm, size_t at, void** infoRecord) const noexcept override;
        virtual void DidSplit (void* infoRecord) const noexcept override;
        virtual void AboutToCoalece (PartitionMarker* pm, void** infoRecord) const noexcept override;
        virtual void DidCoalece (void* infoRecord) const noexcept override;

    private:
        nonvirtual void MyMarkerDidUpdateCallback ();

    private:
        class MyMarker;
        mutable map<PartitionMarker*, PartitionElementCacheInfo> fPMCache;
        mutable PartitionMarker*                                 fCurFillCachePM;
        mutable PartitionElementCacheInfo                        fCurFillCacheInfo;
        MultiRowTextImager&                                      fImager;
        unique_ptr<MyMarker>                                     fMyMarker;

    private:
        friend class MyMarker;
    };

    /*
    @CLASS:         MultiRowTextImager::PMInfoCacheMgr::MyMarker
    @CLASS:         Marker
    @ACCESS:        private
    @DESCRIPTION:
            <p></p>
    */
    class MultiRowTextImager::PMInfoCacheMgr::MyMarker : public Marker {
    private:
        using inherited = Marker;

    public:
        MyMarker (PMInfoCacheMgr& pmInfoCacheMgr);

    protected:
        virtual void DidUpdateText (const UpdateInfo& updateInfo) noexcept override;

    private:
        PMInfoCacheMgr& fPMInfoCacheMgr;
    };

}

/*
 ********************************************************************************
 ***************************** Implementation Details ***************************
 ********************************************************************************
 */
#include "MultiRowTextImager.inl"

#endif /*_Stroika_Frameworks_Led_MultiRowTextImager_h_*/<|MERGE_RESOLUTION|>--- conflicted
+++ resolved
@@ -86,10 +86,7 @@
 
         public:
             nonvirtual bool operator== (RowReference rhs) const;
-<<<<<<< HEAD
-=======
-
->>>>>>> 9e62fa46
+
         private:
             PartitionMarker* fPartitionMarker;
             size_t           fSubRow;

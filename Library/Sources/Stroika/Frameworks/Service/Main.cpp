/*
 * Copyright(c) Sophist Solutions, Inc. 1990-2013.  All rights reserved
 */
#include    "../StroikaPreComp.h"

#include    <algorithm>
#include    <cstdlib>
#include    <fstream>
#include    <sstream>

#if     qPlatform_POSIX
#include    <sys/types.h>
#include    <unistd.h>
#include    <sys/stat.h>
#include    <fcntl.h>
#endif

#include    "../../Foundation/Characters/Format.h"
#include    "../../Foundation/Characters/TString.h"
#include    "../../Foundation/Containers/Common.h"
#include    "../../Foundation/Debug/Assertions.h"
#include    "../../Foundation/Debug/Trace.h"
#include    "../../Foundation/Execution/CommandLine.h"
#include    "../../Foundation/Execution/Exceptions.h"
#include    "../../Foundation/Execution/ErrNoException.h"
#include    "../../Foundation/Execution/Module.h"
#include    "../../Foundation/Execution/ThreadAbortException.h"
#include    "../../Foundation/Execution/Sleep.h"
#include    "../../Foundation/Execution/WaitTimedOutException.h"
#include    "../../Foundation/IO/FileSystem/WellKnownLocations.h"
#include    "../../Foundation/Memory/SmallStackBuffer.h"

#include    "Main.h"


using   namespace   Stroika::Foundation;
using   namespace   Stroika::Foundation::Containers;
using   namespace   Stroika::Foundation::Memory;

using   namespace   Stroika::Frameworks;
using   namespace   Stroika::Frameworks::Service;

using   Characters::TString;



#if 0
// CODE BASE TO LIFT FROM FOR WINDOWS API - SO BY COMMAND LINE (OR SOME SUCH) WE START AS SERVICE OR RUNNING INDEPENDENTLY

namespace   {
    class   MyAppBase {
    public:
        MyAppBase (HINSTANCE hInstance, HINSTANCE hPrevInstance, LPTSTR lpCmdLine, int nCmdShow) {
        }

    protected:
        void    StartRefContentMgr () {
            CompiledIntegratedContent::ReferenceContentManager::Get ().Open (Execution::GetEXEDir () + _T ("Reference Content\\"));
        }
        void    StopRefContentMgr () {
            CompiledIntegratedContent::ReferenceContentManager::Get ().Close ();
        }
        void    InitializeAppDataRepositoryDirectories () {
            const TCHAR kDefaultHealthFrameRelPath[]    =       _T("Records For Living, Inc\\HealthFrameWorks Server v1\\");
            OpenHealthServiceDefinitionRepository::InitializeRepositoryDir (IO::FileSystem::WellKnownLocations::GetApplicationData () + kDefaultHealthFrameRelPath);
        }
        nonvirtual  void    InitMoreModules () {
            ImportExport::CCR::SetInfoSystem2ReportOnExport (
                ImportExport::CCR::InfoSystem2ReportOnExport (L"HealthFrameWorks Server", L"Medical Record Analytics and Storage Server", TString2Wide (HealthFrameWorksServer::kVersion.AsHFPrettyVersionString ()))
            );
        }

    protected:
        vector<HFWServerBase::ServiceConfiguration> fEffectiveServiceConfigurations;
        vector<shared_ptr<HFWServerBase::Base> >    fServiceObjs;

    protected:
        void    StartServiceThreads () {
            {
                vector<Options::Service>    services    =   Options::Mgr::Get ().GetServices ();
                for (vector<Options::Service>::const_iterator si = services.begin (); si != services.end (); ++si) {
                    if (si->fEnabled) {
                        switch (si->fServiceType) {
                            case    Options::eServerConfigurationWebUI_ST: {
                                    fServiceObjs.push_back (shared_ptr<HFWServerBase::Base> (DEBUG_NEW MyConfigWebUI_Server::ServiceObj (*si, &fServiceObjs)));
                                }
                                break;
                            case    Options::eHSTP_V1_ST: {
                                    fServiceObjs.push_back (shared_ptr<HFWServerBase::Base> (DEBUG_NEW MyHSTP_V1_Server::ServiceObj (*si)));
                                }
                                break;
                            case    Options::eHTTPGETRecord_ST: {
                                    fServiceObjs.push_back (shared_ptr<HFWServerBase::Base> (DEBUG_NEW MyHTTPGET_Server::ServiceObj (*si)));
                                }
                                break;
                            case    Options::eProvisioning_V1_ST: {
                                    fServiceObjs.push_back (shared_ptr<HFWServerBase::Base> (DEBUG_NEW MyRepositoryProvisioning_V1_Server::ServiceObj (*si)));
                                }
                                break;
                            case    Options::eRepository_V1_ST: {
                                    fServiceObjs.push_back (shared_ptr<HFWServerBase::Base> (DEBUG_NEW MyRepository_V1_Server::ServiceObj (*si, services)));
                                }
                                break;
                            case    Options::ePHRDB_V1_ST: {
                                    fServiceObjs.push_back (shared_ptr<HFWServerBase::Base> (DEBUG_NEW MyPHRDB_V1_Server::ServiceObj (*si, services)));
                                }
                                break;
                            case    Options::eReferenceContent_V1_ST: {
                                    fServiceObjs.push_back (shared_ptr<HFWServerBase::Base> (DEBUG_NEW MyReferenceContent_V1_Server::ServiceObj (*si)));
                                }
                                break;
                            case    Options::eDirectoryService_ST: {
                                    fServiceObjs.push_back (shared_ptr<HFWServerBase::Base> (DEBUG_NEW DirectoryOfServicesPage::ServiceObj (*si, &fEffectiveServiceConfigurations)));
                                }
                                break;
                        }
                    }
                }
            }

            fEffectiveServiceConfigurations.clear ();
            for (vector<shared_ptr<HFWServerBase::Base> >::const_iterator i = fServiceObjs.begin (); i != fServiceObjs.end (); ++i) {
                fEffectiveServiceConfigurations.push_back ((*i)->GetServiceConfiguration ());
            }
            {
                wstring msgBuf;
                for (vector<shared_ptr<HFWServerBase::Base> >::const_iterator i = fServiceObjs.begin (); i != fServiceObjs.end (); ++i) {
                    HFWServerBase::ServiceConfiguration sc  =   (*i)->GetServiceConfiguration ();
                    wstring svcMsg;
                    switch (sc.fServiceType) {
                        case    Options::eServerConfigurationWebUI_ST: {
                                svcMsg = L"\tHealthFrameWorks Configuraiton Interface:\r\n";
                            }
                            break;
                        case    Options::eProvisioning_V1_ST: {
                                svcMsg = L"\tProvisioning (V1): " + sc.fDescription + L"\r\n";
                            }
                            break;
                        case    Options::eHSTP_V1_ST: {
                                svcMsg = L"\tHSTP (V1): " + sc.fDescription + L"\r\n";
                            }
                            break;
                        case    Options::eHTTPGETRecord_ST: {
                                svcMsg = L"\tHTTPGET Service: " + sc.fDescription + L"\r\n";
                            }
                            break;
                        case    Options::eRepository_V1_ST: {
                                svcMsg = L"\tRepository_V1: " + sc.fDescription + L"\r\n";
                            }
                            break;
                        case    Options::ePHRDB_V1_ST: {
                                svcMsg = L"\tPHRDB_V1: " + sc.fDescription + L"\r\n";
                            }
                            break;
                        case    Options::eReferenceContent_V1_ST: {
                                svcMsg = L"\tReferenceContent_V1: " + sc.fDescription + L"\r\n";
                            }
                            break;
                        case    Options::eDirectoryService_ST: {
                                svcMsg = L"\tDirectory Of Services: " + sc.fDescription + L"\r\n";
                            }
                            break;
                        default: {
                                svcMsg = Format (L"\tUNKNOWN (%d): %s\r\n", sc.fServiceType, sc.fDescription.c_str ());
                            }
                            break;
                    }
                    typedef Options::Service::NetworkBinding    NetworkBinding;
                    for (vector<NetworkBinding>::const_iterator nbi = sc.fNetworkBindings.begin (); nbi != sc.fNetworkBindings.end (); ++nbi) {
                        wstring hostName    =   nbi->fHostName;
                        if (hostName.empty ()) {
                            hostName = L"localhost";
                        }
                        svcMsg += Format (L"\t\t%s:%d\r\n", hostName.c_str (), nbi->fPort);
                    }
                    msgBuf += svcMsg;
                }
                Logger::EmitMessage (Logger::eInformation_MT, L"HealthFrameWorks Server Started Services:\r\n%s", msgBuf.c_str ());
            }
        }
        void    StopServices () {
            TraceContextBumper ctx (_T ("StopServices ()"));
            const float kMaxShutDownTimeWaitTime    =   15.0f;
            for (vector<shared_ptr<HFWServerBase::Base> >::const_iterator i = fServiceObjs.begin (); i != fServiceObjs.end (); ++i) {
                (*i)->Stop ();
            }
            DbgTrace (_T ("Finished sending STOP messages, and now doing WAITs"));
            Time::DurationSecondsType   timeDone    = Time::GetTickCount () + kMaxShutDownTimeWaitTime;
            bool    timedOut    =   false;
            for (vector<shared_ptr<HFWServerBase::Base> >::const_iterator i = fServiceObjs.begin (); i != fServiceObjs.end (); ++i) {
                Time::DurationSecondsType   timeLeft    =   timeDone - Time::GetTickCount ();
                if (timeLeft > 0.0) {
                    try {
                        (*i)->WaitForDone (timeLeft);
                    }
                    catch (const Execution::WaitTimedOutException&) {
                        timedOut = true;
                    }
                    catch (...) {
                        Logger::EmitMessage (Logger::eError_MT, L"Exception stopping services");
                    }
                }
                else {
                    timedOut = true;
                }
            }
            DbgTrace (_T ("Finished waiting on services threads"));
            if (timedOut) {
                Logger::EmitMessage (Logger::eError_MT, L"Timeout stopping services");
            }
        }

    public:
        virtual void    Run () = 0;
    };


    class   MyApp_Standalone : public MyAppBase {
    private:
        typedef MyAppBase   inherited;
    public:
        MyApp_Standalone (HINSTANCE hInstance, HINSTANCE hPrevInstance, LPTSTR lpCmdLine, int nCmdShow, unsigned int time2RunBeforeTimeout):
            inherited (hInstance, hPrevInstance, lpCmdLine, nCmdShow),
            fTime2RunBeforeTimeout (time2RunBeforeTimeout) {
        }

    private:
        unsigned int fTime2RunBeforeTimeout;

    public:
        virtual     void    Run () override {
            try {
                InitializeAppDataRepositoryDirectories ();
                InitMoreModules ();

                StartRefContentMgr ();

                StartServiceThreads ();
            }
            HealthFrameWorks_LogMessageHelper (_T ("While starting up HealthFrameWorks Server"));

            // ask each service thread amount  of time since last activity.
            // then wait maxwait-that #, and try again
            while (true) {
                Time::DurationSecondsType   timeSinceLastActivity   =   -1.0;
                for (vector<shared_ptr<HFWServerBase::Base> >::const_iterator i = fServiceObjs.begin (); i != fServiceObjs.end (); ++i) {
                    if (timeSinceLastActivity == -1.0) {
                        timeSinceLastActivity = (*i)->GetTimeSinceLastActivity ();
                    }
                    else {
                        timeSinceLastActivity = min (timeSinceLastActivity, (*i)->GetTimeSinceLastActivity ());
                    }
                }

                if (timeSinceLastActivity < fTime2RunBeforeTimeout) {
                    Time::DurationSecondsType   remaining = fTime2RunBeforeTimeout - timeSinceLastActivity;
                    Execution::Sleep (remaining);
                }
                else {
                    break;  // been inactive long enough - bye bye...
                }
            }

            StopServices ();
        }
    };



    class   MyApp_Service : public MyAppBase {
    private:
        typedef MyAppBase   inherited;
    public:
        static  const   TCHAR kServiceName[];

    public:
        MyApp_Service (HINSTANCE hInstance, HINSTANCE hPrevInstance, LPTSTR lpCmdLine, int nCmdShow):
            inherited (hInstance, hPrevInstance, lpCmdLine, nCmdShow),
            fStopServiceEvent (),
            fServiceStatusHandle (NULL)
            //fServiceStatus ()
        {
            memset (&fServiceStatus, 0, sizeof (fServiceStatus));
            fServiceStatus.dwServiceType = SERVICE_WIN32_OWN_PROCESS;
            fServiceStatus.dwCurrentState = SERVICE_STOPPED;
            fServiceStatus.dwControlsAccepted = SERVICE_ACCEPT_STOP;
            Assert (sTHIS == NULL);
            sTHIS = this;
        }
        ~MyApp_Service () {
            Assert (sTHIS != NULL);
            sTHIS = NULL;
        }

    private:
        static  TString GetServerRunningFilePath_ () {
            return IO::FileSystem::WellKnownLocations::GetApplicationData () + Options::kServiceConfigAppRelPathDir +  _T ("HFWServer.running");
        }

    public:
        virtual     void    Run () override {
            SERVICE_TABLE_ENTRY st[] = {
                { const_cast<TCHAR*> (kServiceName), ServiceMain_ },
                { NULL, NULL }
            };
            if (::StartServiceCtrlDispatcher (st) == 0) {
                fServiceStatus.dwWin32ExitCode = GetLastError ();
            }
        }

    private:
        void    ServiceMain_ (DWORD dwArgc, LPTSTR* lpszArgv) throw() {
            // Register the control request handler
            fServiceStatus.dwCurrentState = SERVICE_START_PENDING;
            fServiceStatusHandle = ::RegisterServiceCtrlHandler (kServiceName, _Handler);
            if (fServiceStatusHandle == NULL) {
                Logger::EmitMessage (Logger::eError_MT, "Handler not installed");
                return;
            }
            SetServiceStatus (SERVICE_START_PENDING);

            fServiceStatus.dwWin32ExitCode = S_OK;
            fServiceStatus.dwCheckPoint = 0;
            fServiceStatus.dwWaitHint = 0;

            // When the Run function returns, the service has stopped.
            fServiceStatus.dwWin32ExitCode = ServiceRun_ ();

            Logger::EmitMessage (Logger::eInformation_MT, "Service stopped");
            SetServiceStatus (SERVICE_STOPPED);
        }
        static void WINAPI ServiceMain_ (DWORD dwArgc, LPTSTR* lpszArgv) throw () {
            sTHIS->ServiceMain (dwArgc, lpszArgv);
        }

        DWORD   ServiceRun_ () throw () {
            try {
                InitializeAppDataRepositoryDirectories ();
                InitMoreModules ();
                InitializeSecurity_ ();

                StartRefContentMgr ();
                StartServiceThreads ();

                {
                    TString runningFile =   GetServerRunningFilePath_ ();
                    if (IO::FileSystem::FileExists (runningFile)) {
                        Logger::EmitMessage (Logger::eWarning_MT, "HealthFrameWorks Server appears to have not shutdown cleanly last time it was run");
                    }
                    else {
                        IO::FileSystem::CreateDirectoryForFile (runningFile);
                        IO::FileSystem::FileWriter writer (runningFile.c_str ());
                    }
                }

                SetServiceStatus (SERVICE_RUNNING);

                //wait on semaphore set by the STOP call
                DbgTrace ("Waiting for stop-service event");
                fStopServiceEvent.Wait ();
                DbgTrace ("Wait for stop-service event complete, so exiting from ServiceRun_");
            }
            HealthFrameWorks_LogMessageHelper (_T ("While starting up HealthFrameWorks Server"));
            return 0;
        }

        void    InitializeSecurity_ () {
            // For now - nothing todo (see atl version of this call to see if there is any point)
        }

        void    OnStop () throw() {
            SetServiceStatus (SERVICE_STOP_PENDING);
            StopServices ();
            StopRefContentMgr ();
            ::DeleteFile (GetServerRunningFilePath_ ().c_str ());
            fStopServiceEvent.Set ();
        }

        void    OnPause () throw() {
            // for now - ignore - don't support
        }

        void    OnContinue () throw() {
            // for now - ignore - don't support
        }

        void    OnInterrogate () throw() {
            // Don't even know what this is supposed to do?
        }

        void    OnShutdown() throw() {
        }

        void    OnUnknownRequest (DWORD /*dwOpcode*/) throw() {
            Logger::EmitMessage (Logger::eError_MT, "Bad service request");
        }

        void    Handler (DWORD dwOpcode) throw() {
            switch (dwOpcode) {
                case SERVICE_CONTROL_STOP:
                    OnStop ();
                    break;
                case SERVICE_CONTROL_PAUSE:
                    OnPause ();
                    break;
                case SERVICE_CONTROL_CONTINUE:
                    OnContinue ();
                    break;
                case SERVICE_CONTROL_INTERROGATE:
                    OnInterrogate ();
                    break;
                case SERVICE_CONTROL_SHUTDOWN:
                    OnShutdown ();
                    break;
                default:
                    OnUnknownRequest (dwOpcode);
                    break;
            }
        }
        static void WINAPI _Handler (DWORD dwOpcode) throw () {
            sTHIS->Handler (dwOpcode);
        }

    public:
        static  bool    IsInstalled () throw() {
            bool    result  =   false;
            SC_HANDLE hSCM = ::OpenSCManager (NULL, NULL, SC_MANAGER_ALL_ACCESS);
            if (hSCM != NULL) {
                SC_HANDLE   hService = ::OpenService (hSCM, kServiceName, SERVICE_QUERY_CONFIG);
                if (hService != NULL) {
                    result = true;
                    ::CloseServiceHandle (hService);
                }
                ::CloseServiceHandle (hSCM);
            }
            return result;
        }
    public:
        static  bool    Install () throw () {
            if (IsInstalled ()) {
                Logger::EmitMessage (Logger::eInformation_MT, "Service was already installed");
                return true;
            }

            TString commandLine2ExecForSvc = _T ("\"") + Execution::GetEXEPath () + _T ("\"") + _T (" /RunAsService");
            SC_HANDLE hSCM = ::OpenSCManager (NULL, NULL, SC_MANAGER_ALL_ACCESS);
            if (hSCM == NULL) {
                Logger::EmitMessage (Logger::eError_MT, "Could not open Service Manager");
                return false;
            }

            SC_HANDLE hService = ::CreateService (
                                     hSCM, kServiceName, kServiceName,
                                     SERVICE_ALL_ACCESS, SERVICE_WIN32_OWN_PROCESS,
                                     SERVICE_DEMAND_START, SERVICE_ERROR_NORMAL,
                                     commandLine2ExecForSvc.c_str (), NULL, NULL, _T("RPCSS\0"), NULL, NULL
                                 );
            if (hService == NULL) {
                ::CloseServiceHandle (hSCM);
                Logger::EmitMessage (Logger::eError_MT, "Could not create service");
                return false;
            }
            ::CloseServiceHandle (hService);
            ::CloseServiceHandle (hSCM);
            Logger::EmitMessage (Logger::eInformation_MT, "Successfully registered service");
            return true;
        }

        static  bool    Uninstall () throw () {
            if (not IsInstalled ()) {
                Logger::EmitMessage (Logger::eInformation_MT, "Service was already uninstalled");
                return true;
            }

            SC_HANDLE hSCM = ::OpenSCManager (NULL, NULL, SC_MANAGER_ALL_ACCESS);
            if (hSCM == NULL) {
                Logger::EmitMessage (Logger::eError_MT, "Could not open Service Manager");
                return false;
            }
            SC_HANDLE hService = ::OpenService (hSCM, kServiceName, SERVICE_STOP | DELETE);
            if (hService == NULL) {
                ::CloseServiceHandle (hSCM);
                Logger::EmitMessage (Logger::eError_MT, "Could not open service");
                return false;
            }
            SERVICE_STATUS status;
            BOOL bRet = ::ControlService (hService, SERVICE_CONTROL_STOP, &status);
            if (!bRet) {
                DWORD dwError = GetLastError ();
                if (!((dwError == ERROR_SERVICE_NOT_ACTIVE) or (dwError == ERROR_SERVICE_CANNOT_ACCEPT_CTRL and status.dwCurrentState == SERVICE_STOP_PENDING))) {
                    Logger::EmitMessage (Logger::eError_MT, "Could not stop service");
                }
            }

            BOOL bDelete = ::DeleteService (hService);
            ::CloseServiceHandle (hService);
            ::CloseServiceHandle (hSCM);
            if (bDelete) {
                Logger::EmitMessage (Logger::eInformation_MT, "Successfully uninstalled service");
                return true;
            }
            else {
                Logger::EmitMessage (Logger::eError_MT, "Could not delete service");
                return false;
            }
        }
    protected:
        void    SetServiceStatus (DWORD dwState) throw () {
            DbgTrace ("SetServiceStatus (%d)", dwState);
            fServiceStatus.dwCurrentState = dwState;
            ::SetServiceStatus (fServiceStatusHandle, &fServiceStatus);
        }

    private:
        static  MyApp_Service*  sTHIS;
        Execution::Event        fStopServiceEvent;
        SERVICE_STATUS_HANDLE   fServiceStatusHandle;
        SERVICE_STATUS          fServiceStatus;
    };
    const   TCHAR MyApp_Service::kServiceName[] =   _T ("HealthFrame Works Server");
    MyApp_Service*  MyApp_Service::sTHIS    =   NULL;
}
int APIENTRY    _tWinMain (HINSTANCE hInstance, HINSTANCE hPrevInstance, LPTSTR lpCmdLine, int nCmdShow)
{
    DbgTrace (L"Entering _tWinMain (version='%s', APP_BUILD_DATE='%s')...",
              TString2Wide (HealthFrameWorksServer::kVersion.AsHFPrettyVersionString ()).c_str (),
              NarrowSDKStringToWide (__DATE__).c_str ()
             );

#if     qTraceToFile && qDefaultTracingOn
    DbgTrace (_T ("\tLogfile: %s"), Stroika::Foundation::Debug::Emitter::Get ().GetTraceFileName ().c_str ());
#endif

#if     qUseVisualStudioCLeakDetector
    _CrtSetDbgFlag (_CRTDBG_ALLOC_MEM_DF | _CRTDBG_LEAK_CHECK_DF | _CRTDBG_CHECK_EVERY_1024_DF | _CrtSetDbgFlag (_CRTDBG_REPORT_FLAG));
#endif

#if     qTraceToFile && qDefaultTracingOn
    DumpSysInfo2Trace ();
#endif

    Debug::RegisterDefaultFatalErrorHandlers (_FatalErorrHandler_);

    Execution::Platform::Windows::RegisterDefaultHandler_invalid_parameter ();
    Execution::Platform::Windows::StructuredException::RegisterHandler ();      // map win32 structured exceptions to our own C++ class (mainly for better
    // error reporting - otherwise largely irrelevant (see Dick Davis bug report 2006-12-31)

    LoadImageResources_ (hInstance);
    LoadXSDResources_ (hInstance);

    ParsedCmdLine   cmdLine =   ParseCommandLine (lpCmdLine);

#if     qTraceToFile && qDefaultTracingOn
    Logger::EmitMessage (Logger::eInformation_MT, _T ("Trace LogFile = '%s'."), Stroika::Foundation::Debug::Emitter::Get ().GetTraceFileName ().c_str ());
#endif

    if (cmdLine.fRunStyle == eInstallService) {
        MyApp_Service::Install ();
    }
    else if (cmdLine.fRunStyle == eUnInstallService) {
        MyApp_Service::Uninstall ();
    }
    else {
        if (cmdLine.fConfigFileName.empty () and cmdLine.fRunStyle == eRunAsService) {
            cmdLine.fConfigFileName = GetServiceConfigFilePath_ ();
        }

        if (cmdLine.fConfigFileName.empty () or not IO::FileSystem::FileExists (cmdLine.fConfigFileName)) {
            Logger::EmitMessage (Logger::eWarning_MT, _T ("Couldn't find configuration file ('%s')- so using default configuration."), cmdLine.fConfigFileName.c_str ());
            try {
                Options::Mgr::Get ().OpenDefault ();
            }
            catch (...) {
                Logger::EmitMessage (Logger::eError_MT, _T ("Failed to load DefaultConfigurationFile.xml - aborting..."));
                return -1;
            }
        }
        else {
            try {
                Options::Mgr::Get ().Open (cmdLine.fConfigFileName);
            }
            catch (...) {
                Logger::EmitMessage (Logger::eError_MT, _T ("Failed to open configuration file ('%s')- so using default configuration."), cmdLine.fConfigFileName.c_str ());
                try {
                    Options::Mgr::Get ().OpenDefault ();
                }
                catch (...) {
                    Logger::EmitMessage (Logger::eError_MT, _T ("Failed to load DefaultConfigurationFile.xml - aborting..."));
                    return -1;
                }
            }
        }

        {
            shared_ptr<MyAppBase>   app;
            switch (cmdLine.fRunStyle) {
                case    eRunAsService:
                    app = shared_ptr<MyApp_Service> (DEBUG_NEW MyApp_Service (hInstance, hPrevInstance, lpCmdLine, nCmdShow));
                    break;
                case    eRunDirectly:
                    app = shared_ptr<MyApp_Standalone> (DEBUG_NEW MyApp_Standalone (hInstance, hPrevInstance, lpCmdLine, nCmdShow, cmdLine.fRunDirectlySecondCount));
                    break;
            }
            app->Run ();
        }
    }

#if     qTraceToFile && qDefaultTracingOn
    ::ShellExecute (::GetDesktopWindow (), _T("open"), Stroika::Foundation::Debug::Emitter::Get ().GetTraceFileName ().c_str (), NULL, NULL, SW_SHOWNORMAL);
#endif

    return 0;
}

#endif



/*
 ********************************************************************************
 *********************** Service::Main::CommandArgs *****************************
 ********************************************************************************
 */
Main::CommandArgs::CommandArgs ()
    : fMajorOperation ()
    , fUnusedArguments ()
{
}

Main::CommandArgs::CommandArgs (const Sequence<String>& args)
    : fMajorOperation ()
    , fUnusedArguments ()
{
    for (String si : args) {
<<<<<<< HEAD
		static	pair<String,MajorOperation>	kPairs_[] = {
			pair<String,MajorOperation> (Main::CommandNames::kRunAsService, MajorOperation::eRunServiceMain),
			pair<String,MajorOperation> (Main::CommandNames::kStart, MajorOperation::eStart),
			pair<String,MajorOperation> (Main::CommandNames::kStop, MajorOperation::eStop),
			pair<String,MajorOperation> (Main::CommandNames::kForcedStop, MajorOperation::eForcedStop),
			pair<String,MajorOperation> (Main::CommandNames::kRestart, MajorOperation::eRestart),
			pair<String,MajorOperation> (Main::CommandNames::kForcedRestart, MajorOperation::eForcedRestart),
			pair<String,MajorOperation> (Main::CommandNames::kReloadConfiguration, MajorOperation::eReloadConfiguration),
			pair<String,MajorOperation> (Main::CommandNames::kPause, MajorOperation::ePause),
			pair<String,MajorOperation> (Main::CommandNames::kContinue, MajorOperation::eContinue),
		};
		bool	found	=	false;
		for (auto i : kPairs_) {
			if (Execution::MatchesCommandLineArgument (si, i.first)) {
				found = true;
				fMajorOperation = i.second;
			}
		}
		if (not found) {
=======
        static  pair<String, MajorOperation> kPairs_[] = {
            pair<String, MajorOperation> (Main::CommandNames::kRunAsService, MajorOperation::eRunServiceMain),
            pair<String, MajorOperation> (Main::CommandNames::kStart, MajorOperation::eStart),
            pair<String, MajorOperation> (Main::CommandNames::kStop, MajorOperation::eStop),
            pair<String, MajorOperation> (Main::CommandNames::kForcedStop, MajorOperation::eForcedStop),
            pair<String, MajorOperation> (Main::CommandNames::kRestart, MajorOperation::eRestart),
            pair<String, MajorOperation> (Main::CommandNames::kForcedRestart, MajorOperation::eForcedRestart),
            pair<String, MajorOperation> (Main::CommandNames::kReloadConfiguration, MajorOperation::eReloadConfiguration),
            pair<String, MajorOperation> (Main::CommandNames::kPause, MajorOperation::ePause),
            pair<String, MajorOperation> (Main::CommandNames::kContinue, MajorOperation::eContinue),
        };
        bool    found   =   false;
        for (auto i : kPairs_) {
            if (i.first == si) {
                found = true;
                fMajorOperation = i.second;
            }
        }
        if (not found) {
>>>>>>> 41e15f95
            fUnusedArguments.push_back (si);
        }
    }
}





/*
 ********************************************************************************
 ******************* Service::Main::IApplicationRep *****************************
 ********************************************************************************
 */
bool    Main::IApplicationRep::HandleCommandLineArgument (const String& s)
{
    return false;
}

void    Main::IApplicationRep::_SimpleGenericRunLoopHelper (Execution::Event* checkStopEvent, bool* stopping, const std::function<void()>& realMainInnerLoop)
{
    while (not * stopping) {
        realMainInnerLoop ();   // must not block for long periods - or must itself check checkStopEvent
        checkStopEvent->Wait();
    }
}

void    Main::IApplicationRep::OnStartRequest ()
{
    // TODO - CHEKC IF RUNNING AND SAY "OK" if running - do nothing. But otherwise - start thread...
    //

    // This procedure ends when the entire service process ends...
    Debug::TraceContextBumper traceCtx (TSTR ("Stroika::Frameworks::Service::Main::IApplicationRep::OnStartRequest"));
    MainLoop ();
}

void    Main::IApplicationRep::OnStopRequest ()
{
    Debug::TraceContextBumper traceCtx (TSTR ("Stroika::Frameworks::Service::Main::IApplicationRep::OnStopRequest"));
    // default to using thread stuff to send us a signal to abort...
//    fStopping_ = true;
}

void    Main::IApplicationRep::OnReReadConfigurationRequest ()
{
    //  fMustReReadConfig = true;
}

String  Main::IApplicationRep::GetServiceStatusMessage () const
{
    return String ();
}



/*
 ********************************************************************************
 ********************* Main::IServiceIntegrationRep *****************************
 ********************************************************************************
 */
bool    Main::IServiceIntegrationRep::HandleCommandLineArgument (const String& s)
{
    return _GetAttachedAppRep ()->HandleCommandLineArgument (s);
}



/*
 ********************************************************************************
 ************************************ Service::Main *****************************
 ********************************************************************************
 */

const   wchar_t Service::Main::CommandNames::kRunAsService[]        =   L"Run-As-Service";
const   wchar_t Service::Main::CommandNames::kStart[]               =   L"Start";
const   wchar_t Service::Main::CommandNames::kStop[]                =   L"Stop";
const   wchar_t Service::Main::CommandNames::kForcedStop[]          =   L"ForcedStop";
const   wchar_t Service::Main::CommandNames::kRestart[]             =   L"Restart";
const   wchar_t Service::Main::CommandNames::kForcedRestart[]       =   L"ForcedRestart";
const   wchar_t Service::Main::CommandNames::kReloadConfiguration[] =   L"Reload-Configuration";
const   wchar_t Service::Main::CommandNames::kPause[]               =   L"Pause";
const   wchar_t Service::Main::CommandNames::kContinue[]            =   L"Continue";

Main*   Main::sTHIS_    =   nullptr;

shared_ptr<Main::IServiceIntegrationRep>    Main::mkDefaultServiceIntegrationRep ()
{
#if     qPlatform_POSIX
    return shared_ptr<IServiceIntegrationRep> (new BasicUNIXServiceImpl ());
#elif   qPlatform_Windows
    return shared_ptr<IServiceIntegrationRep> (new WindowsService ());
#else
    return shared_ptr<IServiceIntegrationRep> (new RunNoFrillsService ());
#endif
}

Main::Main (shared_ptr<IApplicationRep> rep, shared_ptr<IServiceIntegrationRep> serviceIntegrationRep)
    : fServiceRep_ (serviceIntegrationRep)
{
    Require (sTHIS_ == nullptr);    // singleton(ish)
    sTHIS_ = this;
    RequireNotNull (rep);
    RequireNotNull (serviceIntegrationRep);
    serviceIntegrationRep->_Attach (rep);
}

Main::~Main ()
{
    Require (sTHIS_ == this);
    sTHIS_ = nullptr;
    fServiceRep_->_Attach (nullptr);
}

void    Main::Run (const CommandArgs& args)
{
    for (String i : args.fUnusedArguments) {
        fServiceRep_->HandleCommandLineArgument (i);
    }
    if (args.fMajorOperation.empty ()) {
        Execution::DoThrow (Execution::StringException (L"NO RECOGNIAED MAJOR VERB"));  /// not sure where this validation should go - and need better set of exceptions to use!!!
    }
    switch (*args.fMajorOperation) {
        case CommandArgs::MajorOperation::eRunServiceMain: {
                RunAsService ();
            }
            break;
        case CommandArgs::MajorOperation::eStart: {
                Start ();
            }
            break;
        case CommandArgs::MajorOperation::eStop: {
                Stop ();
            }
            break;
        case CommandArgs::MajorOperation::eForcedStop: {
                AssertNotImplemented ();
                //ForcedStop ();
            }
            break;
        case CommandArgs::MajorOperation::eRestart: {
                Restart ();
            }
            break;
        case CommandArgs::MajorOperation::eForcedRestart: {
                ForcedRestart ();
            }
            break;
        case CommandArgs::MajorOperation::eReloadConfiguration: {
                //// NYI....
                AssertNotImplemented ();
                //ReloadConfiguration ();
            }
            break;
        case CommandArgs::MajorOperation::ePause: {
                Pause ();
            }
            break;
        case CommandArgs::MajorOperation::eContinue: {
                Continue ();
            }
            break;
        default: {
                AssertNotReached ();
            }
            break;
    }
}

String      Main::GetServiceStatusMessage () const
{
    Debug::TraceContextBumper traceCtx (TSTR ("Stroika::Frameworks::Service::Main::GetServiceStatusMessage"));
    const   wchar_t kTAB[]  =   L"    ";    // use spaces instead of tab so formatting independent of tabstop settings
    ServiceDescription  svd =   GetServiceDescription ();
    wstringstream   tmp;
    tmp << L"Service '" << svd.fPrettyName.As<wstring> () << "'" << endl;
    switch (this->GetState ()) {
        case    State::eStopped:
            tmp << kTAB << L"State:  " << kTAB << kTAB << kTAB << kTAB << "STOPPED" << endl;
            break;
        case    State::eRunning:
            tmp << kTAB << L"State:  " << kTAB << kTAB << kTAB << kTAB << "Running" << endl;
#if     qPlatform_POSIX
            tmp << kTAB << L"PID:    " << kTAB << kTAB << kTAB << kTAB << GetServicePID () << endl;
#endif
            break;
        case    State::ePaused:
            tmp << kTAB << L"State:  " << kTAB << kTAB << kTAB << kTAB << "PAUSED" << endl;
#if     qPlatform_POSIX
            tmp << kTAB << L"PID:    " << kTAB << kTAB << kTAB << kTAB << GetServicePID () << endl;
#endif
            break;
        default:
            AssertNotReached ();
    }
    DbgTrace (L"returning status: (%s)", tmp.str ().c_str ());
    return tmp.str ();
}

void    Main::RunAsService ()
{
    Debug::TraceContextBumper traceCtx (TSTR ("Stroika::Frameworks::Service::Main::RunAsService"));
    GetServiceRep_ ()._RunAsAservice ();
}

void   Main::ForcedRestart (Time::DurationSecondsType timeout, Time::DurationSecondsType unforcedStopTimeout)
{
    AssertNotImplemented ();
}

void    Main::ReReadConfiguration ()
{
    Debug::TraceContextBumper traceCtx (TSTR ("Stroika::Frameworks::Service::Main::ReReadConfiguration"));
    AssertNotImplemented ();
    // SEND APPROPRIATE SIGNAL
#if 0
#if     qPlatform_POSIX
    pid_t   pid =   GetServicePID ();
    Assert (pid != 0);  // maybe throw if non-zero???
    Execution::ThrowErrNoIfNegative (kill (GetServicePID (), kSIG_ReReadConfiguration));
#endif
#endif
}

void    Main::Pause ()
{
    AssertNotImplemented ();
}

void    Main::Continue ()
{
    AssertNotImplemented ();
}

Main::ServiceDescription    Main::GetServiceDescription () const
{
    return GetAppRep_ ().GetServiceDescription ();
}

void    Main::Restart (Time::DurationSecondsType timeout)
{
    Debug::TraceContextBumper traceCtx (TSTR ("Stroika::Frameworks::Service::Main::Restart"));
    DbgTrace ("(timeout = %f)", timeout);

    /////// WRONG HANDLING OF TIMEOUT
    Stop (timeout);
    Start (timeout);
#if 0
    Time::DurationSecondsType endAt =   Time::GetTickCount () + timeout;
    IgnoreExceptionsForCall (Stop (timeout));
#if     qPlatform_POSIX
    // REALY should WAIT for server to stop and only do this it fails -
    unlink (_sAppRep->_GetPIDFileName ().AsTString ().c_str ());
#endif
    Start (endAt - Time::GetTickCount ());
#endif
}





/*
 ********************************************************************************
 ******************* Service::Main::RunTilIdleService ***************************
 ********************************************************************************
 */
Main::RunTilIdleService::RunTilIdleService ()
    : fAppRep_ ()
    , fRunThread_ ()
{
}

void    Main::RunTilIdleService::_Attach (shared_ptr<IApplicationRep> appRep)
{
    Require ((appRep == nullptr and fAppRep_ != nullptr) or
             (fAppRep_ == nullptr and fAppRep_ != appRep)
            );
    fRunThread_.Abort ();
    fRunThread_ = Execution::Thread ();
    fAppRep_ = appRep;
}

shared_ptr<Main::IApplicationRep>      Main::RunTilIdleService::_GetAttachedAppRep () const
{
    return fAppRep_;
}

Main::State             Main::RunTilIdleService::_GetState () const
{
    //tmphack.... must think through states...
    switch (fRunThread_.GetStatus ()) {
        case Execution::Thread::Status::eRunning:
            return Main::State::eRunning;
    }
    return Main::State::eStopped;
}

void        Main::RunTilIdleService::_RunAsAservice ()
{
    // VERY WEAK TO WRONG IMPL
    auto appRep = fAppRep_;
    fRunThread_ = Execution::Thread ([appRep] () {
        appRep->MainLoop ();
    });
    fRunThread_.Start ();
    float timeTilIdleHack = 3.0;
    IgnoreExceptionsExceptThreadAbortForCall (fRunThread_.WaitForDone (timeTilIdleHack));   //tmphack - as
}

void  Main::RunTilIdleService::_Start (Time::DurationSecondsType timeout)
{
    // VERY WEAK TO WRONG IMPL
    auto appRep = fAppRep_;
    fRunThread_ = Execution::Thread ([appRep] () {
        appRep->MainLoop ();
    });
    fRunThread_.Start ();
}

void            Main::RunTilIdleService::_Stop (Time::DurationSecondsType timeout)
{
    // VERY WEAK TO WRONG IMPL
    Debug::TraceContextBumper traceCtx (TSTR ("Stroika::Frameworks::Service::Main::RunTilIdleService::_Stop"));
    fAppRep_->OnStopRequest ();
    fRunThread_.AbortAndWaitForDone (timeout);
}

void            Main::RunTilIdleService::_ForcedStop (Time::DurationSecondsType timeout)
{
    // VERY WEAK TO WRONG IMPL
    Debug::TraceContextBumper traceCtx (TSTR ("Stroika::Frameworks::Service::Main::RunTilIdleService::_Stop"));
    fAppRep_->OnStopRequest ();
    fRunThread_.AbortAndWaitForDone (timeout);
}

pid_t   Main::RunTilIdleService::_GetServicePID () const
{
    // VERY WEAK TO WRONG IMPL
    return 0;
}






#if     qPlatform_POSIX
/*
 ********************************************************************************
 ******************* Service::Main::BasicUNIXServiceImpl ************************
 ********************************************************************************
 */
Main::BasicUNIXServiceImpl::BasicUNIXServiceImpl ()
    : fAppRep_ ()
    , fRunThread_ ()
{
}

void    Main::BasicUNIXServiceImpl::_Attach (shared_ptr<IApplicationRep> appRep)
{
    Require ((appRep == nullptr and fAppRep_ != nullptr) or
             (fAppRep_ == nullptr and fAppRep_ != appRep)
            );
    if (fAppRep_ != nullptr) {
        // CLEAR SIGNAL HANDLER
    }
    fAppRep_ = appRep;
    if (appRep != nullptr) {
        SetupSignalHanlders_ ();
    }
    fRunThread_.Abort ();
    fRunThread_ = Execution::Thread ();
}

shared_ptr<Main::IApplicationRep>      Main::BasicUNIXServiceImpl::_GetAttachedAppRep () const
{
    return fAppRep_;
}

Main::State             Main::BasicUNIXServiceImpl::_GetState () const
{
    // @todo - maybe not qutie right - but a good approx ... review...
    if (_GetServicePID () != 0) {
        return State::eRunning;
    }
    return State::eStopped;
}

void    Main::BasicUNIXServiceImpl::_RunAsAservice ()
{
    // VERY WEAK IMPL
    auto appRep = fAppRep_;
    fRunThread_ = Execution::Thread ([appRep] () {
        appRep->MainLoop ();
    });
    fRunThread_.Start ();
    {
        ofstream    out (_GetPIDFileName ().AsTString ().c_str ());
        out << getpid () << endl;
    }
    try {
        fRunThread_.WaitForDone ();
        ::unlink (_GetPIDFileName ().AsTString ().c_str ());
    }
    catch (...) {
        ::unlink (_GetPIDFileName ().AsTString ().c_str ());
    }
}

void    Main::BasicUNIXServiceImpl::_Start (Time::DurationSecondsType timeout)
{
    Debug::TraceContextBumper traceCtx (TSTR ("Stroika::Frameworks::Service::Main::Start"));
    DbgTrace ("(timeout = %f)", timeout);

    Time::DurationSecondsType timeoutAt =   Time::GetTickCount () + timeout;

    // Check not already runnig, (someday) and then for and exec the

    if (_IsServiceFailed ()) {
        _CleanupDeadService ();
    }

    // REALLY should use GETSTATE - and return state based on if PID file exsits...
    if (_GetServicePID ()  != 0) {
        Execution::DoThrow (Execution::StringException (L"Cannot Start service because its already running"));
    }

    Characters::TString thisEXEPath =   Execution::GetEXEPath ();
    pid_t   pid =   fork ();
    Execution::ThrowErrNoIfNegative (pid);
    if (pid == 0) {
        /*
         * Very primitive code to detatch the console. No error checking cuz frankly we dont care.
         *
         * Possibly should close more descriptors?
         */
        for (int i = 0; i < 3; ++i) {
            ::close (i);
        }
        int id = open ("/dev/null", O_RDWR);
        dup2 (id, 0);
        dup2 (id, 1);
        dup2 (id, 2);

        int r   =   execl (thisEXEPath.c_str (), thisEXEPath.c_str (), (String (L"--") + String (CommandNames::kRunAsService)).AsTString ().c_str (), nullptr);
        exit (-1);
    }
    else {
        // parent - in this case - no reason to wait - our work is done... Future versions might wait to
        // see if the 'pidfile' got created....
        //      --LGP 2011-09-23
    }

    while (not _IsServiceActuallyRunning ()) {
        Execution::Sleep (0.5);
        if (Time::GetTickCount () > timeoutAt) {
            Execution::DoThrow (Execution::WaitTimedOutException ());
        }
    }
}

void            Main::BasicUNIXServiceImpl::_Stop (Time::DurationSecondsType timeout)
{
    bool kInProc_ = false;
    if (kInProc_) {
        /// kill running....
    }
    else {
        Time::DurationSecondsType timeoutAt =   Time::GetTickCount () + timeout;
        // Send signal to server to stop
        Execution::ThrowErrNoIfNegative (kill (_GetServicePID (), SIGTERM));
        while (_IsServiceActuallyRunning ()) {
            Execution::Sleep (0.5);
            if (Time::GetTickCount () > timeoutAt) {
                Execution::DoThrow (Execution::WaitTimedOutException ());
            }
        }
    }
}

void                Main::BasicUNIXServiceImpl::_ForcedStop (Time::DurationSecondsType timeout)
{
    Debug::TraceContextBumper traceCtx (TSTR ("Stroika::Frameworks::Service::Main::BasicUNIXServiceImpl::_ForcedStop"));
    fAppRep_->OnStopRequest ();
    // Send signal to server to stop
    Execution::ThrowErrNoIfNegative (kill (_GetServicePID (), SIGKILL));
    // REALY should WAIT for server to stop and only do this it fails -
    unlink (_GetPIDFileName ().AsTString ().c_str ());
}

pid_t   Main::BasicUNIXServiceImpl::_GetServicePID () const
{
    ifstream    in (_GetPIDFileName ().AsTString ().c_str ());
    if (in) {
        pid_t   n = 0;
        in >> n;
        return n;
    }
    return 0;
}

void    Main::BasicUNIXServiceImpl::SetupSignalHanlders_ ()
{
    Execution::SignalHandlerRegistry::Get ().AddSignalHandler (SIGTERM, SignalHandler_);
    Execution::SignalHandlerRegistry::Get ().AddSignalHandler (kSIG_ReReadConfiguration, SignalHandler_);
}

String  Main::BasicUNIXServiceImpl::_GetPIDFileName () const
{
    return String::FromTString (IO::FileSystem::WellKnownLocations::GetTemporary ()) + fAppRep_->GetServiceDescription ().fRegistrationName + L".pid";
}

bool    Main::BasicUNIXServiceImpl::_IsServiceFailed ()
{
    Debug::TraceContextBumper traceCtx (TSTR ("Stroika::Frameworks::Service::Main::_IsServiceFailed"));
    pid_t   servicePID  =   _GetServicePID ();
    if (servicePID > 0) {
        return not _IsServiceActuallyRunning ();
    }
    return false;
}

void    Main::BasicUNIXServiceImpl::_CleanupDeadService ()
{
    Debug::TraceContextBumper traceCtx (TSTR ("Stroika::Frameworks::Service::Main::_CleanupDeadService"));
    // REALY should WAIT for server to stop and only do this it fails -
    unlink (_GetPIDFileName ().AsTString ().c_str ());
}

bool    Main::BasicUNIXServiceImpl::_IsServiceActuallyRunning ()
{
    pid_t   servicePID  =   _GetServicePID ();
    if (servicePID > 0) {
        int result  =   ::kill (servicePID, 0);
        return result == 0;
    }
    return false;
}

void    Main::BasicUNIXServiceImpl::SignalHandler_ (SignalIDType signum)
{
    Debug::TraceContextBumper traceCtx (TSTR ("Stroika::Frameworks::Service::Main::BasicUNIXServiceImpl::SignalHandler_"));
    DbgTrace (L"(signal = %s)", Execution::SignalToName (signum).c_str ());
    // VERY PRIMITIVE IMPL FOR NOW -- LGP 2011-09-24
    switch (signum) {
        case    SIGTERM:
            DbgTrace ("setting fStopping_ to true");
//            fStopping_ = true;
            break;
#if     qCompilerAndStdLib_Supports_constexpr
        case    kSIG_ReReadConfiguration:
#else
        case    SIGHUP:
#endif
            //OnReReadConfigurationRequest ();
            break;
    }
}
#endif




#if     qPlatform_Windows
/*
 ********************************************************************************
 ************************* Service::Main::WindowsService ************************
 ********************************************************************************
 */
Main::WindowsService::WindowsService ()
    : fAppRep_ ()
    , fServiceStatusHandle_ (nullptr)
    , fServiceStatus_ ()
{
    memset (&fServiceStatus_, 0, sizeof (fServiceStatus_));
    fServiceStatus_.dwServiceType = SERVICE_WIN32_OWN_PROCESS;
    fServiceStatus_.dwCurrentState = SERVICE_STOPPED;
    fServiceStatus_.dwControlsAccepted = SERVICE_ACCEPT_STOP;
}

void    Main::WindowsService::_Attach (shared_ptr<IApplicationRep> appRep)
{
    Require ((appRep == nullptr and fAppRep_ != nullptr) or
             (fAppRep_ == nullptr and fAppRep_ != appRep)
            );
    fAppRep_ = appRep;
}

shared_ptr<Main::IApplicationRep>      Main::WindowsService::_GetAttachedAppRep () const
{
    return fAppRep_;
}

Main::State             Main::WindowsService::_GetState () const
{
    AssertNotImplemented ();
    return Main::State::eStopped;
}

void        Main::WindowsService::_RunAsAservice ()
{
}

void                Main::WindowsService::_Start (Time::DurationSecondsType timeout)
{
    Debug::TraceContextBumper traceCtx (TSTR ("Stroika::Frameworks::Service::Main::WindowsService::Start"));
    DbgTrace ("(timeout = %f)", timeout);
    // MSFT docs unclear on lifetime requirements on these args but for now assume data copied...
    SERVICE_TABLE_ENTRY st[] = {
        { const_cast<TCHAR*> (GetSvcName_ ().c_str ()), StaticServiceMain_ },
        { NULL, NULL }
    };
    if (::StartServiceCtrlDispatcher (st) == 0) {
        fServiceStatus_.dwWin32ExitCode = GetLastError ();
    }
}

void            Main::WindowsService::_Stop (Time::DurationSecondsType timeout)
{
    AssertNotImplemented ();
}

void            Main::WindowsService::_ForcedStop (Time::DurationSecondsType timeout)
{
    AssertNotImplemented ();
}

pid_t   Main::WindowsService::_GetServicePID () const
{
    return 0;
}

TString Main::WindowsService::GetSvcName_ () const
{
    RequireNotNull (fAppRep_);  // must attach first
    return fAppRep_->GetServiceDescription ().fRegistrationName.AsTString ();
}

void    Main::WindowsService::SetServiceStatus_ (DWORD dwState) noexcept {
    DbgTrace ("SetServiceStatus_ (%d)", dwState);
    Assert (fServiceStatusHandle_ != nullptr);
    fServiceStatus_.dwCurrentState = dwState;
    ::SetServiceStatus (fServiceStatusHandle_, &fServiceStatus_);
}

void    Main::WindowsService::ServiceMain_ (DWORD dwArgc, LPTSTR* lpszArgv) noexcept {
    // Register the control request handler
    fServiceStatus_.dwCurrentState = SERVICE_START_PENDING;
#if 0
    // KEEP THIS - SEE IFDEFED OUT CODE ABOVE FOR HANLDERS AND MAPPING MESSAGE IDS
    fServiceStatusHandle_ = ::RegisterServiceCtrlHandler (GetSvcName_ ().c_str (), _Handler);
    if (fServiceStatusHandle_ == nullptr) {
        Logger::EmitMessage (Logger::eError_MT, "Handler not installed");
        return;
    }
#endif
    SetServiceStatus_ (SERVICE_START_PENDING);

    fServiceStatus_.dwWin32ExitCode = S_OK;
    fServiceStatus_.dwCheckPoint = 0;
    fServiceStatus_.dwWaitHint = 0;

    // When the Run function returns, the service has stopped.
#if 0
    // about like this - FIX - KEEP SOMETHING SIMIALR
    fServiceStatus_.dwWin32ExitCode = ServiceRun_ ();
#endif

    //Logger::EmitMessage (Logger::eInformation_MT, "Service stopped");
    SetServiceStatus_ (SERVICE_STOPPED);
}

void    WINAPI  Main::WindowsService::StaticServiceMain_ (DWORD dwArgc, LPTSTR* lpszArgv) noexcept {
    // NEED SOMETHING LIKE THIS!!!
    //sTHIS->ServiceMain (dwArgc, lpszArgv);
}

#if 0
DWORD   Main::WindowsService::ServiceRun_ () throw ()
{
    try {
        InitializeAppDataRepositoryDirectories ();
        InitMoreModules ();
        InitializeSecurity_ ();

        StartRefContentMgr ();
        StartServiceThreads ();

        {
            TString runningFile =   GetServerRunningFilePath_ ();
            if (IO::FileSystem::FileExists (runningFile)) {
                Logger::EmitMessage (Logger::eWarning_MT, "HealthFrameWorks Server appears to have not shutdown cleanly last time it was run");
            }
            else {
                IO::FileSystem::CreateDirectoryForFile (runningFile);
                IO::FileSystem::FileWriter writer (runningFile.c_str ());
            }
        }

        SetServiceStatus (SERVICE_RUNNING);

        //wait on semaphore set by the STOP call
        DbgTrace ("Waiting for stop-service event");
        fStopServiceEvent.Wait ();
        DbgTrace ("Wait for stop-service event complete, so exiting from ServiceRun_");
    }
    HealthFrameWorks_LogMessageHelper (_T ("While starting up HealthFrameWorks Server"));
    return 0;
}
#endif

#endif<|MERGE_RESOLUTION|>--- conflicted
+++ resolved
@@ -632,7 +632,6 @@
     , fUnusedArguments ()
 {
     for (String si : args) {
-<<<<<<< HEAD
 		static	pair<String,MajorOperation>	kPairs_[] = {
 			pair<String,MajorOperation> (Main::CommandNames::kRunAsService, MajorOperation::eRunServiceMain),
 			pair<String,MajorOperation> (Main::CommandNames::kStart, MajorOperation::eStart),
@@ -652,27 +651,6 @@
 			}
 		}
 		if (not found) {
-=======
-        static  pair<String, MajorOperation> kPairs_[] = {
-            pair<String, MajorOperation> (Main::CommandNames::kRunAsService, MajorOperation::eRunServiceMain),
-            pair<String, MajorOperation> (Main::CommandNames::kStart, MajorOperation::eStart),
-            pair<String, MajorOperation> (Main::CommandNames::kStop, MajorOperation::eStop),
-            pair<String, MajorOperation> (Main::CommandNames::kForcedStop, MajorOperation::eForcedStop),
-            pair<String, MajorOperation> (Main::CommandNames::kRestart, MajorOperation::eRestart),
-            pair<String, MajorOperation> (Main::CommandNames::kForcedRestart, MajorOperation::eForcedRestart),
-            pair<String, MajorOperation> (Main::CommandNames::kReloadConfiguration, MajorOperation::eReloadConfiguration),
-            pair<String, MajorOperation> (Main::CommandNames::kPause, MajorOperation::ePause),
-            pair<String, MajorOperation> (Main::CommandNames::kContinue, MajorOperation::eContinue),
-        };
-        bool    found   =   false;
-        for (auto i : kPairs_) {
-            if (i.first == si) {
-                found = true;
-                fMajorOperation = i.second;
-            }
-        }
-        if (not found) {
->>>>>>> 41e15f95
             fUnusedArguments.push_back (si);
         }
     }

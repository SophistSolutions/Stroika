--- conflicted
+++ resolved
@@ -1088,12 +1088,7 @@
 
 String  Main::BasicUNIXServiceImpl::GetPIDFileName () const
 {
-<<<<<<< HEAD
 	return IO::FileSystem::WellKnownLocations::GetTemporary () + _GetServiceDescription ().fRegistrationName + L".pid";
-=======
-    return IO::FileSystem::WellKnownLocations::
-           return L"/tmp/" + _sAppRep->GetServiceDescription ().fRegistrationName + L".pid";
->>>>>>> 7c862f7a
 }
 
 bool    Main::BasicUNIXServiceImpl::_IsServiceFailed ()

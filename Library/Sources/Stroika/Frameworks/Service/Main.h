--- conflicted
+++ resolved
@@ -508,7 +508,6 @@
             public:
                 WindowsService ();
             protected:
-<<<<<<< HEAD
                 virtual	void						_Attach (shared_ptr<IApplicationRep> appRep) override;
 				virtual shared_ptr<IApplicationRep>	_GetAttachedAppRep () const override;
                 virtual void						_Start (Time::DurationSecondsType timeout) override;
@@ -525,23 +524,6 @@
 				Execution::Event			fStopServiceEvent_;
 				SERVICE_STATUS_HANDLE		fServiceStatusHandle_;		// nullptr if invalid - not INVALID_HANDLE
 				SERVICE_STATUS				fServiceStatus_;
-=======
-                virtual void                _Attach (shared_ptr<IApplicationRep> appRep) override;
-                virtual void                _Start (Time::DurationSecondsType timeout) override;
-                virtual     void            _Stop (Time::DurationSecondsType timeout) override;
-                virtual     void            _ForcedStop (Time::DurationSecondsType timeout) override;
-                virtual void                _Restart (Time::DurationSecondsType timeout) override;
-                virtual  pid_t   GetServicePID () const override;
-            private:
-                nonvirtual  Characters::TString GetSvcName_ () const;
-                nonvirtual  void                SetServiceStatus_ (DWORD dwState) noexcept;
-                nonvirtual  void                ServiceMain_ (DWORD dwArgc, LPTSTR* lpszArgv) noexcept;
-                static      void    WINAPI      StaticServiceMain_ (DWORD dwArgc, LPTSTR* lpszArgv) noexcept;
-            private:
-                Execution::Event            fStopServiceEvent_;
-                SERVICE_STATUS_HANDLE       fServiceStatusHandle_;      // nullptr if invalid - not INVALID_HANDLE
-                SERVICE_STATUS              fServiceStatus_;
->>>>>>> f0572378
                 shared_ptr<IApplicationRep> fAppRep_;
             };
 #endif

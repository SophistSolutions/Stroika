/*
 * Copyright(c) Sophist Solutions, Inc. 1990-2013.  All rights reserved
 */
#ifndef _Stroika_Frameworks_Service_Main_inl_
#define _Stroika_Frameworks_Service_Main_inl_   1


/*
 ********************************************************************************
 ***************************** Implementation Details ***************************
 ********************************************************************************
 */
#include    "../../Foundation/Execution/Thread.h"
#include    "../../Foundation/Execution/ThreadAbortException.h"

namespace   Stroika {
    namespace   Frameworks {
        namespace   Service {


            /*
             ********************************************************************************
             ********************* Service::Main::IApplicationRep ***************************
             ********************************************************************************
             */
            inline  void    Main::IApplicationRep::_CheckAndAbortThread () const
            {
                Execution::CheckForThreadAborting ();
                if (fStopping_) {
                    Execution::DoThrow (Execution::ThreadAbortException ());
                }
            }
            inline  bool    Main::IApplicationRep::_CheckShouldReReadConfig () const
            {
                return fMustReReadConfig;
            }
            inline  void    Main::IApplicationRep::_DidReReadConfig ()
            {
                fMustReReadConfig = false;
            }


			/*
             ********************************************************************************
             ********************* Service::Main::IApplicationRep ***************************
             ********************************************************************************
             */
            inline  Main::IServiceIntegrationRep::IServiceIntegrationRep ()
            {
            }
            inline  Main::IServiceIntegrationRep::~IServiceIntegrationRep ()
            {
            }


            /*
             ********************************************************************************
             ************************************ Service::Main *****************************
             ********************************************************************************
             */
            inline  const Main::IServiceIntegrationRep& Main::GetServiceRep_ () const
            {
                RequireNotNull (fServiceRep_);
                return *fServiceRep_;
            }
            inline  Main::IServiceIntegrationRep&   Main::GetServiceRep_ ()
            {
                RequireNotNull (fServiceRep_);
                return *fServiceRep_;
            }
            inline  const Main::IApplicationRep&        Main::GetAppRep_ () const
            {
                RequireNotNull (GetServiceRep_ ()._GetAttachedAppRep ());
                return *GetServiceRep_ ()._GetAttachedAppRep ();
            }
            inline  Main::IApplicationRep&      Main::GetAppRep_ ()
            {
                RequireNotNull (GetServiceRep_ ()._GetAttachedAppRep ());
                return *GetServiceRep_ ()._GetAttachedAppRep ();
            }
            inline  void    Main::Start (Time::DurationSecondsType timeout)
            {
                Debug::TraceContextBumper traceCtx (TSTR ("Stroika::Frameworks::Service::Main::Start"));
                DbgTrace ("(timeout = %f)", timeout);
<<<<<<< HEAD
                GetServiceRep_ ()._Start (timeout);
=======
                RequireNotNull (fServiceRep_);
                fServiceRep_->_Start (timeout);
>>>>>>> 7c862f7a
            }
            inline  void    Main::Stop (Time::DurationSecondsType timeout)
            {
                Debug::TraceContextBumper traceCtx (TSTR ("Stroika::Frameworks::Service::Main::Stop"));
                DbgTrace ("(timeout = %f)", timeout);
<<<<<<< HEAD
                GetServiceRep_ ()._Stop (timeout);
=======
                RequireNotNull (fServiceRep_);
                fServiceRep_->_Stop (timeout);
>>>>>>> 7c862f7a
            }
            inline  void    Main::Restart (Time::DurationSecondsType timeout)
            {
                Debug::TraceContextBumper traceCtx (TSTR ("Stroika::Frameworks::Service::Main::Restart"));
                DbgTrace ("(timeout = %f)", timeout);
<<<<<<< HEAD
                GetServiceRep_ ()._Restart (timeout);
            }
			inline	void    Main::ForcedStop (Time::DurationSecondsType timeout)
			{
				Debug::TraceContextBumper traceCtx (TSTR ("Stroika::Frameworks::Service::Main::ForcedStop"));
				DbgTrace ("(timeout = %f)", timeout);
				GetServiceRep_ ()._ForcedStop (timeout);
			}
			inline	pid_t   Main::GetServicePID () const
			{
				return GetServiceRep_ ()._GetServicePID ();
			}
=======
                RequireNotNull (fServiceRep_);
                fServiceRep_->_Restart (timeout);
            }
            inline  void    Main::ForcedStop (Time::DurationSecondsType timeout)
            {
                Debug::TraceContextBumper traceCtx (TSTR ("Stroika::Frameworks::Service::Main::ForcedStop"));
                DbgTrace ("(timeout = %f)", timeout);
                RequireNotNull (fServiceRep_);
                fServiceRep_->_ForcedStop (timeout);
            }
>>>>>>> 7c862f7a


        }

    }
}
#endif  /*_Stroika_Frameworks_Service_Main_inl_*/


<|MERGE_RESOLUTION|>--- conflicted
+++ resolved
@@ -82,29 +82,18 @@
             {
                 Debug::TraceContextBumper traceCtx (TSTR ("Stroika::Frameworks::Service::Main::Start"));
                 DbgTrace ("(timeout = %f)", timeout);
-<<<<<<< HEAD
                 GetServiceRep_ ()._Start (timeout);
-=======
-                RequireNotNull (fServiceRep_);
-                fServiceRep_->_Start (timeout);
->>>>>>> 7c862f7a
             }
             inline  void    Main::Stop (Time::DurationSecondsType timeout)
             {
                 Debug::TraceContextBumper traceCtx (TSTR ("Stroika::Frameworks::Service::Main::Stop"));
                 DbgTrace ("(timeout = %f)", timeout);
-<<<<<<< HEAD
                 GetServiceRep_ ()._Stop (timeout);
-=======
-                RequireNotNull (fServiceRep_);
-                fServiceRep_->_Stop (timeout);
->>>>>>> 7c862f7a
             }
             inline  void    Main::Restart (Time::DurationSecondsType timeout)
             {
                 Debug::TraceContextBumper traceCtx (TSTR ("Stroika::Frameworks::Service::Main::Restart"));
                 DbgTrace ("(timeout = %f)", timeout);
-<<<<<<< HEAD
                 GetServiceRep_ ()._Restart (timeout);
             }
 			inline	void    Main::ForcedStop (Time::DurationSecondsType timeout)
@@ -117,18 +106,6 @@
 			{
 				return GetServiceRep_ ()._GetServicePID ();
 			}
-=======
-                RequireNotNull (fServiceRep_);
-                fServiceRep_->_Restart (timeout);
-            }
-            inline  void    Main::ForcedStop (Time::DurationSecondsType timeout)
-            {
-                Debug::TraceContextBumper traceCtx (TSTR ("Stroika::Frameworks::Service::Main::ForcedStop"));
-                DbgTrace ("(timeout = %f)", timeout);
-                RequireNotNull (fServiceRep_);
-                fServiceRep_->_ForcedStop (timeout);
-            }
->>>>>>> 7c862f7a
 
 
         }

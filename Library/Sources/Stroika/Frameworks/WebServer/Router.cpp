--- conflicted
+++ resolved
@@ -179,12 +179,7 @@
     nonvirtual optional<Set<String>> GetAllowedMethodsForRequest_ (const Request& request) const
     {
         String                   hostRelPath = ExtractHostRelPath_ (request.url);
-<<<<<<< HEAD
-        static const Set<String> kMethods2Try_{HTTP::Methods::kGet, HTTP::Methods::kPut, HTTP::Methods::kOptions, HTTP::Methods::kDelete,
-                                               HTTP::Methods::kPost};
-=======
         static const Set<String> kMethods2Try_{HTTP::Methods::kGet, HTTP::Methods::kPut, HTTP::Methods::kOptions, HTTP::Methods::kDelete, HTTP::Methods::kPost, HTTP::Methods::kPatch};
->>>>>>> 1ebea54c
         Set<String>              methods;
         for (const String& method : kMethods2Try_) {
             for (const Route& r : fRoutes_) {

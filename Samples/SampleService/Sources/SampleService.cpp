--- conflicted
+++ resolved
@@ -25,22 +25,7 @@
 /// *** TODO ****
 /// add option to log to LOGGER instead of stderr!!!
 //
-<<<<<<< HEAD
 
-
-
-=======
-//  replace kUseRunTilIdleServiceHandler_with something to check cmdline
-
-
-
-namespace {
-    // handy to test, but real users will want to point this to the default implementation (set to false)
-    // or pull the value from a command line argument
-    constexpr   bool    kUseRunTilIdleServiceHandler_   =   true;
-}
-
->>>>>>> 1b2ebb1c
 
 
 
@@ -87,7 +72,6 @@
 	}
     Main    m (shared_ptr<AppRep_> (new AppRep_ ()), serviceIntegrationRep);
     try {
-<<<<<<< HEAD
 		m.Run (args);
 	}
     catch (const std::exception& e) {
@@ -103,11 +87,6 @@
         return EXIT_FAILURE;
     }
 	catch (...) {
-=======
-        m.Run (args);
-    }
-    catch (...) {
->>>>>>> 1b2ebb1c
         cerr << "Exception - terminating..." << endl;
         return EXIT_FAILURE;
     }
